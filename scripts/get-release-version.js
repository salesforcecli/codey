--- conflicted
+++ resolved
@@ -1,4 +1,5 @@
-<<<<<<< HEAD
+#!/usr/bin/env node
+
 /*
  * Copyright 2025, Salesforce, Inc.
  *
@@ -13,14 +14,6 @@
  * WITHOUT WARRANTIES OR CONDITIONS OF ANY KIND, either express or implied.
  * See the License for the specific language governing permissions and
  * limitations under the License.
-=======
-#!/usr/bin/env node
-
-/**
- * @license
- * Copyright 2025 Google LLC
- * SPDX-License-Identifier: Apache-2.0
->>>>>>> 50e7c88a
  */
 
 import { execSync } from 'node:child_process';
