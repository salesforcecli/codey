--- conflicted
+++ resolved
@@ -1,11 +1,6 @@
 {
-<<<<<<< HEAD
   "name": "@salesforce/codey",
   "version": "0.0.1-alpha.0",
-=======
-  "name": "@google/gemini-cli",
-  "version": "0.3.1",
->>>>>>> 69da43eb
   "engines": {
     "node": ">=20.0.0"
   },
