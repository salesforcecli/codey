{
<<<<<<< HEAD
  "name": "@salesforce/codey",
  "version": "0.0.1-alpha.0",
=======
  "name": "@google/gemini-cli",
  "version": "0.8.0-nightly.20250925.b1da8c21",
>>>>>>> ea061f52
  "engines": {
    "node": ">=20.0.0"
  },
  "type": "module",
  "workspaces": [
    "packages/*"
  ],
  "private": "true",
  "repository": {
    "type": "git",
    "url": "git+https://github.com/salesforcecli/codey.git"
  },
  "config": {
    "sandboxImageUri": "us-docker.pkg.dev/gemini-code-dev/gemini-cli/sandbox:0.8.0-nightly.20250925.b1da8c21"
  },
  "scripts": {
    "start": "node scripts/start.js",
    "start:a2a-server": "CODER_AGENT_PORT=41242 npm run start --workspace @salesforce/codey-a2a-server",
    "debug": "cross-env DEBUG=1 node --inspect-brk scripts/start.js",
    "auth:npm": "npx google-artifactregistry-auth",
    "auth:docker": "gcloud auth configure-docker us-west1-docker.pkg.dev",
    "auth": "npm run auth:npm && npm run auth:docker",
    "generate": "node scripts/generate-git-commit-info.js",
    "build": "node scripts/build.js",
    "build-and-start": "npm run build && npm run start",
    "build:vscode": "node scripts/build_vscode_companion.js",
    "build:all": "npm run build && npm run build:sandbox && npm run build:vscode",
    "build:packages": "npm run build --workspaces",
    "build:sandbox": "node scripts/build_sandbox.js",
    "bundle": "npm run generate && node esbuild.config.js && node scripts/copy_bundle_assets.js",
    "test": "npm run test --workspaces --if-present --parallel",
    "test:ci": "npm run test:ci --workspaces --if-present --parallel && npm run test:scripts",
    "test:scripts": "vitest run --config ./scripts/tests/vitest.config.ts",
    "test:e2e": "cross-env VERBOSE=true KEEP_OUTPUT=true npm run test:integration:sandbox:none",
    "test:integration:all": "npm run test:integration:sandbox:none && npm run test:integration:sandbox:docker && npm run test:integration:sandbox:podman",
    "test:integration:sandbox:none": "cross-env GEMINI_SANDBOX=false vitest run --root ./integration-tests",
    "test:integration:sandbox:docker": "cross-env GEMINI_SANDBOX=docker npm run build:sandbox && cross-env GEMINI_SANDBOX=docker vitest run --root ./integration-tests",
    "test:integration:sandbox:podman": "cross-env GEMINI_SANDBOX=podman vitest run --root ./integration-tests",
    "lint": "eslint . --ext .ts,.tsx && eslint integration-tests",
    "lint:fix": "eslint . --fix && eslint integration-tests --fix",
    "lint:ci": "eslint . --ext .ts,.tsx --max-warnings 0 && eslint integration-tests --max-warnings 0",
    "lint:all": "node scripts/lint.js",
    "format": "prettier --experimental-cli --write .",
    "typecheck": "npm run typecheck --workspaces --if-present",
    "preflight": "npm run clean && npm ci && npm run format && npm run lint:ci && npm run build && npm run typecheck && npm run test:ci",
    "prepare": "husky && npm run bundle",
    "prepare:package": "node scripts/prepare-package.js",
    "release:version": "node scripts/version.js",
    "telemetry": "node scripts/telemetry.js",
    "check:lockfile": "node scripts/check-lockfile.js",
    "clean": "node scripts/clean.js",
    "pre-commit": "node scripts/pre-commit.js"
  },
  "overrides": {
    "wrap-ansi": "9.0.2",
    "ansi-regex": "5.0.1",
    "cliui": {
      "wrap-ansi": "7.0.0"
    }
  },
  "bin": {
    "gemini": "bundle/gemini.js"
  },
  "files": [
    "bundle/",
    "README.md",
    "LICENSE"
  ],
  "devDependencies": {
    "@types/marked": "^5.0.2",
    "@types/mime-types": "^3.0.1",
    "@types/minimatch": "^5.1.2",
    "@types/mock-fs": "^4.13.4",
    "@types/shell-quote": "^1.7.5",
    "@vitest/coverage-v8": "^3.1.1",
    "@vitest/eslint-plugin": "^1.3.4",
    "cross-env": "^7.0.3",
    "esbuild": "^0.25.0",
    "eslint": "^9.24.0",
    "eslint-config-prettier": "^10.1.2",
    "eslint-plugin-import": "^2.31.0",
    "eslint-plugin-license-header": "^0.8.0",
    "eslint-plugin-react": "^7.37.5",
    "eslint-plugin-react-hooks": "^5.2.0",
    "glob": "^10.4.5",
    "globals": "^16.0.0",
    "google-artifactregistry-auth": "^3.4.0",
    "husky": "^9.1.7",
    "json": "^11.0.0",
    "lint-staged": "^16.1.6",
    "memfs": "^4.42.0",
    "mnemonist": "^0.40.3",
    "mock-fs": "^5.5.0",
    "msw": "^2.10.4",
    "npm-run-all": "^4.1.5",
    "prettier": "^3.5.3",
    "react-devtools-core": "^4.28.5",
    "semver": "^7.7.2",
    "tsx": "^4.20.3",
    "typescript-eslint": "^8.30.1",
    "vitest": "^3.2.4",
    "yargs": "^17.7.2"
  },
  "dependencies": {
    "@testing-library/dom": "^10.4.1",
    "simple-git": "^3.28.0"
  },
  "optionalDependencies": {
    "@lydell/node-pty": "1.1.0",
    "@lydell/node-pty-darwin-arm64": "1.1.0",
    "@lydell/node-pty-darwin-x64": "1.1.0",
    "@lydell/node-pty-linux-x64": "1.1.0",
    "@lydell/node-pty-win32-arm64": "1.1.0",
    "@lydell/node-pty-win32-x64": "1.1.0",
    "node-pty": "^1.0.0"
  },
<<<<<<< HEAD
  "overrides": {
    "wrap-ansi": "9.0.2",
    "cliui": {
      "wrap-ansi": "^7.0.0"
    }
  },
=======
>>>>>>> ea061f52
  "lint-staged": {
    "*.{js,jsx,ts,tsx}": [
      "prettier --write",
      "eslint --fix --max-warnings 0"
    ],
    "*.{json,md}": [
      "prettier --write"
    ]
  }
}<|MERGE_RESOLUTION|>--- conflicted
+++ resolved
@@ -1,11 +1,6 @@
 {
-<<<<<<< HEAD
   "name": "@salesforce/codey",
   "version": "0.0.1-alpha.0",
-=======
-  "name": "@google/gemini-cli",
-  "version": "0.8.0-nightly.20250925.b1da8c21",
->>>>>>> ea061f52
   "engines": {
     "node": ">=20.0.0"
   },
@@ -67,7 +62,7 @@
     }
   },
   "bin": {
-    "gemini": "bundle/gemini.js"
+    "codey": "bundle/codey.js"
   },
   "files": [
     "bundle/",
@@ -122,15 +117,6 @@
     "@lydell/node-pty-win32-x64": "1.1.0",
     "node-pty": "^1.0.0"
   },
-<<<<<<< HEAD
-  "overrides": {
-    "wrap-ansi": "9.0.2",
-    "cliui": {
-      "wrap-ansi": "^7.0.0"
-    }
-  },
-=======
->>>>>>> ea061f52
   "lint-staged": {
     "*.{js,jsx,ts,tsx}": [
       "prettier --write",
