--- conflicted
+++ resolved
@@ -31,12 +31,9 @@
 import { initCommand } from '../ui/commands/initCommand.js';
 import { mcpCommand } from '../ui/commands/mcpCommand.js';
 import { memoryCommand } from '../ui/commands/memoryCommand.js';
-<<<<<<< HEAD
-=======
-import { modelCommand } from '../ui/commands/modelCommand.js';
+// import { modelCommand } from '../ui/commands/modelCommand.js';
 import { permissionsCommand } from '../ui/commands/permissionsCommand.js';
-import { privacyCommand } from '../ui/commands/privacyCommand.js';
->>>>>>> ea061f52
+// import { privacyCommand } from '../ui/commands/privacyCommand.js';
 import { quitCommand } from '../ui/commands/quitCommand.js';
 import { restoreCommand } from '../ui/commands/restoreCommand.js';
 import { statsCommand } from '../ui/commands/statsCommand.js';
@@ -76,12 +73,9 @@
       initCommand,
       mcpCommand,
       memoryCommand,
-<<<<<<< HEAD
-=======
-      ...(this.config?.getUseModelRouter() ? [modelCommand] : []),
+      // ...(this.config?.getUseModelRouter() ? [modelCommand] : []),
       ...(this.config?.getFolderTrust() ? [permissionsCommand] : []),
-      privacyCommand,
->>>>>>> ea061f52
+      // privacyCommand,
       quitCommand,
       restoreCommand(this.config),
       statsCommand,
