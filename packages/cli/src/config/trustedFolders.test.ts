--- conflicted
+++ resolved
@@ -15,11 +15,7 @@
  */
 
 import * as osActual from 'node:os';
-<<<<<<< HEAD
-import { ideContextStore } from '@salesforce/codey-core';
-=======
-import { FatalConfigError, ideContextStore } from '@google/gemini-cli-core';
->>>>>>> ea061f52
+import { FatalConfigError, ideContextStore } from '@salesforce/codey-core';
 import {
   describe,
   it,
