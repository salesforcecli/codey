--- conflicted
+++ resolved
@@ -34,18 +34,13 @@
   setGeminiMdFilename as setServerGeminiMdFilename,
   getCurrentGeminiMdFilename,
   ApprovalMode,
-<<<<<<< HEAD
-=======
   DEFAULT_GEMINI_MODEL,
   DEFAULT_GEMINI_MODEL_AUTO,
-  DEFAULT_GEMINI_EMBEDDING_MODEL,
->>>>>>> c999b7e3
   DEFAULT_MEMORY_FILE_FILTERING_OPTIONS,
   FileDiscoveryService,
   ShellTool,
   EditTool,
   WriteFileTool,
-  DEFAULT_GEMINI_MODEL,
   DEFAULT_GATEWAY_MODEL,
   getModel,
 } from '@salesforce/codey-core';
@@ -122,11 +117,7 @@
         .option('org', {
           alias: 'o',
           type: 'string',
-<<<<<<< HEAD
           description: 'Org username or alias to use for authentication.',
-=======
-          description: `Model`,
->>>>>>> c999b7e3
         })
         .option('prompt', {
           alias: 'p',
@@ -583,10 +574,9 @@
     ? DEFAULT_GEMINI_MODEL_AUTO
     : DEFAULT_GEMINI_MODEL;
   const resolvedModel: string =
-    argv.model ||
-    process.env['GEMINI_MODEL'] ||
-    settings.model?.name ||
-    defaultModel;
+    argv.model || process.env['CODEY_ORG_USERNAME']
+      ? DEFAULT_GATEWAY_MODEL.displayId
+      : process.env['GEMINI_MODEL'] || settings.model?.name || defaultModel;
 
   const sandboxConfig = await loadSandboxConfig(settings, argv);
   const screenReader =
@@ -649,14 +639,7 @@
     cwd,
     fileDiscoveryService: fileService,
     bugCommand: settings.advanced?.bugCommand,
-<<<<<<< HEAD
-    model:
-      argv.model || process.env['CODEY_ORG_USERNAME']
-        ? DEFAULT_GATEWAY_MODEL.displayId
-        : DEFAULT_GEMINI_MODEL,
-=======
     model: resolvedModel,
->>>>>>> c999b7e3
     extensionContextFilePaths,
     maxSessionTurns: settings.model?.maxSessionTurns ?? -1,
     experimentalZedIntegration: argv.experimentalAcp || false,
