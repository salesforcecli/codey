--- conflicted
+++ resolved
@@ -21,20 +21,11 @@
 import { hideBin } from 'yargs/helpers';
 import process from 'node:process';
 import { mcpCommand } from '../commands/mcp.js';
-<<<<<<< HEAD
-import {
-  TelemetryTarget,
-  type FileFilteringOptions,
-  type MCPServerConfig,
-  type OutputFormat,
-} from '@salesforce/codey-core';
-=======
 import type {
   FileFilteringOptions,
   MCPServerConfig,
   OutputFormat,
-} from '@google/gemini-cli-core';
->>>>>>> ea061f52
+} from '@salesforce/codey-core';
 import { extensionsCommand } from '../commands/extensions.js';
 import {
   Config,
@@ -49,15 +40,11 @@
   ShellTool,
   EditTool,
   WriteFileTool,
-<<<<<<< HEAD
   DEFAULT_GATEWAY_MODEL,
   getModel,
-} from '@salesforce/codey-core';
-=======
   resolveTelemetrySettings,
   FatalConfigError,
-} from '@google/gemini-cli-core';
->>>>>>> ea061f52
+} from '@salesforce/codey-core';
 import type { Settings } from './settings.js';
 
 import type { Extension } from './extension.js';
@@ -670,28 +657,7 @@
       ...settings.ui?.accessibility,
       screenReader,
     },
-<<<<<<< HEAD
-    telemetry: {
-      enabled: argv.telemetry ?? settings.telemetry?.enabled ?? true,
-      target: (argv.telemetryTarget ??
-        settings.telemetry?.enabled ??
-        TelemetryTarget.SALESFORCE) as TelemetryTarget,
-      otlpEndpoint:
-        argv.telemetryOtlpEndpoint ??
-        process.env['OTEL_EXPORTER_OTLP_ENDPOINT'] ??
-        settings.telemetry?.otlpEndpoint,
-      otlpProtocol: (['grpc', 'http'] as const).find(
-        (p) =>
-          p ===
-          (argv.telemetryOtlpProtocol ?? settings.telemetry?.otlpProtocol),
-      ),
-      logPrompts: argv.telemetryLogPrompts ?? settings.telemetry?.logPrompts,
-      outfile: argv.telemetryOutfile ?? settings.telemetry?.outfile,
-      useCollector: settings.telemetry?.useCollector,
-    },
-=======
     telemetry: telemetrySettings,
->>>>>>> ea061f52
     usageStatisticsEnabled: settings.privacy?.usageStatisticsEnabled ?? true,
     fileFiltering: settings.context?.fileFiltering,
     checkpointing:
