/*
 * Copyright 2025, Salesforce, Inc.
 *
 * Licensed under the Apache License, Version 2.0 (the "License");
 * you may not use this file except in compliance with the License.
 * You may obtain a copy of the License at
 *
 *     http://www.apache.org/licenses/LICENSE-2.0
 *
 * Unless required by applicable law or agreed to in writing, software
 * distributed under the License is distributed on an "AS IS" BASIS,
 * WITHOUT WARRANTIES OR CONDITIONS OF ANY KIND, either express or implied.
 * See the License for the specific language governing permissions and
 * limitations under the License.
 */

import { describe, it, expect, vi, beforeEach, afterEach } from 'vitest';
import * as os from 'node:os';
import * as path from 'node:path';
import {
  ShellTool,
  EditTool,
  WriteFileTool,
  DEFAULT_GEMINI_MODEL,
  DEFAULT_GEMINI_MODEL_AUTO,
  OutputFormat,
} from '@salesforce/codey-core';
import { loadCliConfig, parseArguments, type CliArgs } from './config.js';
import type { Settings } from './settings.js';
<<<<<<< HEAD
import type { Extension } from './extension.js';
import * as ServerConfig from '@salesforce/codey-core';
=======
import { ExtensionStorage, type Extension } from './extension.js';
import * as ServerConfig from '@google/gemini-cli-core';
>>>>>>> ea061f52
import { isWorkspaceTrusted } from './trustedFolders.js';
import { ExtensionEnablementManager } from './extensions/extensionEnablement.js';

vi.mock('./trustedFolders.js', () => ({
  isWorkspaceTrusted: vi
    .fn()
    .mockReturnValue({ isTrusted: true, source: 'file' }), // Default to trusted
}));

vi.mock('fs', async (importOriginal) => {
  const actualFs = await importOriginal<typeof import('fs')>();
  const pathMod = await import('node:path');
  const mockHome = '/mock/home/user';
  const MOCK_CWD1 = process.cwd();
  const MOCK_CWD2 = pathMod.resolve(pathMod.sep, 'home', 'user', 'project');

  const mockPaths = new Set([
    MOCK_CWD1,
    MOCK_CWD2,
    pathMod.resolve(pathMod.sep, 'cli', 'path1'),
    pathMod.resolve(pathMod.sep, 'settings', 'path1'),
    pathMod.join(mockHome, 'settings', 'path2'),
    pathMod.join(MOCK_CWD2, 'cli', 'path2'),
    pathMod.join(MOCK_CWD2, 'settings', 'path3'),
  ]);

  return {
    ...actualFs,
    mkdirSync: vi.fn(),
    writeFileSync: vi.fn(),
    existsSync: vi.fn((p) => mockPaths.has(p.toString())),
    statSync: vi.fn((p) => {
      if (mockPaths.has(p.toString())) {
        return { isDirectory: () => true } as unknown as import('fs').Stats;
      }
      return (actualFs as typeof import('fs')).statSync(p as unknown as string);
    }),
    realpathSync: vi.fn((p) => p),
  };
});

vi.mock('os', async (importOriginal) => {
  const actualOs = await importOriginal<typeof os>();
  return {
    ...actualOs,
    homedir: vi.fn(() => '/mock/home/user'),
  };
});

vi.mock('open', () => ({
  default: vi.fn(),
}));

vi.mock('read-package-up', () => ({
  readPackageUp: vi.fn(() =>
    Promise.resolve({ packageJson: { version: 'test-version' } }),
  ),
}));

vi.mock('@salesforce/codey-core', async () => {
  const actualServer = await vi.importActual<typeof ServerConfig>(
    '@salesforce/codey-core',
  );
  return {
    ...actualServer,
    IdeClient: {
      getInstance: vi.fn().mockResolvedValue({
        getConnectionStatus: vi.fn(),
        initialize: vi.fn(),
        shutdown: vi.fn(),
      }),
    },
    loadEnvironment: vi.fn(),
    loadServerHierarchicalMemory: vi.fn(
      (cwd, dirs, debug, fileService, extensionPaths, _maxDirs) =>
        Promise.resolve({
          memoryContent: extensionPaths?.join(',') || '',
          fileCount: extensionPaths?.length || 0,
        }),
    ),
    DEFAULT_MEMORY_FILE_FILTERING_OPTIONS: {
      respectGitIgnore: false,
      respectGeminiIgnore: true,
    },
    DEFAULT_FILE_FILTERING_OPTIONS: {
      respectGitIgnore: true,
      respectGeminiIgnore: true,
    },
  };
});

describe('parseArguments', () => {
  const originalArgv = process.argv;

  afterEach(() => {
    process.argv = originalArgv;
  });

  it('should throw an error when both --prompt and --prompt-interactive are used together', async () => {
    process.argv = [
      'node',
      'script.js',
      '--prompt',
      'test prompt',
      '--prompt-interactive',
      'interactive prompt',
    ];

    const mockExit = vi.spyOn(process, 'exit').mockImplementation(() => {
      throw new Error('process.exit called');
    });

    const mockConsoleError = vi
      .spyOn(console, 'error')
      .mockImplementation(() => {});

    await expect(parseArguments({} as Settings)).rejects.toThrow(
      'process.exit called',
    );

    expect(mockConsoleError).toHaveBeenCalledWith(
      expect.stringContaining(
        'Cannot use both --prompt (-p) and --prompt-interactive (-i) together',
      ),
    );

    mockExit.mockRestore();
    mockConsoleError.mockRestore();
  });

  it('should throw an error when using short flags -p and -i together', async () => {
    process.argv = [
      'node',
      'script.js',
      '-p',
      'test prompt',
      '-i',
      'interactive prompt',
    ];

    const mockExit = vi.spyOn(process, 'exit').mockImplementation(() => {
      throw new Error('process.exit called');
    });

    const mockConsoleError = vi
      .spyOn(console, 'error')
      .mockImplementation(() => {});

    await expect(parseArguments({} as Settings)).rejects.toThrow(
      'process.exit called',
    );

    expect(mockConsoleError).toHaveBeenCalledWith(
      expect.stringContaining(
        'Cannot use both --prompt (-p) and --prompt-interactive (-i) together',
      ),
    );

    mockExit.mockRestore();
    mockConsoleError.mockRestore();
  });

  it('should allow --prompt without --prompt-interactive', async () => {
    process.argv = ['node', 'script.js', '--prompt', 'test prompt'];
    const argv = await parseArguments({} as Settings);
    expect(argv.prompt).toBe('test prompt');
    expect(argv.promptInteractive).toBeUndefined();
  });

  it('should allow --prompt-interactive without --prompt', async () => {
    process.argv = [
      'node',
      'script.js',
      '--prompt-interactive',
      'interactive prompt',
    ];
    const argv = await parseArguments({} as Settings);
    expect(argv.promptInteractive).toBe('interactive prompt');
    expect(argv.prompt).toBeUndefined();
  });

  it('should allow -i flag as alias for --prompt-interactive', async () => {
    process.argv = ['node', 'script.js', '-i', 'interactive prompt'];
    const argv = await parseArguments({} as Settings);
    expect(argv.promptInteractive).toBe('interactive prompt');
    expect(argv.prompt).toBeUndefined();
  });

  it('should throw an error when both --yolo and --approval-mode are used together', async () => {
    process.argv = [
      'node',
      'script.js',
      '--yolo',
      '--approval-mode',
      'default',
    ];

    const mockExit = vi.spyOn(process, 'exit').mockImplementation(() => {
      throw new Error('process.exit called');
    });

    const mockConsoleError = vi
      .spyOn(console, 'error')
      .mockImplementation(() => {});

    await expect(parseArguments({} as Settings)).rejects.toThrow(
      'process.exit called',
    );

    expect(mockConsoleError).toHaveBeenCalledWith(
      expect.stringContaining(
        'Cannot use both --yolo (-y) and --approval-mode together. Use --approval-mode=yolo instead.',
      ),
    );

    mockExit.mockRestore();
    mockConsoleError.mockRestore();
  });

  it('should throw an error when using short flags -y and --approval-mode together', async () => {
    process.argv = ['node', 'script.js', '-y', '--approval-mode', 'yolo'];

    const mockExit = vi.spyOn(process, 'exit').mockImplementation(() => {
      throw new Error('process.exit called');
    });

    const mockConsoleError = vi
      .spyOn(console, 'error')
      .mockImplementation(() => {});

    await expect(parseArguments({} as Settings)).rejects.toThrow(
      'process.exit called',
    );

    expect(mockConsoleError).toHaveBeenCalledWith(
      expect.stringContaining(
        'Cannot use both --yolo (-y) and --approval-mode together. Use --approval-mode=yolo instead.',
      ),
    );

    mockExit.mockRestore();
    mockConsoleError.mockRestore();
  });

  it('should allow --approval-mode without --yolo', async () => {
    process.argv = ['node', 'script.js', '--approval-mode', 'auto_edit'];
    const argv = await parseArguments({} as Settings);
    expect(argv.approvalMode).toBe('auto_edit');
    expect(argv.yolo).toBe(false);
  });

  it('should allow --yolo without --approval-mode', async () => {
    process.argv = ['node', 'script.js', '--yolo'];
    const argv = await parseArguments({} as Settings);
    expect(argv.yolo).toBe(true);
    expect(argv.approvalMode).toBeUndefined();
  });

  it('should reject invalid --approval-mode values', async () => {
    process.argv = ['node', 'script.js', '--approval-mode', 'invalid'];

    const mockExit = vi.spyOn(process, 'exit').mockImplementation(() => {
      throw new Error('process.exit called');
    });

    const mockConsoleError = vi
      .spyOn(console, 'error')
      .mockImplementation(() => {});

    await expect(parseArguments({} as Settings)).rejects.toThrow(
      'process.exit called',
    );

    expect(mockConsoleError).toHaveBeenCalledWith(
      expect.stringContaining('Invalid values:'),
    );

    mockExit.mockRestore();
    mockConsoleError.mockRestore();
  });

  it('should support comma-separated values for --allowed-tools', async () => {
    process.argv = [
      'node',
      'script.js',
      '--allowed-tools',
      'read_file,ShellTool(git status)',
    ];
    const argv = await parseArguments({} as Settings);
    expect(argv.allowedTools).toEqual(['read_file', 'ShellTool(git status)']);
  });

  it('should support comma-separated values for --allowed-mcp-server-names', async () => {
    process.argv = [
      'node',
      'script.js',
      '--allowed-mcp-server-names',
      'server1,server2',
    ];
    const argv = await parseArguments({} as Settings);
    expect(argv.allowedMcpServerNames).toEqual(['server1', 'server2']);
  });

  it('should support comma-separated values for --extensions', async () => {
    process.argv = ['node', 'script.js', '--extensions', 'ext1,ext2'];
    const argv = await parseArguments({} as Settings);
    expect(argv.extensions).toEqual(['ext1', 'ext2']);
  });
});

describe('loadCliConfig', () => {
  const originalArgv = process.argv;

  beforeEach(() => {
    vi.resetAllMocks();
    vi.mocked(os.homedir).mockReturnValue('/mock/home/user');
    vi.stubEnv('GEMINI_API_KEY', 'test-api-key');
  });

  afterEach(() => {
    process.argv = originalArgv;
    vi.unstubAllEnvs();
    vi.restoreAllMocks();
  });

  it('should set showMemoryUsage to true when --show-memory-usage flag is present', async () => {
    process.argv = ['node', 'script.js', '--show-memory-usage'];
    const argv = await parseArguments({} as Settings);
    const settings: Settings = {};
    const config = await loadCliConfig(
      settings,
      [],
      new ExtensionEnablementManager(
        ExtensionStorage.getUserExtensionsDir(),
        argv.extensions,
      ),
      'test-session',
      argv,
    );
    expect(config.getShowMemoryUsage()).toBe(true);
  });

  it('should set showMemoryUsage to false when --memory flag is not present', async () => {
    process.argv = ['node', 'script.js'];
    const argv = await parseArguments({} as Settings);
    const settings: Settings = {};
    const config = await loadCliConfig(
      settings,
      [],
      new ExtensionEnablementManager(
        ExtensionStorage.getUserExtensionsDir(),
        argv.extensions,
      ),
      'test-session',
      argv,
    );
    expect(config.getShowMemoryUsage()).toBe(false);
  });

  it('should set showMemoryUsage to false by default from settings if CLI flag is not present', async () => {
    process.argv = ['node', 'script.js'];
    const argv = await parseArguments({} as Settings);
    const settings: Settings = { ui: { showMemoryUsage: false } };
    const config = await loadCliConfig(
      settings,
      [],
      new ExtensionEnablementManager(
        ExtensionStorage.getUserExtensionsDir(),
        argv.extensions,
      ),
      'test-session',
      argv,
    );
    expect(config.getShowMemoryUsage()).toBe(false);
  });

  it('should prioritize CLI flag over settings for showMemoryUsage (CLI true, settings false)', async () => {
    process.argv = ['node', 'script.js', '--show-memory-usage'];
    const argv = await parseArguments({} as Settings);
    const settings: Settings = { ui: { showMemoryUsage: false } };
    const config = await loadCliConfig(
      settings,
      [],
      new ExtensionEnablementManager(
        ExtensionStorage.getUserExtensionsDir(),
        argv.extensions,
      ),
      'test-session',
      argv,
    );
    expect(config.getShowMemoryUsage()).toBe(true);
  });

  describe('Proxy configuration', () => {
    const originalProxyEnv: { [key: string]: string | undefined } = {};
    const proxyEnvVars = [
      'HTTP_PROXY',
      'HTTPS_PROXY',
      'http_proxy',
      'https_proxy',
    ];

    beforeEach(() => {
      for (const key of proxyEnvVars) {
        originalProxyEnv[key] = process.env[key];
        delete process.env[key];
      }
    });

    afterEach(() => {
      for (const key of proxyEnvVars) {
        if (originalProxyEnv[key]) {
          process.env[key] = originalProxyEnv[key];
        } else {
          delete process.env[key];
        }
      }
    });

    it(`should leave proxy to empty by default`, async () => {
      process.argv = ['node', 'script.js'];
      const argv = await parseArguments({} as Settings);
      const settings: Settings = {};
      const config = await loadCliConfig(
        settings,
        [],
        new ExtensionEnablementManager(
          ExtensionStorage.getUserExtensionsDir(),
          argv.extensions,
        ),
        'test-session',
        argv,
      );
      expect(config.getProxy()).toBeFalsy();
    });

    const proxy_url = 'http://localhost:7890';
    const testCases = [
      {
        input: {
          env_name: 'https_proxy',
          proxy_url,
        },
        expected: proxy_url,
      },
      {
        input: {
          env_name: 'http_proxy',
          proxy_url,
        },
        expected: proxy_url,
      },
      {
        input: {
          env_name: 'HTTPS_PROXY',
          proxy_url,
        },
        expected: proxy_url,
      },
      {
        input: {
          env_name: 'HTTP_PROXY',
          proxy_url,
        },
        expected: proxy_url,
      },
    ];
    testCases.forEach(({ input, expected }) => {
      it(`should set proxy to ${expected} according to environment variable [${input.env_name}]`, async () => {
        vi.stubEnv(input.env_name, input.proxy_url);
        process.argv = ['node', 'script.js'];
        const argv = await parseArguments({} as Settings);
        const settings: Settings = {};
        const config = await loadCliConfig(
          settings,
          [],
          new ExtensionEnablementManager(
            ExtensionStorage.getUserExtensionsDir(),
            argv.extensions,
          ),
          'test-session',
          argv,
        );
        expect(config.getProxy()).toBe(expected);
      });
    });

    it('should set proxy when --proxy flag is present', async () => {
      process.argv = ['node', 'script.js', '--proxy', 'http://localhost:7890'];
      const argv = await parseArguments({} as Settings);
      const settings: Settings = {};
      const config = await loadCliConfig(
        settings,
        [],
        new ExtensionEnablementManager(
          ExtensionStorage.getUserExtensionsDir(),
          argv.extensions,
        ),
        'test-session',
        argv,
      );
      expect(config.getProxy()).toBe('http://localhost:7890');
    });

    it('should prioritize CLI flag over environment variable for proxy (CLI http://localhost:7890, environment variable http://localhost:7891)', async () => {
      vi.stubEnv('http_proxy', 'http://localhost:7891');
      process.argv = ['node', 'script.js', '--proxy', 'http://localhost:7890'];
      const argv = await parseArguments({} as Settings);
      const settings: Settings = {};
      const config = await loadCliConfig(
        settings,
        [],
        new ExtensionEnablementManager(
          ExtensionStorage.getUserExtensionsDir(),
          argv.extensions,
        ),
        'test-session',
        argv,
      );
      expect(config.getProxy()).toBe('http://localhost:7890');
    });
  });
});

describe('loadCliConfig telemetry', () => {
  const originalArgv = process.argv;

  beforeEach(() => {
    vi.resetAllMocks();
    vi.mocked(os.homedir).mockReturnValue('/mock/home/user');
    vi.stubEnv('GEMINI_API_KEY', 'test-api-key');
  });

  afterEach(() => {
    process.argv = originalArgv;
    vi.unstubAllEnvs();
    vi.restoreAllMocks();
  });

  it('should set telemetry to true by default when no flag or setting is present', async () => {
    process.argv = ['node', 'script.js'];
    const argv = await parseArguments({} as Settings);
    const settings: Settings = {};
<<<<<<< HEAD
    const config = await loadCliConfig(settings, [], 'test-session', argv);
    expect(config.getTelemetryEnabled()).toBe(true);
=======
    const config = await loadCliConfig(
      settings,
      [],
      new ExtensionEnablementManager(
        ExtensionStorage.getUserExtensionsDir(),
        argv.extensions,
      ),
      'test-session',
      argv,
    );
    expect(config.getTelemetryEnabled()).toBe(false);
>>>>>>> ea061f52
  });

  it('should set telemetry to true when --telemetry flag is present', async () => {
    process.argv = ['node', 'script.js', '--telemetry'];
    const argv = await parseArguments({} as Settings);
    const settings: Settings = {};
    const config = await loadCliConfig(
      settings,
      [],
      new ExtensionEnablementManager(
        ExtensionStorage.getUserExtensionsDir(),
        argv.extensions,
      ),
      'test-session',
      argv,
    );
    expect(config.getTelemetryEnabled()).toBe(true);
  });

  it('should set telemetry to false when --no-telemetry flag is present', async () => {
    process.argv = ['node', 'script.js', '--no-telemetry'];
    const argv = await parseArguments({} as Settings);
    const settings: Settings = {};
    const config = await loadCliConfig(
      settings,
      [],
      new ExtensionEnablementManager(
        ExtensionStorage.getUserExtensionsDir(),
        argv.extensions,
      ),
      'test-session',
      argv,
    );
    expect(config.getTelemetryEnabled()).toBe(false);
  });

  it('should use telemetry value from settings if CLI flag is not present (settings true)', async () => {
    process.argv = ['node', 'script.js'];
    const argv = await parseArguments({} as Settings);
    const settings: Settings = { telemetry: { enabled: true } };
    const config = await loadCliConfig(
      settings,
      [],
      new ExtensionEnablementManager(
        ExtensionStorage.getUserExtensionsDir(),
        argv.extensions,
      ),
      'test-session',
      argv,
    );
    expect(config.getTelemetryEnabled()).toBe(true);
  });

  it('should use telemetry value from settings if CLI flag is not present (settings false)', async () => {
    process.argv = ['node', 'script.js'];
    const argv = await parseArguments({} as Settings);
    const settings: Settings = { telemetry: { enabled: false } };
    const config = await loadCliConfig(
      settings,
      [],
      new ExtensionEnablementManager(
        ExtensionStorage.getUserExtensionsDir(),
        argv.extensions,
      ),
      'test-session',
      argv,
    );
    expect(config.getTelemetryEnabled()).toBe(false);
  });

  it('should prioritize --telemetry CLI flag (true) over settings (false)', async () => {
    process.argv = ['node', 'script.js', '--telemetry'];
    const argv = await parseArguments({} as Settings);
    const settings: Settings = { telemetry: { enabled: false } };
    const config = await loadCliConfig(
      settings,
      [],
      new ExtensionEnablementManager(
        ExtensionStorage.getUserExtensionsDir(),
        argv.extensions,
      ),
      'test-session',
      argv,
    );
    expect(config.getTelemetryEnabled()).toBe(true);
  });

  it('should prioritize --no-telemetry CLI flag (false) over settings (true)', async () => {
    process.argv = ['node', 'script.js', '--no-telemetry'];
    const argv = await parseArguments({} as Settings);
    const settings: Settings = { telemetry: { enabled: true } };
    const config = await loadCliConfig(
      settings,
      [],
      new ExtensionEnablementManager(
        ExtensionStorage.getUserExtensionsDir(),
        argv.extensions,
      ),
      'test-session',
      argv,
    );
    expect(config.getTelemetryEnabled()).toBe(false);
  });

  it.skip('should use telemetry OTLP endpoint from settings if CLI flag is not present', async () => {
    process.argv = ['node', 'script.js'];
    const argv = await parseArguments({} as Settings);
    const settings: Settings = {
      telemetry: { otlpEndpoint: 'http://settings.example.com' },
    };
    const config = await loadCliConfig(
      settings,
      [],
      new ExtensionEnablementManager(
        ExtensionStorage.getUserExtensionsDir(),
        argv.extensions,
      ),
      'test-session',
      argv,
    );
    expect(config.getTelemetryOtlpEndpoint()).toBe(
      'http://settings.example.com',
    );
  });

  it.skip('should prioritize --telemetry-otlp-endpoint CLI flag over settings', async () => {
    process.argv = [
      'node',
      'script.js',
      '--telemetry-otlp-endpoint',
      'http://cli.example.com',
    ];
    const argv = await parseArguments({} as Settings);
    const settings: Settings = {
      telemetry: { otlpEndpoint: 'http://settings.example.com' },
    };
    const config = await loadCliConfig(
      settings,
      [],
      new ExtensionEnablementManager(
        ExtensionStorage.getUserExtensionsDir(),
        argv.extensions,
      ),
      'test-session',
      argv,
    );
    expect(config.getTelemetryOtlpEndpoint()).toBe('http://cli.example.com');
  });

  it.skip('should use default endpoint if no OTLP endpoint is provided via CLI or settings', async () => {
    process.argv = ['node', 'script.js'];
    const argv = await parseArguments({} as Settings);
    const settings: Settings = { telemetry: { enabled: true } };
    const config = await loadCliConfig(
      settings,
      [],
      new ExtensionEnablementManager(
        ExtensionStorage.getUserExtensionsDir(),
        argv.extensions,
      ),
      'test-session',
      argv,
    );
    expect(config.getTelemetryOtlpEndpoint()).toBe('http://localhost:4317');
  });

  it.skip('should use telemetry target from settings if CLI flag is not present', async () => {
    process.argv = ['node', 'script.js'];
    const argv = await parseArguments({} as Settings);
    const settings: Settings = {
      telemetry: { target: ServerConfig.DEFAULT_TELEMETRY_TARGET },
    };
    const config = await loadCliConfig(
      settings,
      [],
      new ExtensionEnablementManager(
        ExtensionStorage.getUserExtensionsDir(),
        argv.extensions,
      ),
      'test-session',
      argv,
    );
    expect(config.getTelemetryTarget()).toBe(
      ServerConfig.DEFAULT_TELEMETRY_TARGET,
    );
  });

  it.skip('should prioritize --telemetry-target CLI flag over settings', async () => {
    process.argv = ['node', 'script.js', '--telemetry-target', 'local'];
    const argv = await parseArguments({} as Settings);
    const settings: Settings = {
      telemetry: { target: ServerConfig.DEFAULT_TELEMETRY_TARGET },
    };
<<<<<<< HEAD
    const config = await loadCliConfig(settings, [], 'test-session', argv);
    expect(config.getTelemetryTarget()).toBe('local');
=======
    const config = await loadCliConfig(
      settings,
      [],
      new ExtensionEnablementManager(
        ExtensionStorage.getUserExtensionsDir(),
        argv.extensions,
      ),
      'test-session',
      argv,
    );
    expect(config.getTelemetryTarget()).toBe('gcp');
>>>>>>> ea061f52
  });

  it.skip('should use default target if no target is provided via CLI or settings', async () => {
    process.argv = ['node', 'script.js'];
    const argv = await parseArguments({} as Settings);
    const settings: Settings = { telemetry: { enabled: true } };
    const config = await loadCliConfig(
      settings,
      [],
      new ExtensionEnablementManager(
        ExtensionStorage.getUserExtensionsDir(),
        argv.extensions,
      ),
      'test-session',
      argv,
    );
    expect(config.getTelemetryTarget()).toBe(
      ServerConfig.DEFAULT_TELEMETRY_TARGET,
    );
  });

  it.skip('should use telemetry log prompts from settings if CLI flag is not present', async () => {
    process.argv = ['node', 'script.js'];
    const argv = await parseArguments({} as Settings);
    const settings: Settings = { telemetry: { logPrompts: false } };
    const config = await loadCliConfig(
      settings,
      [],
      new ExtensionEnablementManager(
        ExtensionStorage.getUserExtensionsDir(),
        argv.extensions,
      ),
      'test-session',
      argv,
    );
    expect(config.getTelemetryLogPromptsEnabled()).toBe(false);
  });

  it.skip('should prioritize --telemetry-log-prompts CLI flag (true) over settings (false)', async () => {
    process.argv = ['node', 'script.js', '--telemetry-log-prompts'];
    const argv = await parseArguments({} as Settings);
    const settings: Settings = { telemetry: { logPrompts: false } };
    const config = await loadCliConfig(
      settings,
      [],
      new ExtensionEnablementManager(
        ExtensionStorage.getUserExtensionsDir(),
        argv.extensions,
      ),
      'test-session',
      argv,
    );
    expect(config.getTelemetryLogPromptsEnabled()).toBe(true);
  });

  it.skip('should prioritize --no-telemetry-log-prompts CLI flag (false) over settings (true)', async () => {
    process.argv = ['node', 'script.js', '--no-telemetry-log-prompts'];
    const argv = await parseArguments({} as Settings);
    const settings: Settings = { telemetry: { logPrompts: true } };
    const config = await loadCliConfig(
      settings,
      [],
      new ExtensionEnablementManager(
        ExtensionStorage.getUserExtensionsDir(),
        argv.extensions,
      ),
      'test-session',
      argv,
    );
    expect(config.getTelemetryLogPromptsEnabled()).toBe(false);
  });

  it.skip('should use default log prompts (true) if no value is provided via CLI or settings', async () => {
    process.argv = ['node', 'script.js'];
    const argv = await parseArguments({} as Settings);
    const settings: Settings = { telemetry: { enabled: true } };
    const config = await loadCliConfig(
      settings,
      [],
      new ExtensionEnablementManager(
        ExtensionStorage.getUserExtensionsDir(),
        argv.extensions,
      ),
      'test-session',
      argv,
    );
    expect(config.getTelemetryLogPromptsEnabled()).toBe(true);
  });

  it.skip('should use telemetry OTLP protocol from settings if CLI flag is not present', async () => {
    process.argv = ['node', 'script.js'];
    const argv = await parseArguments({} as Settings);
    const settings: Settings = {
      telemetry: { otlpProtocol: 'http' },
    };
    const config = await loadCliConfig(
      settings,
      [],
      new ExtensionEnablementManager(
        ExtensionStorage.getUserExtensionsDir(),
        argv.extensions,
      ),
      'test-session',
      argv,
    );
    expect(config.getTelemetryOtlpProtocol()).toBe('http');
  });

  it.skip('should prioritize --telemetry-otlp-protocol CLI flag over settings', async () => {
    process.argv = ['node', 'script.js', '--telemetry-otlp-protocol', 'http'];
    const argv = await parseArguments({} as Settings);
    const settings: Settings = {
      telemetry: { otlpProtocol: 'grpc' },
    };
    const config = await loadCliConfig(
      settings,
      [],
      new ExtensionEnablementManager(
        ExtensionStorage.getUserExtensionsDir(),
        argv.extensions,
      ),
      'test-session',
      argv,
    );
    expect(config.getTelemetryOtlpProtocol()).toBe('http');
  });

  it.skip('should use default protocol if no OTLP protocol is provided via CLI or settings', async () => {
    process.argv = ['node', 'script.js'];
    const argv = await parseArguments({} as Settings);
    const settings: Settings = { telemetry: { enabled: true } };
    const config = await loadCliConfig(
      settings,
      [],
      new ExtensionEnablementManager(
        ExtensionStorage.getUserExtensionsDir(),
        argv.extensions,
      ),
      'test-session',
      argv,
    );
    expect(config.getTelemetryOtlpProtocol()).toBe('grpc');
  });

  it.skip('should reject invalid --telemetry-otlp-protocol values', async () => {
    process.argv = [
      'node',
      'script.js',
      '--telemetry-otlp-protocol',
      'invalid',
    ];

    const mockExit = vi.spyOn(process, 'exit').mockImplementation(() => {
      throw new Error('process.exit called');
    });

    const mockConsoleError = vi
      .spyOn(console, 'error')
      .mockImplementation(() => {});

    await expect(parseArguments({} as Settings)).rejects.toThrow(
      'process.exit called',
    );

    expect(mockConsoleError).toHaveBeenCalledWith(
      expect.stringContaining('Invalid values:'),
    );

    mockExit.mockRestore();
    mockConsoleError.mockRestore();
  });
});

describe('Hierarchical Memory Loading (config.ts) - Placeholder Suite', () => {
  beforeEach(() => {
    vi.resetAllMocks();
    vi.mocked(os.homedir).mockReturnValue('/mock/home/user');
    // Other common mocks would be reset here.
  });

  afterEach(() => {
    vi.restoreAllMocks();
  });

  it('should pass extension context file paths to loadServerHierarchicalMemory', async () => {
    process.argv = ['node', 'script.js'];
    const settings: Settings = {};
    const extensions: Extension[] = [
      {
        path: '/path/to/ext1',
        config: {
          name: 'ext1',
          version: '1.0.0',
        },
        contextFiles: ['/path/to/ext1/CODEY.md'],
      },
      {
        path: '/path/to/ext2',
        config: {
          name: 'ext2',
          version: '1.0.0',
        },
        contextFiles: [],
      },
      {
        path: '/path/to/ext3',
        config: {
          name: 'ext3',
          version: '1.0.0',
        },
        contextFiles: [
          '/path/to/ext3/context1.md',
          '/path/to/ext3/context2.md',
        ],
      },
    ];
    const argv = await parseArguments({} as Settings);
    await loadCliConfig(
      settings,
      extensions,

      new ExtensionEnablementManager(
        ExtensionStorage.getUserExtensionsDir(),
        argv.extensions,
      ),
      'session-id',
      argv,
    );
    expect(ServerConfig.loadServerHierarchicalMemory).toHaveBeenCalledWith(
      expect.any(String),
      [],
      false,
      expect.any(Object),
      [
        '/path/to/ext1/CODEY.md',
        '/path/to/ext3/context1.md',
        '/path/to/ext3/context2.md',
      ],
      true,
      'tree',
      {
        respectGitIgnore: false,
        respectGeminiIgnore: true,
      },
      undefined, // maxDirs
    );
  });

  // NOTE TO FUTURE DEVELOPERS:
  // To re-enable tests for loadHierarchicalGeminiMemory, ensure that:
  // 1. os.homedir() is reliably mocked *before* the config.ts module is loaded
  //    and its functions (which use os.homedir()) are called.
  // 2. fs/promises and fs mocks correctly simulate file/directory existence,
  //    readability, and content based on paths derived from the mocked os.homedir().
  // 3. Spies on console functions (for logger output) are correctly set up if needed.
  // Example of a previously failing test structure:
  it.skip('should correctly use mocked homedir for global path', async () => {
    const MOCK_GEMINI_DIR_LOCAL = path.join('/mock/home/user', '.codey');
    const MOCK_GLOBAL_PATH_LOCAL = path.join(MOCK_GEMINI_DIR_LOCAL, 'CODEY.md');
    mockFs({
      [MOCK_GLOBAL_PATH_LOCAL]: { type: 'file', content: 'GlobalContentOnly' },
    });
    const memory = await loadHierarchicalGeminiMemory('/some/other/cwd', false);
    expect(memory).toBe('GlobalContentOnly');
    expect(vi.mocked(os.homedir)).toHaveBeenCalled();
    expect(fsPromises.readFile).toHaveBeenCalledWith(
      MOCK_GLOBAL_PATH_LOCAL,
      'utf-8',
    );
  });
});

describe('mergeMcpServers', () => {
  it('should not modify the original settings object', async () => {
    const settings: Settings = {
      mcpServers: {
        'test-server': {
          url: 'http://localhost:8080',
        },
      },
    };
    const extensions: Extension[] = [
      {
        path: '/path/to/ext1',
        config: {
          name: 'ext1',
          version: '1.0.0',
          mcpServers: {
            'ext1-server': {
              url: 'http://localhost:8081',
            },
          },
        },
        contextFiles: [],
      },
    ];
    const originalSettings = JSON.parse(JSON.stringify(settings));
    process.argv = ['node', 'script.js'];
    const argv = await parseArguments({} as Settings);
    await loadCliConfig(
      settings,
      extensions,
      new ExtensionEnablementManager(
        ExtensionStorage.getUserExtensionsDir(),
        argv.extensions,
      ),
      'test-session',
      argv,
    );
    expect(settings).toEqual(originalSettings);
  });
});

describe('mergeExcludeTools', () => {
  const defaultExcludes = [ShellTool.Name, EditTool.Name, WriteFileTool.Name];
  const originalIsTTY = process.stdin.isTTY;

  beforeEach(() => {
    process.stdin.isTTY = true;
  });

  afterEach(() => {
    process.stdin.isTTY = originalIsTTY;
  });

  it('should merge excludeTools from settings and extensions', async () => {
    const settings: Settings = { tools: { exclude: ['tool1', 'tool2'] } };
    const extensions: Extension[] = [
      {
        path: '/path/to/ext1',
        config: {
          name: 'ext1',
          version: '1.0.0',
          excludeTools: ['tool3', 'tool4'],
        },
        contextFiles: [],
      },
      {
        path: '/path/to/ext2',
        config: {
          name: 'ext2',
          version: '1.0.0',
          excludeTools: ['tool5'],
        },
        contextFiles: [],
      },
    ];
    process.argv = ['node', 'script.js'];
    const argv = await parseArguments({} as Settings);
    const config = await loadCliConfig(
      settings,
      extensions,
      new ExtensionEnablementManager(
        ExtensionStorage.getUserExtensionsDir(),
        argv.extensions,
      ),
      'test-session',
      argv,
    );
    expect(config.getExcludeTools()).toEqual(
      expect.arrayContaining(['tool1', 'tool2', 'tool3', 'tool4', 'tool5']),
    );
    expect(config.getExcludeTools()).toHaveLength(5);
  });

  it('should handle overlapping excludeTools between settings and extensions', async () => {
    const settings: Settings = { tools: { exclude: ['tool1', 'tool2'] } };
    const extensions: Extension[] = [
      {
        path: '/path/to/ext1',
        config: {
          name: 'ext1',
          version: '1.0.0',
          excludeTools: ['tool2', 'tool3'],
        },
        contextFiles: [],
      },
    ];
    process.argv = ['node', 'script.js'];
    const argv = await parseArguments({} as Settings);
    const config = await loadCliConfig(
      settings,
      extensions,
      new ExtensionEnablementManager(
        ExtensionStorage.getUserExtensionsDir(),
        argv.extensions,
      ),
      'test-session',
      argv,
    );
    expect(config.getExcludeTools()).toEqual(
      expect.arrayContaining(['tool1', 'tool2', 'tool3']),
    );
    expect(config.getExcludeTools()).toHaveLength(3);
  });

  it('should handle overlapping excludeTools between extensions', async () => {
    const settings: Settings = { tools: { exclude: ['tool1'] } };
    const extensions: Extension[] = [
      {
        path: '/path/to/ext1',
        config: {
          name: 'ext1',
          version: '1.0.0',
          excludeTools: ['tool2', 'tool3'],
        },
        contextFiles: [],
      },
      {
        path: '/path/to/ext2',
        config: {
          name: 'ext2',
          version: '1.0.0',
          excludeTools: ['tool3', 'tool4'],
        },
        contextFiles: [],
      },
    ];
    process.argv = ['node', 'script.js'];
    const argv = await parseArguments({} as Settings);
    const config = await loadCliConfig(
      settings,
      extensions,
      new ExtensionEnablementManager(
        ExtensionStorage.getUserExtensionsDir(),
        argv.extensions,
      ),
      'test-session',
      argv,
    );
    expect(config.getExcludeTools()).toEqual(
      expect.arrayContaining(['tool1', 'tool2', 'tool3', 'tool4']),
    );
    expect(config.getExcludeTools()).toHaveLength(4);
  });

  it('should return an empty array when no excludeTools are specified and it is interactive', async () => {
    process.stdin.isTTY = true;
    const settings: Settings = {};
    const extensions: Extension[] = [];
    process.argv = ['node', 'script.js'];
    const argv = await parseArguments({} as Settings);
    const config = await loadCliConfig(
      settings,
      extensions,
      new ExtensionEnablementManager(
        ExtensionStorage.getUserExtensionsDir(),
        argv.extensions,
      ),
      'test-session',
      argv,
    );
    expect(config.getExcludeTools()).toEqual([]);
  });

  it('should return default excludes when no excludeTools are specified and it is not interactive', async () => {
    process.stdin.isTTY = false;
    const settings: Settings = {};
    const extensions: Extension[] = [];
    process.argv = ['node', 'script.js', '-p', 'test'];
    const argv = await parseArguments({} as Settings);
    const config = await loadCliConfig(
      settings,
      extensions,
      new ExtensionEnablementManager(
        ExtensionStorage.getUserExtensionsDir(),
        argv.extensions,
      ),
      'test-session',
      argv,
    );
    expect(config.getExcludeTools()).toEqual(defaultExcludes);
  });

  it('should handle settings with excludeTools but no extensions', async () => {
    process.argv = ['node', 'script.js'];
    const argv = await parseArguments({} as Settings);
    const settings: Settings = { tools: { exclude: ['tool1', 'tool2'] } };
    const extensions: Extension[] = [];
    const config = await loadCliConfig(
      settings,
      extensions,
      new ExtensionEnablementManager(
        ExtensionStorage.getUserExtensionsDir(),
        argv.extensions,
      ),
      'test-session',
      argv,
    );
    expect(config.getExcludeTools()).toEqual(
      expect.arrayContaining(['tool1', 'tool2']),
    );
    expect(config.getExcludeTools()).toHaveLength(2);
  });

  it('should handle extensions with excludeTools but no settings', async () => {
    const settings: Settings = {};
    const extensions: Extension[] = [
      {
        path: '/path/to/ext',
        config: {
          name: 'ext1',
          version: '1.0.0',
          excludeTools: ['tool1', 'tool2'],
        },
        contextFiles: [],
      },
    ];
    process.argv = ['node', 'script.js'];
    const argv = await parseArguments({} as Settings);
    const config = await loadCliConfig(
      settings,
      extensions,
      new ExtensionEnablementManager(
        ExtensionStorage.getUserExtensionsDir(),
        argv.extensions,
      ),
      'test-session',
      argv,
    );
    expect(config.getExcludeTools()).toEqual(
      expect.arrayContaining(['tool1', 'tool2']),
    );
    expect(config.getExcludeTools()).toHaveLength(2);
  });

  it('should not modify the original settings object', async () => {
    const settings: Settings = { tools: { exclude: ['tool1'] } };
    const extensions: Extension[] = [
      {
        path: '/path/to/ext',
        config: {
          name: 'ext1',
          version: '1.0.0',
          excludeTools: ['tool2'],
        },
        contextFiles: [],
      },
    ];
    const originalSettings = JSON.parse(JSON.stringify(settings));
    process.argv = ['node', 'script.js'];
    const argv = await parseArguments({} as Settings);
    await loadCliConfig(
      settings,
      extensions,
      new ExtensionEnablementManager(
        ExtensionStorage.getUserExtensionsDir(),
        argv.extensions,
      ),
      'test-session',
      argv,
    );
    expect(settings).toEqual(originalSettings);
  });
});

describe('Approval mode tool exclusion logic', () => {
  const originalIsTTY = process.stdin.isTTY;

  beforeEach(() => {
    process.stdin.isTTY = false; // Ensure non-interactive mode
    vi.mocked(isWorkspaceTrusted).mockReturnValue(true);
  });

  afterEach(() => {
    process.stdin.isTTY = originalIsTTY;
  });

  it('should exclude all interactive tools in non-interactive mode with default approval mode', async () => {
    process.argv = ['node', 'script.js', '-p', 'test'];
    const argv = await parseArguments({} as Settings);
    const settings: Settings = {};
    const extensions: Extension[] = [];

    const config = await loadCliConfig(
      settings,
      extensions,
      new ExtensionEnablementManager(
        ExtensionStorage.getUserExtensionsDir(),
        argv.extensions,
      ),
      'test-session',
      argv,
    );

    const excludedTools = config.getExcludeTools();
    expect(excludedTools).toContain(ShellTool.Name);
    expect(excludedTools).toContain(EditTool.Name);
    expect(excludedTools).toContain(WriteFileTool.Name);
  });

  it('should exclude all interactive tools in non-interactive mode with explicit default approval mode', async () => {
    process.argv = [
      'node',
      'script.js',
      '--approval-mode',
      'default',
      '-p',
      'test',
    ];
    const argv = await parseArguments({} as Settings);
    const settings: Settings = {};
    const extensions: Extension[] = [];

    const config = await loadCliConfig(
      settings,
      extensions,
      new ExtensionEnablementManager(
        ExtensionStorage.getUserExtensionsDir(),
        argv.extensions,
      ),
      'test-session',
      argv,
    );

    const excludedTools = config.getExcludeTools();
    expect(excludedTools).toContain(ShellTool.Name);
    expect(excludedTools).toContain(EditTool.Name);
    expect(excludedTools).toContain(WriteFileTool.Name);
  });

  it('should exclude only shell tools in non-interactive mode with auto_edit approval mode', async () => {
    process.argv = [
      'node',
      'script.js',
      '--approval-mode',
      'auto_edit',
      '-p',
      'test',
    ];
    const argv = await parseArguments({} as Settings);
    const settings: Settings = {};
    const extensions: Extension[] = [];

    const config = await loadCliConfig(
      settings,
      extensions,
      new ExtensionEnablementManager(
        ExtensionStorage.getUserExtensionsDir(),
        argv.extensions,
      ),
      'test-session',
      argv,
    );

    const excludedTools = config.getExcludeTools();
    expect(excludedTools).toContain(ShellTool.Name);
    expect(excludedTools).not.toContain(EditTool.Name);
    expect(excludedTools).not.toContain(WriteFileTool.Name);
  });

  it('should exclude no interactive tools in non-interactive mode with yolo approval mode', async () => {
    process.argv = [
      'node',
      'script.js',
      '--approval-mode',
      'yolo',
      '-p',
      'test',
    ];
    const argv = await parseArguments({} as Settings);
    const settings: Settings = {};
    const extensions: Extension[] = [];

    const config = await loadCliConfig(
      settings,
      extensions,
      new ExtensionEnablementManager(
        ExtensionStorage.getUserExtensionsDir(),
        argv.extensions,
      ),
      'test-session',
      argv,
    );

    const excludedTools = config.getExcludeTools();
    expect(excludedTools).not.toContain(ShellTool.Name);
    expect(excludedTools).not.toContain(EditTool.Name);
    expect(excludedTools).not.toContain(WriteFileTool.Name);
  });

  it('should exclude no interactive tools in non-interactive mode with legacy yolo flag', async () => {
    process.argv = ['node', 'script.js', '--yolo', '-p', 'test'];
    const argv = await parseArguments({} as Settings);
    const settings: Settings = {};
    const extensions: Extension[] = [];

    const config = await loadCliConfig(
      settings,
      extensions,
      new ExtensionEnablementManager(
        ExtensionStorage.getUserExtensionsDir(),
        argv.extensions,
      ),
      'test-session',
      argv,
    );

    const excludedTools = config.getExcludeTools();
    expect(excludedTools).not.toContain(ShellTool.Name);
    expect(excludedTools).not.toContain(EditTool.Name);
    expect(excludedTools).not.toContain(WriteFileTool.Name);
  });

  it('should not exclude interactive tools in interactive mode regardless of approval mode', async () => {
    process.stdin.isTTY = true; // Interactive mode

    const testCases = [
      { args: ['node', 'script.js'] }, // default
      { args: ['node', 'script.js', '--approval-mode', 'default'] },
      { args: ['node', 'script.js', '--approval-mode', 'auto_edit'] },
      { args: ['node', 'script.js', '--approval-mode', 'yolo'] },
      { args: ['node', 'script.js', '--yolo'] },
    ];

    for (const testCase of testCases) {
      process.argv = testCase.args;
      const argv = await parseArguments({} as Settings);
      const settings: Settings = {};
      const extensions: Extension[] = [];

      const config = await loadCliConfig(
        settings,
        extensions,
        new ExtensionEnablementManager(
          ExtensionStorage.getUserExtensionsDir(),
          argv.extensions,
        ),
        'test-session',
        argv,
      );

      const excludedTools = config.getExcludeTools();
      expect(excludedTools).not.toContain(ShellTool.Name);
      expect(excludedTools).not.toContain(EditTool.Name);
      expect(excludedTools).not.toContain(WriteFileTool.Name);
    }
  });

  it('should merge approval mode exclusions with settings exclusions in auto_edit mode', async () => {
    process.argv = [
      'node',
      'script.js',
      '--approval-mode',
      'auto_edit',
      '-p',
      'test',
    ];
    const argv = await parseArguments({} as Settings);
    const settings: Settings = { tools: { exclude: ['custom_tool'] } };
    const extensions: Extension[] = [];

    const config = await loadCliConfig(
      settings,
      extensions,
      new ExtensionEnablementManager(
        ExtensionStorage.getUserExtensionsDir(),
        argv.extensions,
      ),
      'test-session',
      argv,
    );

    const excludedTools = config.getExcludeTools();
    expect(excludedTools).toContain('custom_tool'); // From settings
    expect(excludedTools).toContain(ShellTool.Name); // From approval mode
    expect(excludedTools).not.toContain(EditTool.Name); // Should be allowed in auto_edit
    expect(excludedTools).not.toContain(WriteFileTool.Name); // Should be allowed in auto_edit
  });

  it('should throw an error for invalid approval mode values in loadCliConfig', async () => {
    // Create a mock argv with an invalid approval mode that bypasses argument parsing validation
    const invalidArgv: Partial<CliArgs> & { approvalMode: string } = {
      approvalMode: 'invalid_mode',
      promptInteractive: '',
      prompt: '',
      yolo: false,
    };

    const settings: Settings = {};
    const extensions: Extension[] = [];
    await expect(
      loadCliConfig(
        settings,
        extensions,
        new ExtensionEnablementManager(
          ExtensionStorage.getUserExtensionsDir(),
          invalidArgv.extensions,
        ),
        'test-session',
        invalidArgv as CliArgs,
      ),
    ).rejects.toThrow(
      'Invalid approval mode: invalid_mode. Valid values are: yolo, auto_edit, default',
    );
  });
});

describe('loadCliConfig with allowed-mcp-server-names', () => {
  const originalArgv = process.argv;

  beforeEach(() => {
    vi.resetAllMocks();
    vi.mocked(os.homedir).mockReturnValue('/mock/home/user');
    vi.stubEnv('GEMINI_API_KEY', 'test-api-key');
  });

  afterEach(() => {
    process.argv = originalArgv;
    vi.unstubAllEnvs();
    vi.restoreAllMocks();
  });

  const baseSettings: Settings = {
    mcpServers: {
      server1: { url: 'http://localhost:8080' },
      server2: { url: 'http://localhost:8081' },
      server3: { url: 'http://localhost:8082' },
    },
  };

  it('should allow all MCP servers if the flag is not provided', async () => {
    process.argv = ['node', 'script.js'];
    const argv = await parseArguments({} as Settings);
    const config = await loadCliConfig(
      baseSettings,
      [],
      new ExtensionEnablementManager(
        ExtensionStorage.getUserExtensionsDir(),
        argv.extensions,
      ),
      'test-session',
      argv,
    );
    expect(config.getMcpServers()).toEqual(baseSettings.mcpServers);
  });

  it('should allow only the specified MCP server', async () => {
    process.argv = [
      'node',
      'script.js',
      '--allowed-mcp-server-names',
      'server1',
    ];
    const argv = await parseArguments({} as Settings);
    const config = await loadCliConfig(
      baseSettings,
      [],
      new ExtensionEnablementManager(
        ExtensionStorage.getUserExtensionsDir(),
        argv.extensions,
      ),
      'test-session',
      argv,
    );
    expect(config.getMcpServers()).toEqual({
      server1: { url: 'http://localhost:8080' },
    });
  });

  it('should allow multiple specified MCP servers', async () => {
    process.argv = [
      'node',
      'script.js',
      '--allowed-mcp-server-names',
      'server1',
      '--allowed-mcp-server-names',
      'server3',
    ];
    const argv = await parseArguments({} as Settings);
    const config = await loadCliConfig(
      baseSettings,
      [],
      new ExtensionEnablementManager(
        ExtensionStorage.getUserExtensionsDir(),
        argv.extensions,
      ),
      'test-session',
      argv,
    );
    expect(config.getMcpServers()).toEqual({
      server1: { url: 'http://localhost:8080' },
      server3: { url: 'http://localhost:8082' },
    });
  });

  it('should handle server names that do not exist', async () => {
    process.argv = [
      'node',
      'script.js',
      '--allowed-mcp-server-names',
      'server1',
      '--allowed-mcp-server-names',
      'server4',
    ];
    const argv = await parseArguments({} as Settings);
    const config = await loadCliConfig(
      baseSettings,
      [],
      new ExtensionEnablementManager(
        ExtensionStorage.getUserExtensionsDir(),
        argv.extensions,
      ),
      'test-session',
      argv,
    );
    expect(config.getMcpServers()).toEqual({
      server1: { url: 'http://localhost:8080' },
    });
  });

  it('should allow no MCP servers if the flag is provided but empty', async () => {
    process.argv = ['node', 'script.js', '--allowed-mcp-server-names', ''];
    const argv = await parseArguments({} as Settings);
    const config = await loadCliConfig(
      baseSettings,
      [],
      new ExtensionEnablementManager(
        ExtensionStorage.getUserExtensionsDir(),
        argv.extensions,
      ),
      'test-session',
      argv,
    );
    expect(config.getMcpServers()).toEqual({});
  });

  it('should read allowMCPServers from settings', async () => {
    process.argv = ['node', 'script.js'];
    const argv = await parseArguments({} as Settings);
    const settings: Settings = {
      ...baseSettings,
      mcp: { allowed: ['server1', 'server2'] },
    };
    const config = await loadCliConfig(
      settings,
      [],
      new ExtensionEnablementManager(
        ExtensionStorage.getUserExtensionsDir(),
        argv.extensions,
      ),
      'test-session',
      argv,
    );
    expect(config.getMcpServers()).toEqual({
      server1: { url: 'http://localhost:8080' },
      server2: { url: 'http://localhost:8081' },
    });
  });

  it('should read excludeMCPServers from settings', async () => {
    process.argv = ['node', 'script.js'];
    const argv = await parseArguments({} as Settings);
    const settings: Settings = {
      ...baseSettings,
      mcp: { excluded: ['server1', 'server2'] },
    };
    const config = await loadCliConfig(
      settings,
      [],
      new ExtensionEnablementManager(
        ExtensionStorage.getUserExtensionsDir(),
        argv.extensions,
      ),
      'test-session',
      argv,
    );
    expect(config.getMcpServers()).toEqual({
      server3: { url: 'http://localhost:8082' },
    });
  });

  it('should override allowMCPServers with excludeMCPServers if overlapping', async () => {
    process.argv = ['node', 'script.js'];
    const argv = await parseArguments({} as Settings);
    const settings: Settings = {
      ...baseSettings,
      mcp: {
        excluded: ['server1'],
        allowed: ['server1', 'server2'],
      },
    };
    const config = await loadCliConfig(
      settings,
      [],
      new ExtensionEnablementManager(
        ExtensionStorage.getUserExtensionsDir(),
        argv.extensions,
      ),
      'test-session',
      argv,
    );
    expect(config.getMcpServers()).toEqual({
      server2: { url: 'http://localhost:8081' },
    });
  });

  it('should prioritize mcp server flag if set', async () => {
    process.argv = [
      'node',
      'script.js',
      '--allowed-mcp-server-names',
      'server1',
    ];
    const argv = await parseArguments({} as Settings);
    const settings: Settings = {
      ...baseSettings,
      mcp: {
        excluded: ['server1'],
        allowed: ['server2'],
      },
    };
    const config = await loadCliConfig(
      settings,
      [],
      new ExtensionEnablementManager(
        ExtensionStorage.getUserExtensionsDir(),
        argv.extensions,
      ),
      'test-session',
      argv,
    );
    expect(config.getMcpServers()).toEqual({
      server1: { url: 'http://localhost:8080' },
    });
  });

  it('should prioritize CLI flag over both allowed and excluded settings', async () => {
    process.argv = [
      'node',
      'script.js',
      '--allowed-mcp-server-names',
      'server2',
      '--allowed-mcp-server-names',
      'server3',
    ];
    const argv = await parseArguments({} as Settings);
    const settings: Settings = {
      ...baseSettings,
      mcp: {
        allowed: ['server1', 'server2'], // Should be ignored
        excluded: ['server3'], // Should be ignored
      },
    };
    const config = await loadCliConfig(
      settings,
      [],
      new ExtensionEnablementManager(
        ExtensionStorage.getUserExtensionsDir(),
        argv.extensions,
      ),
      'test-session',
      argv,
    );
    expect(config.getMcpServers()).toEqual({
      server2: { url: 'http://localhost:8081' },
      server3: { url: 'http://localhost:8082' },
    });
  });
});

describe('loadCliConfig extensions', () => {
  const mockExtensions: Extension[] = [
    {
      path: '/path/to/ext1',
      config: { name: 'ext1', version: '1.0.0' },
      contextFiles: ['/path/to/ext1.md'],
    },
    {
      path: '/path/to/ext2',
      config: { name: 'ext2', version: '1.0.0' },
      contextFiles: ['/path/to/ext2.md'],
    },
  ];

  it('should not filter extensions if --extensions flag is not used', async () => {
    process.argv = ['node', 'script.js'];
    const argv = await parseArguments({} as Settings);
    const settings: Settings = {};
    const config = await loadCliConfig(
      settings,
      mockExtensions,
      new ExtensionEnablementManager(
        ExtensionStorage.getUserExtensionsDir(),
        argv.extensions,
      ),
      'test-session',
      argv,
    );
    expect(config.getExtensionContextFilePaths()).toEqual([
      '/path/to/ext1.md',
      '/path/to/ext2.md',
    ]);
  });

  it('should filter extensions if --extensions flag is used', async () => {
    process.argv = ['node', 'script.js', '--extensions', 'ext1'];
    const argv = await parseArguments({} as Settings);
    const settings: Settings = {};
    const config = await loadCliConfig(
      settings,
      mockExtensions,
      new ExtensionEnablementManager(
        ExtensionStorage.getUserExtensionsDir(),
        argv.extensions,
      ),
      'test-session',
      argv,
    );
    expect(config.getExtensionContextFilePaths()).toEqual(['/path/to/ext1.md']);
  });
});

describe.skip('loadCliConfig model selection', () => {
  it('selects a model from settings.json if provided', async () => {
    process.argv = ['node', 'script.js'];
    const argv = await parseArguments({} as Settings);
    const config = await loadCliConfig(
      {
        model: {
          name: 'gemini-9001-ultra',
        },
      },
      [],
      new ExtensionEnablementManager(
        ExtensionStorage.getUserExtensionsDir(),
        argv.extensions,
      ),
      'test-session',
      argv,
    );

    expect(config.getModel()).toBe('gemini-9001-ultra');
  });

  it('uses the default gemini model if nothing is set', async () => {
    process.argv = ['node', 'script.js']; // No model set.
    const argv = await parseArguments({} as Settings);
    const config = await loadCliConfig(
      {
        // No model set.
      },
      [],
      new ExtensionEnablementManager(
        ExtensionStorage.getUserExtensionsDir(),
        argv.extensions,
      ),
      'test-session',
      argv,
    );

    expect(config.getModel()).toBe(DEFAULT_GEMINI_MODEL_AUTO);
  });

  it.skip('always prefers model from argvs', async () => {
    process.argv = ['node', 'script.js', '--model', 'gemini-8675309-ultra'];
    const argv = await parseArguments({} as Settings);
    const config = await loadCliConfig(
      {
        model: {
          name: 'gemini-9001-ultra',
        },
      },
      [],
      new ExtensionEnablementManager(
        ExtensionStorage.getUserExtensionsDir(),
        argv.extensions,
      ),
      'test-session',
      argv,
    );

    expect(config.getModel()).toBe('gemini-8675309-ultra');
  });

  it.skip('selects the model from argvs if provided', async () => {
    process.argv = ['node', 'script.js', '--model', 'gemini-8675309-ultra'];
    const argv = await parseArguments({} as Settings);
    const config = await loadCliConfig(
      {
        // No model provided via settings.
      },
      [],
      new ExtensionEnablementManager(
        ExtensionStorage.getUserExtensionsDir(),
        argv.extensions,
      ),
      'test-session',
      argv,
    );

    expect(config.getModel()).toBe('gemini-8675309-ultra');
  });
});

describe('loadCliConfig model selection with model router', () => {
  it('should use auto model when useModelRouter is true and no model is provided', async () => {
    process.argv = ['node', 'script.js'];
    const argv = await parseArguments({} as Settings);
    const config = await loadCliConfig(
      {
        experimental: {
          useModelRouter: true,
        },
      },
      [],
      new ExtensionEnablementManager(
        ExtensionStorage.getUserExtensionsDir(),
        argv.extensions,
      ),
      'test-session',
      argv,
    );

    expect(config.getModel()).toBe(DEFAULT_GEMINI_MODEL_AUTO);
  });

  it('should use default model when useModelRouter is false and no model is provided', async () => {
    process.argv = ['node', 'script.js'];
    const argv = await parseArguments({} as Settings);
    const config = await loadCliConfig(
      {
        experimental: {
          useModelRouter: false,
        },
      },
      [],
      new ExtensionEnablementManager(
        ExtensionStorage.getUserExtensionsDir(),
        argv.extensions,
      ),
      'test-session',
      argv,
    );

    expect(config.getModel()).toBe(DEFAULT_GEMINI_MODEL);
  });

  it.skip('should prioritize argv over useModelRouter', async () => {
    process.argv = ['node', 'script.js', '--model', 'gemini-from-argv'];
    const argv = await parseArguments({} as Settings);
    const config = await loadCliConfig(
      {
        experimental: {
          useModelRouter: true,
        },
      },
      [],
      new ExtensionEnablementManager(
        ExtensionStorage.getUserExtensionsDir(),
        argv.extensions,
      ),
      'test-session',
      argv,
    );

    expect(config.getModel()).toBe('gemini-from-argv');
  });

  it('should prioritize settings over useModelRouter', async () => {
    process.argv = ['node', 'script.js'];
    const argv = await parseArguments({} as Settings);
    const config = await loadCliConfig(
      {
        experimental: {
          useModelRouter: true,
        },
        model: {
          name: 'gemini-from-settings',
        },
      },
      [],
      new ExtensionEnablementManager(
        ExtensionStorage.getUserExtensionsDir(),
        argv.extensions,
      ),
      'test-session',
      argv,
    );

    expect(config.getModel()).toBe('gemini-from-settings');
  });

  it('should prioritize environment variable over useModelRouter', async () => {
    process.argv = ['node', 'script.js'];
    vi.stubEnv('GEMINI_MODEL', 'gemini-from-env');
    const argv = await parseArguments({} as Settings);
    const config = await loadCliConfig(
      {
        experimental: {
          useModelRouter: true,
        },
      },
      [],
      new ExtensionEnablementManager(
        ExtensionStorage.getUserExtensionsDir(),
        argv.extensions,
      ),
      'test-session',
      argv,
    );

    expect(config.getModel()).toBe('gemini-from-env');
  });
});

describe('loadCliConfig folderTrust', () => {
  const originalArgv = process.argv;

  beforeEach(() => {
    vi.resetAllMocks();
    vi.mocked(os.homedir).mockReturnValue('/mock/home/user');
    vi.stubEnv('GEMINI_API_KEY', 'test-api-key');
  });

  afterEach(() => {
    process.argv = originalArgv;
    vi.unstubAllEnvs();
    vi.restoreAllMocks();
  });

  it('should be false when folderTrust is false', async () => {
    process.argv = ['node', 'script.js'];
    const settings: Settings = {
      security: {
        folderTrust: {
          enabled: false,
        },
      },
    };
    const argv = await parseArguments({} as Settings);
    const config = await loadCliConfig(
      settings,
      [],
      new ExtensionEnablementManager(
        ExtensionStorage.getUserExtensionsDir(),
        argv.extensions,
      ),
      'test-session',
      argv,
    );
    expect(config.getFolderTrust()).toBe(false);
  });

  it('should be true when folderTrust is true', async () => {
    process.argv = ['node', 'script.js'];
    const argv = await parseArguments({} as Settings);
    const settings: Settings = {
      security: {
        folderTrust: {
          enabled: true,
        },
      },
    };
    const config = await loadCliConfig(
      settings,
      [],
      new ExtensionEnablementManager(
        ExtensionStorage.getUserExtensionsDir(),
        argv.extensions,
      ),
      'test-session',
      argv,
    );
    expect(config.getFolderTrust()).toBe(true);
  });

  it('should be false by default', async () => {
    process.argv = ['node', 'script.js'];
    const argv = await parseArguments({} as Settings);
    const settings: Settings = {};
    const config = await loadCliConfig(
      settings,
      [],
      new ExtensionEnablementManager(
        ExtensionStorage.getUserExtensionsDir(),
        argv.extensions,
      ),
      'test-session',
      argv,
    );
    expect(config.getFolderTrust()).toBe(false);
  });
});

describe('loadCliConfig with includeDirectories', () => {
  const originalArgv = process.argv;

  beforeEach(() => {
    vi.resetAllMocks();
    vi.mocked(os.homedir).mockReturnValue('/mock/home/user');
    vi.stubEnv('GEMINI_API_KEY', 'test-api-key');
    vi.spyOn(process, 'cwd').mockReturnValue(
      path.resolve(path.sep, 'home', 'user', 'project'),
    );
  });

  afterEach(() => {
    process.argv = originalArgv;
    vi.unstubAllEnvs();
    vi.restoreAllMocks();
  });

  it('should combine and resolve paths from settings and CLI arguments', async () => {
    const mockCwd = path.resolve(path.sep, 'home', 'user', 'project');
    process.argv = [
      'node',
      'script.js',
      '--include-directories',
      `${path.resolve(path.sep, 'cli', 'path1')},${path.join(mockCwd, 'cli', 'path2')}`,
    ];
    const argv = await parseArguments({} as Settings);
    const settings: Settings = {
      context: {
        includeDirectories: [
          path.resolve(path.sep, 'settings', 'path1'),
          path.join(os.homedir(), 'settings', 'path2'),
          path.join(mockCwd, 'settings', 'path3'),
        ],
      },
    };
    const config = await loadCliConfig(
      settings,
      [],
      new ExtensionEnablementManager(
        ExtensionStorage.getUserExtensionsDir(),
        argv.extensions,
      ),
      'test-session',
      argv,
    );
    const expected = [
      mockCwd,
      path.resolve(path.sep, 'cli', 'path1'),
      path.join(mockCwd, 'cli', 'path2'),
      path.resolve(path.sep, 'settings', 'path1'),
      path.join(os.homedir(), 'settings', 'path2'),
      path.join(mockCwd, 'settings', 'path3'),
    ];
    expect(config.getWorkspaceContext().getDirectories()).toEqual(
      expect.arrayContaining(expected),
    );
    expect(config.getWorkspaceContext().getDirectories()).toHaveLength(
      expected.length,
    );
  });
});

describe('loadCliConfig chatCompression', () => {
  const originalArgv = process.argv;

  beforeEach(() => {
    vi.resetAllMocks();
    vi.mocked(os.homedir).mockReturnValue('/mock/home/user');
    vi.stubEnv('GEMINI_API_KEY', 'test-api-key');
  });

  afterEach(() => {
    process.argv = originalArgv;
    vi.unstubAllEnvs();
    vi.restoreAllMocks();
  });

  it('should pass chatCompression settings to the core config', async () => {
    process.argv = ['node', 'script.js'];
    const argv = await parseArguments({} as Settings);
    const settings: Settings = {
      model: {
        chatCompression: {
          contextPercentageThreshold: 0.5,
        },
      },
    };
    const config = await loadCliConfig(
      settings,
      [],
      new ExtensionEnablementManager(
        ExtensionStorage.getUserExtensionsDir(),
        argv.extensions,
      ),
      'test-session',
      argv,
    );
    expect(config.getChatCompression()).toEqual({
      contextPercentageThreshold: 0.5,
    });
  });

  it('should have undefined chatCompression if not in settings', async () => {
    process.argv = ['node', 'script.js'];
    const argv = await parseArguments({} as Settings);
    const settings: Settings = {};
    const config = await loadCliConfig(
      settings,
      [],
      new ExtensionEnablementManager(
        ExtensionStorage.getUserExtensionsDir(),
        argv.extensions,
      ),
      'test-session',
      argv,
    );
    expect(config.getChatCompression()).toBeUndefined();
  });
});

describe('loadCliConfig useRipgrep', () => {
  const originalArgv = process.argv;

  beforeEach(() => {
    vi.resetAllMocks();
    vi.mocked(os.homedir).mockReturnValue('/mock/home/user');
    vi.stubEnv('GEMINI_API_KEY', 'test-api-key');
  });

  afterEach(() => {
    process.argv = originalArgv;
    vi.unstubAllEnvs();
    vi.restoreAllMocks();
  });

  it('should be true by default when useRipgrep is not set in settings', async () => {
    process.argv = ['node', 'script.js'];
    const argv = await parseArguments({} as Settings);
    const settings: Settings = {};
    const config = await loadCliConfig(
      settings,
      [],
      new ExtensionEnablementManager(
        ExtensionStorage.getUserExtensionsDir(),
        argv.extensions,
      ),
      'test-session',
      argv,
    );
    expect(config.getUseRipgrep()).toBe(true);
  });

  it('should be false when useRipgrep is set to false in settings', async () => {
    process.argv = ['node', 'script.js'];
    const argv = await parseArguments({} as Settings);
    const settings: Settings = { tools: { useRipgrep: false } };
    const config = await loadCliConfig(
      settings,
      [],
      new ExtensionEnablementManager(
        ExtensionStorage.getUserExtensionsDir(),
        argv.extensions,
      ),
      'test-session',
      argv,
    );
    expect(config.getUseRipgrep()).toBe(false);
  });

  it('should be true when useRipgrep is explicitly set to true in settings', async () => {
    process.argv = ['node', 'script.js'];
    const argv = await parseArguments({} as Settings);
    const settings: Settings = { tools: { useRipgrep: true } };
    const config = await loadCliConfig(
      settings,
      [],
      new ExtensionEnablementManager(
        ExtensionStorage.getUserExtensionsDir(),
        argv.extensions,
      ),
      'test-session',
      argv,
    );
    expect(config.getUseRipgrep()).toBe(true);
  });

  describe('loadCliConfig useModelRouter', () => {
    it('should be false by default when useModelRouter is not set in settings', async () => {
      process.argv = ['node', 'script.js'];
      const argv = await parseArguments({} as Settings);
      const settings: Settings = {};
      const config = await loadCliConfig(
        settings,
        [],
        new ExtensionEnablementManager(
          ExtensionStorage.getUserExtensionsDir(),
          argv.extensions,
        ),
        'test-session',
        argv,
      );
      expect(config.getUseModelRouter()).toBe(true);
    });

    it('should be true when useModelRouter is set to true in settings', async () => {
      process.argv = ['node', 'script.js'];
      const argv = await parseArguments({} as Settings);
      const settings: Settings = { experimental: { useModelRouter: true } };
      const config = await loadCliConfig(
        settings,
        [],
        new ExtensionEnablementManager(
          ExtensionStorage.getUserExtensionsDir(),
          argv.extensions,
        ),
        'test-session',
        argv,
      );
      expect(config.getUseModelRouter()).toBe(true);
    });

    it('should be false when useModelRouter is explicitly set to false in settings', async () => {
      process.argv = ['node', 'script.js'];
      const argv = await parseArguments({} as Settings);
      const settings: Settings = { experimental: { useModelRouter: false } };
      const config = await loadCliConfig(
        settings,
        [],
        new ExtensionEnablementManager(
          ExtensionStorage.getUserExtensionsDir(),
          argv.extensions,
        ),
        'test-session',
        argv,
      );
      expect(config.getUseModelRouter()).toBe(false);
    });
  });
});

describe('screenReader configuration', () => {
  const originalArgv = process.argv;

  beforeEach(() => {
    vi.resetAllMocks();
    vi.mocked(os.homedir).mockReturnValue('/mock/home/user');
    vi.stubEnv('GEMINI_API_KEY', 'test-api-key');
  });

  afterEach(() => {
    process.argv = originalArgv;
    vi.unstubAllEnvs();
    vi.restoreAllMocks();
  });

  it('should use screenReader value from settings if CLI flag is not present (settings true)', async () => {
    process.argv = ['node', 'script.js'];
    const argv = await parseArguments({} as Settings);
    const settings: Settings = {
      ui: { accessibility: { screenReader: true } },
    };
    const config = await loadCliConfig(
      settings,
      [],
      new ExtensionEnablementManager(
        ExtensionStorage.getUserExtensionsDir(),
        argv.extensions,
      ),
      'test-session',
      argv,
    );
    expect(config.getScreenReader()).toBe(true);
  });

  it('should use screenReader value from settings if CLI flag is not present (settings false)', async () => {
    process.argv = ['node', 'script.js'];
    const argv = await parseArguments({} as Settings);
    const settings: Settings = {
      ui: { accessibility: { screenReader: false } },
    };
    const config = await loadCliConfig(
      settings,
      [],
      new ExtensionEnablementManager(
        ExtensionStorage.getUserExtensionsDir(),
        argv.extensions,
      ),
      'test-session',
      argv,
    );
    expect(config.getScreenReader()).toBe(false);
  });

  it('should prioritize --screen-reader CLI flag (true) over settings (false)', async () => {
    process.argv = ['node', 'script.js', '--screen-reader'];
    const argv = await parseArguments({} as Settings);
    const settings: Settings = {
      ui: { accessibility: { screenReader: false } },
    };
    const config = await loadCliConfig(
      settings,
      [],
      new ExtensionEnablementManager(
        ExtensionStorage.getUserExtensionsDir(),
        argv.extensions,
      ),
      'test-session',
      argv,
    );
    expect(config.getScreenReader()).toBe(true);
  });

  it('should be false by default when no flag or setting is present', async () => {
    process.argv = ['node', 'script.js'];
    const argv = await parseArguments({} as Settings);
    const settings: Settings = {};
    const config = await loadCliConfig(
      settings,
      [],
      new ExtensionEnablementManager(
        ExtensionStorage.getUserExtensionsDir(),
        argv.extensions,
      ),
      'test-session',
      argv,
    );
    expect(config.getScreenReader()).toBe(false);
  });
});

describe('loadCliConfig tool exclusions', () => {
  const originalArgv = process.argv;
  const originalIsTTY = process.stdin.isTTY;

  beforeEach(() => {
    vi.resetAllMocks();
    vi.mocked(os.homedir).mockReturnValue('/mock/home/user');
    vi.stubEnv('GEMINI_API_KEY', 'test-api-key');
    process.stdin.isTTY = true;
    vi.mocked(isWorkspaceTrusted).mockReturnValue(true);
  });

  afterEach(() => {
    process.argv = originalArgv;
    process.stdin.isTTY = originalIsTTY;
    vi.unstubAllEnvs();
    vi.restoreAllMocks();
  });

  it('should not exclude interactive tools in interactive mode without YOLO', async () => {
    process.stdin.isTTY = true;
    process.argv = ['node', 'script.js'];
    const argv = await parseArguments({} as Settings);
    const config = await loadCliConfig(
      {},
      [],
      new ExtensionEnablementManager(
        ExtensionStorage.getUserExtensionsDir(),
        argv.extensions,
      ),
      'test-session',
      argv,
    );
    expect(config.getExcludeTools()).not.toContain('run_shell_command');
    expect(config.getExcludeTools()).not.toContain('replace');
    expect(config.getExcludeTools()).not.toContain('write_file');
  });

  it('should not exclude interactive tools in interactive mode with YOLO', async () => {
    process.stdin.isTTY = true;
    process.argv = ['node', 'script.js', '--yolo'];
    const argv = await parseArguments({} as Settings);
    const config = await loadCliConfig(
      {},
      [],
      new ExtensionEnablementManager(
        ExtensionStorage.getUserExtensionsDir(),
        argv.extensions,
      ),
      'test-session',
      argv,
    );
    expect(config.getExcludeTools()).not.toContain('run_shell_command');
    expect(config.getExcludeTools()).not.toContain('replace');
    expect(config.getExcludeTools()).not.toContain('write_file');
  });

  it('should exclude interactive tools in non-interactive mode without YOLO', async () => {
    process.stdin.isTTY = false;
    process.argv = ['node', 'script.js', '-p', 'test'];
    const argv = await parseArguments({} as Settings);
    const config = await loadCliConfig(
      {},
      [],
      new ExtensionEnablementManager(
        ExtensionStorage.getUserExtensionsDir(),
        argv.extensions,
      ),
      'test-session',
      argv,
    );
    expect(config.getExcludeTools()).toContain('run_shell_command');
    expect(config.getExcludeTools()).toContain('replace');
    expect(config.getExcludeTools()).toContain('write_file');
  });

  it('should not exclude interactive tools in non-interactive mode with YOLO', async () => {
    process.stdin.isTTY = false;
    process.argv = ['node', 'script.js', '-p', 'test', '--yolo'];
    const argv = await parseArguments({} as Settings);
    const config = await loadCliConfig(
      {},
      [],
      new ExtensionEnablementManager(
        ExtensionStorage.getUserExtensionsDir(),
        argv.extensions,
      ),
      'test-session',
      argv,
    );
    expect(config.getExcludeTools()).not.toContain('run_shell_command');
    expect(config.getExcludeTools()).not.toContain('replace');
    expect(config.getExcludeTools()).not.toContain('write_file');
  });
});

describe('loadCliConfig interactive', () => {
  const originalArgv = process.argv;
  const originalIsTTY = process.stdin.isTTY;

  beforeEach(() => {
    vi.resetAllMocks();
    vi.mocked(os.homedir).mockReturnValue('/mock/home/user');
    vi.stubEnv('GEMINI_API_KEY', 'test-api-key');
    process.stdin.isTTY = true;
  });

  afterEach(() => {
    process.argv = originalArgv;
    process.stdin.isTTY = originalIsTTY;
    vi.unstubAllEnvs();
    vi.restoreAllMocks();
  });

  it('should be interactive if isTTY and no prompt', async () => {
    process.stdin.isTTY = true;
    process.argv = ['node', 'script.js'];
    const argv = await parseArguments({} as Settings);
    const config = await loadCliConfig(
      {},
      [],
      new ExtensionEnablementManager(
        ExtensionStorage.getUserExtensionsDir(),
        argv.extensions,
      ),
      'test-session',
      argv,
    );
    expect(config.isInteractive()).toBe(true);
  });

  it('should be interactive if prompt-interactive is set', async () => {
    process.stdin.isTTY = false;
    process.argv = ['node', 'script.js', '--prompt-interactive', 'test'];
    const argv = await parseArguments({} as Settings);
    const config = await loadCliConfig(
      {},
      [],
      new ExtensionEnablementManager(
        ExtensionStorage.getUserExtensionsDir(),
        argv.extensions,
      ),
      'test-session',
      argv,
    );
    expect(config.isInteractive()).toBe(true);
  });

  it('should not be interactive if not isTTY and no prompt', async () => {
    process.stdin.isTTY = false;
    process.argv = ['node', 'script.js'];
    const argv = await parseArguments({} as Settings);
    const config = await loadCliConfig(
      {},
      [],
      new ExtensionEnablementManager(
        ExtensionStorage.getUserExtensionsDir(),
        argv.extensions,
      ),
      'test-session',
      argv,
    );
    expect(config.isInteractive()).toBe(false);
  });

  it('should not be interactive if prompt is set', async () => {
    process.stdin.isTTY = true;
    process.argv = ['node', 'script.js', '--prompt', 'test'];
    const argv = await parseArguments({} as Settings);
    const config = await loadCliConfig(
      {},
      [],
      new ExtensionEnablementManager(
        ExtensionStorage.getUserExtensionsDir(),
        argv.extensions,
      ),
      'test-session',
      argv,
    );
    expect(config.isInteractive()).toBe(false);
  });

  it.only('should not be interactive if positional prompt words are provided with other flags', async () => {
    process.stdin.isTTY = true;
    process.argv = [
      'node',
      'script.js',
      '--gateway-org',
      'dreamhouse',
      'Hello',
    ];
    const argv = await parseArguments({} as Settings);
    const config = await loadCliConfig(
      {},
      [],
      new ExtensionEnablementManager(
        ExtensionStorage.getUserExtensionsDir(),
        argv.extensions,
      ),
      'test-session',
      argv,
    );
    expect(config.isInteractive()).toBe(false);
  });

  it('should not be interactive if positional prompt words are provided with multiple flags', async () => {
    process.stdin.isTTY = true;
    process.argv = [
      'node',
      'script.js',
      '--gateway-org',
      'dreamhouse',
      '--sandbox',
      'Hello world',
    ];
    const argv = await parseArguments({} as Settings);
    const config = await loadCliConfig(
      {},
      [],
      new ExtensionEnablementManager(
        ExtensionStorage.getUserExtensionsDir(),
        argv.extensions,
      ),
      'test-session',
      argv,
    );
    expect(config.isInteractive()).toBe(false);
  });

  it('should be interactive if no positional prompt words are provided with flags', async () => {
    process.stdin.isTTY = true;
    process.argv = ['node', 'script.js', '--gateway-org', 'dreamhouse'];
    const argv = await parseArguments({} as Settings);
    const config = await loadCliConfig(
      {},
      [],
      new ExtensionEnablementManager(
        ExtensionStorage.getUserExtensionsDir(),
        argv.extensions,
      ),
      'test-session',
      argv,
    );
    expect(config.isInteractive()).toBe(true);
  });
});

describe('loadCliConfig approval mode', () => {
  const originalArgv = process.argv;

  beforeEach(() => {
    vi.resetAllMocks();
    vi.mocked(os.homedir).mockReturnValue('/mock/home/user');
    vi.stubEnv('GEMINI_API_KEY', 'test-api-key');
    process.argv = ['node', 'script.js']; // Reset argv for each test
    vi.mocked(isWorkspaceTrusted).mockReturnValue(true);
  });

  afterEach(() => {
    process.argv = originalArgv;
    vi.unstubAllEnvs();
    vi.restoreAllMocks();
  });

  it('should default to DEFAULT approval mode when no flags are set', async () => {
    process.argv = ['node', 'script.js'];
    const argv = await parseArguments({} as Settings);
    const config = await loadCliConfig(
      {},
      [],
      new ExtensionEnablementManager(
        ExtensionStorage.getUserExtensionsDir(),
        argv.extensions,
      ),
      'test-session',
      argv,
    );
    expect(config.getApprovalMode()).toBe(ServerConfig.ApprovalMode.DEFAULT);
  });

  it('should set YOLO approval mode when --yolo flag is used', async () => {
    process.argv = ['node', 'script.js', '--yolo'];
    const argv = await parseArguments({} as Settings);
    const config = await loadCliConfig(
      {},
      [],
      new ExtensionEnablementManager(
        ExtensionStorage.getUserExtensionsDir(),
        argv.extensions,
      ),
      'test-session',
      argv,
    );
    expect(config.getApprovalMode()).toBe(ServerConfig.ApprovalMode.YOLO);
  });

  it('should set YOLO approval mode when -y flag is used', async () => {
    process.argv = ['node', 'script.js', '-y'];
    const argv = await parseArguments({} as Settings);
    const config = await loadCliConfig(
      {},
      [],
      new ExtensionEnablementManager(
        ExtensionStorage.getUserExtensionsDir(),
        argv.extensions,
      ),
      'test-session',
      argv,
    );
    expect(config.getApprovalMode()).toBe(ServerConfig.ApprovalMode.YOLO);
  });

  it('should set DEFAULT approval mode when --approval-mode=default', async () => {
    process.argv = ['node', 'script.js', '--approval-mode', 'default'];
    const argv = await parseArguments({} as Settings);
    const config = await loadCliConfig(
      {},
      [],
      new ExtensionEnablementManager(
        ExtensionStorage.getUserExtensionsDir(),
        argv.extensions,
      ),
      'test-session',
      argv,
    );
    expect(config.getApprovalMode()).toBe(ServerConfig.ApprovalMode.DEFAULT);
  });

  it('should set AUTO_EDIT approval mode when --approval-mode=auto_edit', async () => {
    process.argv = ['node', 'script.js', '--approval-mode', 'auto_edit'];
    const argv = await parseArguments({} as Settings);
    const config = await loadCliConfig(
      {},
      [],
      new ExtensionEnablementManager(
        ExtensionStorage.getUserExtensionsDir(),
        argv.extensions,
      ),
      'test-session',
      argv,
    );
    expect(config.getApprovalMode()).toBe(ServerConfig.ApprovalMode.AUTO_EDIT);
  });

  it('should set YOLO approval mode when --approval-mode=yolo', async () => {
    process.argv = ['node', 'script.js', '--approval-mode', 'yolo'];
    const argv = await parseArguments({} as Settings);
    const config = await loadCliConfig(
      {},
      [],
      new ExtensionEnablementManager(
        ExtensionStorage.getUserExtensionsDir(),
        argv.extensions,
      ),
      'test-session',
      argv,
    );
    expect(config.getApprovalMode()).toBe(ServerConfig.ApprovalMode.YOLO);
  });

  it('should prioritize --approval-mode over --yolo when both would be valid (but validation prevents this)', async () => {
    // Note: This test documents the intended behavior, but in practice the validation
    // prevents both flags from being used together
    process.argv = ['node', 'script.js', '--approval-mode', 'default'];
    const argv = await parseArguments({} as Settings);
    // Manually set yolo to true to simulate what would happen if validation didn't prevent it
    argv.yolo = true;
    const config = await loadCliConfig(
      {},
      [],
      new ExtensionEnablementManager(
        ExtensionStorage.getUserExtensionsDir(),
        argv.extensions,
      ),
      'test-session',
      argv,
    );
    expect(config.getApprovalMode()).toBe(ServerConfig.ApprovalMode.DEFAULT);
  });

  it('should fall back to --yolo behavior when --approval-mode is not set', async () => {
    process.argv = ['node', 'script.js', '--yolo'];
    const argv = await parseArguments({} as Settings);
    const config = await loadCliConfig(
      {},
      [],
      new ExtensionEnablementManager(
        ExtensionStorage.getUserExtensionsDir(),
        argv.extensions,
      ),
      'test-session',
      argv,
    );
    expect(config.getApprovalMode()).toBe(ServerConfig.ApprovalMode.YOLO);
  });

  // --- Untrusted Folder Scenarios ---
  describe('when folder is NOT trusted', () => {
    beforeEach(() => {
      vi.mocked(isWorkspaceTrusted).mockReturnValue({
        isTrusted: false,
        source: 'file',
      });
    });

    it('should override --approval-mode=yolo to DEFAULT', async () => {
      process.argv = ['node', 'script.js', '--approval-mode', 'yolo'];
      const argv = await parseArguments({} as Settings);
      const config = await loadCliConfig(
        {},
        [],
        new ExtensionEnablementManager(
          ExtensionStorage.getUserExtensionsDir(),
          argv.extensions,
        ),
        'test-session',
        argv,
      );
      expect(config.getApprovalMode()).toBe(ServerConfig.ApprovalMode.DEFAULT);
    });

    it('should override --approval-mode=auto_edit to DEFAULT', async () => {
      process.argv = ['node', 'script.js', '--approval-mode', 'auto_edit'];
      const argv = await parseArguments({} as Settings);
      const config = await loadCliConfig(
        {},
        [],
        new ExtensionEnablementManager(
          ExtensionStorage.getUserExtensionsDir(),
          argv.extensions,
        ),
        'test-session',
        argv,
      );
      expect(config.getApprovalMode()).toBe(ServerConfig.ApprovalMode.DEFAULT);
    });

    it('should override --yolo flag to DEFAULT', async () => {
      process.argv = ['node', 'script.js', '--yolo'];
      const argv = await parseArguments({} as Settings);
      const config = await loadCliConfig(
        {},
        [],
        new ExtensionEnablementManager(
          ExtensionStorage.getUserExtensionsDir(),
          argv.extensions,
        ),
        'test-session',
        argv,
      );
      expect(config.getApprovalMode()).toBe(ServerConfig.ApprovalMode.DEFAULT);
    });

    it('should remain DEFAULT when --approval-mode=default', async () => {
      process.argv = ['node', 'script.js', '--approval-mode', 'default'];
      const argv = await parseArguments({} as Settings);
      const config = await loadCliConfig(
        {},
        [],
        new ExtensionEnablementManager(
          ExtensionStorage.getUserExtensionsDir(),
          argv.extensions,
        ),
        'test-session',
        argv,
      );
      expect(config.getApprovalMode()).toBe(ServerConfig.ApprovalMode.DEFAULT);
    });
  });
});

describe('loadCliConfig fileFiltering', () => {
  const originalArgv = process.argv;

  beforeEach(() => {
    vi.resetAllMocks();
    vi.mocked(os.homedir).mockReturnValue('/mock/home/user');
    vi.stubEnv('GEMINI_API_KEY', 'test-api-key');
    process.argv = ['node', 'script.js']; // Reset argv for each test
  });

  afterEach(() => {
    process.argv = originalArgv;
    vi.unstubAllEnvs();
    vi.restoreAllMocks();
  });

  const testCases: Array<{
    property: keyof NonNullable<Settings['fileFiltering']>;
    getter: (config: ServerConfig.Config) => boolean;
    value: boolean;
  }> = [
    {
      property: 'disableFuzzySearch',
      getter: (c) => c.getFileFilteringDisableFuzzySearch(),
      value: true,
    },
    {
      property: 'disableFuzzySearch',
      getter: (c) => c.getFileFilteringDisableFuzzySearch(),
      value: false,
    },
    {
      property: 'respectGitIgnore',
      getter: (c) => c.getFileFilteringRespectGitIgnore(),
      value: true,
    },
    {
      property: 'respectGitIgnore',
      getter: (c) => c.getFileFilteringRespectGitIgnore(),
      value: false,
    },
    {
      property: 'respectGeminiIgnore',
      getter: (c) => c.getFileFilteringRespectGeminiIgnore(),
      value: true,
    },
    {
      property: 'respectGeminiIgnore',
      getter: (c) => c.getFileFilteringRespectGeminiIgnore(),
      value: false,
    },
    {
      property: 'enableRecursiveFileSearch',
      getter: (c) => c.getEnableRecursiveFileSearch(),
      value: true,
    },
    {
      property: 'enableRecursiveFileSearch',
      getter: (c) => c.getEnableRecursiveFileSearch(),
      value: false,
    },
  ];

  it.each(testCases)(
    'should pass $property from settings to config when $value',
    async ({ property, getter, value }) => {
      const settings: Settings = {
        context: {
          fileFiltering: { [property]: value },
        },
      };
      const argv = await parseArguments(settings);
      const config = await loadCliConfig(
        settings,
        [],
        new ExtensionEnablementManager(
          ExtensionStorage.getUserExtensionsDir(),
          argv.extensions,
        ),
        'test-session',
        argv,
      );
      expect(getter(config)).toBe(value);
    },
  );
});

describe('Output format', () => {
  it('should default to TEXT', async () => {
    process.argv = ['node', 'script.js'];
    const argv = await parseArguments({} as Settings);
    const config = await loadCliConfig(
      {},
      [],
      new ExtensionEnablementManager(
        ExtensionStorage.getUserExtensionsDir(),
        argv.extensions,
      ),
      'test-session',
      argv,
    );
    expect(config.getOutputFormat()).toBe(OutputFormat.TEXT);
  });

  it('should use the format from settings', async () => {
    process.argv = ['node', 'script.js'];
    const argv = await parseArguments({} as Settings);
    const config = await loadCliConfig(
      { output: { format: OutputFormat.JSON } },
      [],
      new ExtensionEnablementManager(
        ExtensionStorage.getUserExtensionsDir(),
        argv.extensions,
      ),
      'test-session',
      argv,
    );
    expect(config.getOutputFormat()).toBe(OutputFormat.JSON);
  });

  it('should prioritize the format from argv', async () => {
    process.argv = ['node', 'script.js', '--output-format', 'json'];
    const argv = await parseArguments({} as Settings);
    const config = await loadCliConfig(
      { output: { format: OutputFormat.JSON } },
      [],
      new ExtensionEnablementManager(
        ExtensionStorage.getUserExtensionsDir(),
        argv.extensions,
      ),
      'test-session',
      argv,
    );
    expect(config.getOutputFormat()).toBe(OutputFormat.JSON);
  });

  it('should error on invalid --output-format argument', async () => {
    process.argv = ['node', 'script.js', '--output-format', 'yaml'];
    const mockExit = vi.spyOn(process, 'exit').mockImplementation(() => {
      throw new Error('process.exit called');
    });
    const mockConsoleError = vi
      .spyOn(console, 'error')
      .mockImplementation(() => {});
    await expect(parseArguments({} as Settings)).rejects.toThrow(
      'process.exit called',
    );
    expect(mockConsoleError).toHaveBeenCalledWith(
      expect.stringContaining('Invalid values:'),
    );
    mockExit.mockRestore();
    mockConsoleError.mockRestore();
  });
});

describe('parseArguments with positional prompt', () => {
  const originalArgv = process.argv;

  afterEach(() => {
    process.argv = originalArgv;
  });

  it('should throw an error when both a positional prompt and the --prompt flag are used', async () => {
    process.argv = [
      'node',
      'script.js',
      'positional',
      'prompt',
      '--prompt',
      'test prompt',
    ];

    const mockExit = vi.spyOn(process, 'exit').mockImplementation(() => {
      throw new Error('process.exit called');
    });

    const mockConsoleError = vi
      .spyOn(console, 'error')
      .mockImplementation(() => {});

    await expect(parseArguments({} as Settings)).rejects.toThrow(
      'process.exit called',
    );

    expect(mockConsoleError).toHaveBeenCalledWith(
      expect.stringContaining(
        'Cannot use both a positional prompt and the --prompt (-p) flag together',
      ),
    );

    mockExit.mockRestore();
    mockConsoleError.mockRestore();
  });

  it('should correctly parse a positional prompt', async () => {
    process.argv = ['node', 'script.js', 'positional', 'prompt'];
    const argv = await parseArguments({} as Settings);
    expect(argv.promptWords).toEqual(['positional', 'prompt']);
  });

  it('should correctly parse a prompt from the --prompt flag', async () => {
    process.argv = ['node', 'script.js', '--prompt', 'test prompt'];
    const argv = await parseArguments({} as Settings);
    expect(argv.prompt).toBe('test prompt');
  });
});

describe('Telemetry configuration via environment variables', () => {
  it('should prioritize GEMINI_TELEMETRY_ENABLED over settings', async () => {
    vi.stubEnv('GEMINI_TELEMETRY_ENABLED', 'true');
    process.argv = ['node', 'script.js'];
    const argv = await parseArguments({} as Settings);
    const settings: Settings = { telemetry: { enabled: false } };
    const config = await loadCliConfig(
      settings,
      [],
      new ExtensionEnablementManager(
        ExtensionStorage.getUserExtensionsDir(),
        argv.extensions,
      ),
      'test-session',
      argv,
    );
    expect(config.getTelemetryEnabled()).toBe(true);
  });

  it('should prioritize GEMINI_TELEMETRY_TARGET over settings', async () => {
    vi.stubEnv('GEMINI_TELEMETRY_TARGET', 'gcp');
    process.argv = ['node', 'script.js'];
    const argv = await parseArguments({} as Settings);
    const settings: Settings = { telemetry: { target: 'local' } };
    const config = await loadCliConfig(
      settings,
      [],
      new ExtensionEnablementManager(
        ExtensionStorage.getUserExtensionsDir(),
        argv.extensions,
      ),
      'test-session',
      argv,
    );
    expect(config.getTelemetryTarget()).toBe('gcp');
  });

  it('should throw when GEMINI_TELEMETRY_TARGET is invalid', async () => {
    vi.stubEnv('GEMINI_TELEMETRY_TARGET', 'bogus');
    process.argv = ['node', 'script.js'];
    const argv = await parseArguments({} as Settings);
    const settings: Settings = { telemetry: { target: 'gcp' } };
    await expect(
      loadCliConfig(
        settings,
        [],
        new ExtensionEnablementManager(
          ExtensionStorage.getUserExtensionsDir(),
          argv.extensions,
        ),
        'test-session',
        argv,
      ),
    ).rejects.toThrow(
      /Invalid telemetry configuration: .*Invalid telemetry target/i,
    );
    vi.unstubAllEnvs();
  });

  it('should prioritize GEMINI_TELEMETRY_OTLP_ENDPOINT over settings and default env var', async () => {
    vi.stubEnv('OTEL_EXPORTER_OTLP_ENDPOINT', 'http://default.env.com');
    vi.stubEnv('GEMINI_TELEMETRY_OTLP_ENDPOINT', 'http://gemini.env.com');
    process.argv = ['node', 'script.js'];
    const argv = await parseArguments({} as Settings);
    const settings: Settings = {
      telemetry: { otlpEndpoint: 'http://settings.com' },
    };
    const config = await loadCliConfig(
      settings,
      [],
      new ExtensionEnablementManager(
        ExtensionStorage.getUserExtensionsDir(),
        argv.extensions,
      ),
      'test-session',
      argv,
    );
    expect(config.getTelemetryOtlpEndpoint()).toBe('http://gemini.env.com');
  });

  it('should prioritize GEMINI_TELEMETRY_OTLP_PROTOCOL over settings', async () => {
    vi.stubEnv('GEMINI_TELEMETRY_OTLP_PROTOCOL', 'http');
    process.argv = ['node', 'script.js'];
    const argv = await parseArguments({} as Settings);
    const settings: Settings = { telemetry: { otlpProtocol: 'grpc' } };
    const config = await loadCliConfig(
      settings,
      [],
      new ExtensionEnablementManager(
        ExtensionStorage.getUserExtensionsDir(),
        argv.extensions,
      ),
      'test-session',
      argv,
    );
    expect(config.getTelemetryOtlpProtocol()).toBe('http');
  });

  it('should prioritize GEMINI_TELEMETRY_LOG_PROMPTS over settings', async () => {
    vi.stubEnv('GEMINI_TELEMETRY_LOG_PROMPTS', 'false');
    process.argv = ['node', 'script.js'];
    const argv = await parseArguments({} as Settings);
    const settings: Settings = { telemetry: { logPrompts: true } };
    const config = await loadCliConfig(
      settings,
      [],
      new ExtensionEnablementManager(
        ExtensionStorage.getUserExtensionsDir(),
        argv.extensions,
      ),
      'test-session',
      argv,
    );
    expect(config.getTelemetryLogPromptsEnabled()).toBe(false);
  });

  it('should prioritize GEMINI_TELEMETRY_OUTFILE over settings', async () => {
    vi.stubEnv('GEMINI_TELEMETRY_OUTFILE', '/gemini/env/telemetry.log');
    process.argv = ['node', 'script.js'];
    const argv = await parseArguments({} as Settings);
    const settings: Settings = {
      telemetry: { outfile: '/settings/telemetry.log' },
    };
    const config = await loadCliConfig(
      settings,
      [],
      new ExtensionEnablementManager(
        ExtensionStorage.getUserExtensionsDir(),
        argv.extensions,
      ),
      'test-session',
      argv,
    );
    expect(config.getTelemetryOutfile()).toBe('/gemini/env/telemetry.log');
  });

  it('should prioritize GEMINI_TELEMETRY_USE_COLLECTOR over settings', async () => {
    vi.stubEnv('GEMINI_TELEMETRY_USE_COLLECTOR', 'true');
    process.argv = ['node', 'script.js'];
    const argv = await parseArguments({} as Settings);
    const settings: Settings = { telemetry: { useCollector: false } };
    const config = await loadCliConfig(
      settings,
      [],
      new ExtensionEnablementManager(
        ExtensionStorage.getUserExtensionsDir(),
        argv.extensions,
      ),
      'test-session',
      argv,
    );
    expect(config.getTelemetryUseCollector()).toBe(true);
  });

  it('should use settings value when GEMINI_TELEMETRY_ENABLED is not set', async () => {
    vi.stubEnv('GEMINI_TELEMETRY_ENABLED', undefined);
    process.argv = ['node', 'script.js'];
    const argv = await parseArguments({} as Settings);
    const settings: Settings = { telemetry: { enabled: true } };
    const config = await loadCliConfig(
      settings,
      [],
      new ExtensionEnablementManager(
        ExtensionStorage.getUserExtensionsDir(),
        argv.extensions,
      ),
      'test-session',
      argv,
    );
    expect(config.getTelemetryEnabled()).toBe(true);
  });

  it('should use settings value when GEMINI_TELEMETRY_TARGET is not set', async () => {
    vi.stubEnv('GEMINI_TELEMETRY_TARGET', undefined);
    process.argv = ['node', 'script.js'];
    const argv = await parseArguments({} as Settings);
    const settings: Settings = { telemetry: { target: 'local' } };
    const config = await loadCliConfig(
      settings,
      [],
      new ExtensionEnablementManager(
        ExtensionStorage.getUserExtensionsDir(),
        argv.extensions,
      ),
      'test-session',
      argv,
    );
    expect(config.getTelemetryTarget()).toBe('local');
  });

  it("should treat GEMINI_TELEMETRY_ENABLED='1' as true", async () => {
    vi.stubEnv('GEMINI_TELEMETRY_ENABLED', '1');
    process.argv = ['node', 'script.js'];
    const argv = await parseArguments({} as Settings);
    const config = await loadCliConfig(
      {},
      [],
      new ExtensionEnablementManager(
        ExtensionStorage.getUserExtensionsDir(),
        argv.extensions,
      ),
      'test-session',
      argv,
    );
    expect(config.getTelemetryEnabled()).toBe(true);
  });

  it("should treat GEMINI_TELEMETRY_ENABLED='0' as false", async () => {
    vi.stubEnv('GEMINI_TELEMETRY_ENABLED', '0');
    process.argv = ['node', 'script.js'];
    const argv = await parseArguments({} as Settings);
    const config = await loadCliConfig(
      { telemetry: { enabled: true } },
      [],
      new ExtensionEnablementManager(
        ExtensionStorage.getUserExtensionsDir(),
        argv.extensions,
      ),
      'test-session',
      argv,
    );
    expect(config.getTelemetryEnabled()).toBe(false);
  });

  it("should treat GEMINI_TELEMETRY_LOG_PROMPTS='1' as true", async () => {
    vi.stubEnv('GEMINI_TELEMETRY_LOG_PROMPTS', '1');
    process.argv = ['node', 'script.js'];
    const argv = await parseArguments({} as Settings);
    const config = await loadCliConfig(
      {},
      [],
      new ExtensionEnablementManager(
        ExtensionStorage.getUserExtensionsDir(),
        argv.extensions,
      ),
      'test-session',
      argv,
    );
    expect(config.getTelemetryLogPromptsEnabled()).toBe(true);
  });

  it("should treat GEMINI_TELEMETRY_LOG_PROMPTS='false' as false", async () => {
    vi.stubEnv('GEMINI_TELEMETRY_LOG_PROMPTS', 'false');
    process.argv = ['node', 'script.js'];
    const argv = await parseArguments({} as Settings);
    const config = await loadCliConfig(
      { telemetry: { logPrompts: true } },
      [],
      new ExtensionEnablementManager(
        ExtensionStorage.getUserExtensionsDir(),
        argv.extensions,
      ),
      'test-session',
      argv,
    );
    expect(config.getTelemetryLogPromptsEnabled()).toBe(false);
  });
});<|MERGE_RESOLUTION|>--- conflicted
+++ resolved
@@ -27,13 +27,8 @@
 } from '@salesforce/codey-core';
 import { loadCliConfig, parseArguments, type CliArgs } from './config.js';
 import type { Settings } from './settings.js';
-<<<<<<< HEAD
-import type { Extension } from './extension.js';
+import { ExtensionStorage, type Extension } from './extension.js';
 import * as ServerConfig from '@salesforce/codey-core';
-=======
-import { ExtensionStorage, type Extension } from './extension.js';
-import * as ServerConfig from '@google/gemini-cli-core';
->>>>>>> ea061f52
 import { isWorkspaceTrusted } from './trustedFolders.js';
 import { ExtensionEnablementManager } from './extensions/extensionEnablement.js';
 
@@ -577,22 +572,17 @@
     process.argv = ['node', 'script.js'];
     const argv = await parseArguments({} as Settings);
     const settings: Settings = {};
-<<<<<<< HEAD
-    const config = await loadCliConfig(settings, [], 'test-session', argv);
+    const config = await loadCliConfig(
+      settings,
+      [],
+      new ExtensionEnablementManager(
+        ExtensionStorage.getUserExtensionsDir(),
+        argv.extensions,
+      ),
+      'test-session',
+      argv,
+    );
     expect(config.getTelemetryEnabled()).toBe(true);
-=======
-    const config = await loadCliConfig(
-      settings,
-      [],
-      new ExtensionEnablementManager(
-        ExtensionStorage.getUserExtensionsDir(),
-        argv.extensions,
-      ),
-      'test-session',
-      argv,
-    );
-    expect(config.getTelemetryEnabled()).toBe(false);
->>>>>>> ea061f52
   });
 
   it('should set telemetry to true when --telemetry flag is present', async () => {
@@ -786,10 +776,6 @@
     const settings: Settings = {
       telemetry: { target: ServerConfig.DEFAULT_TELEMETRY_TARGET },
     };
-<<<<<<< HEAD
-    const config = await loadCliConfig(settings, [], 'test-session', argv);
-    expect(config.getTelemetryTarget()).toBe('local');
-=======
     const config = await loadCliConfig(
       settings,
       [],
@@ -801,7 +787,6 @@
       argv,
     );
     expect(config.getTelemetryTarget()).toBe('gcp');
->>>>>>> ea061f52
   });
 
   it.skip('should use default target if no target is provided via CLI or settings', async () => {
