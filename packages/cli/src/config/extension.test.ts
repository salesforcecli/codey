--- conflicted
+++ resolved
@@ -85,12 +85,8 @@
 const mockLogExtensionEnable = vi.hoisted(() => vi.fn());
 const mockLogExtensionInstallEvent = vi.hoisted(() => vi.fn());
 const mockLogExtensionUninstall = vi.hoisted(() => vi.fn());
-<<<<<<< HEAD
+const mockLogExtensionDisable = vi.hoisted(() => vi.fn());
 vi.mock('@salesforce/codey-core', async (importOriginal) => {
-=======
-const mockLogExtensionDisable = vi.hoisted(() => vi.fn());
-vi.mock('@google/gemini-cli-core', async (importOriginal) => {
->>>>>>> ea061f52
   const actual =
     await importOriginal<typeof import('@salesforce/codey-core')>();
   return {
@@ -912,24 +908,11 @@
       ).resolves.toBe('my-local-extension');
 
       expect(consoleInfoSpy).toHaveBeenCalledWith(
-<<<<<<< HEAD
-        'This extension will run the following MCP servers: ',
-      );
-      expect(consoleInfoSpy).toHaveBeenCalledWith(
-        '  * test-server (local): a local mcp server',
-      );
-      expect(consoleInfoSpy).toHaveBeenCalledWith(
-        '  * test-server-2 (remote): a remote mcp server',
-      );
-      expect(consoleInfoSpy).toHaveBeenCalledWith(
-        'The extension will append info to your codey.md context',
-=======
         `Extensions may introduce unexpected behavior.
 Ensure you have investigated the extension source and trust the author.
 This extension will run the following MCP servers:
   * test-server (local): node server.js
   * test-server-2 (remote): https://google.com`,
->>>>>>> ea061f52
       );
     });
 
