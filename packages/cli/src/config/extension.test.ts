/*
 * Copyright 2025, Salesforce, Inc.
 *
 * Licensed under the Apache License, Version 2.0 (the "License");
 * you may not use this file except in compliance with the License.
 * You may obtain a copy of the License at
 *
 *     http://www.apache.org/licenses/LICENSE-2.0
 *
 * Unless required by applicable law or agreed to in writing, software
 * distributed under the License is distributed on an "AS IS" BASIS,
 * WITHOUT WARRANTIES OR CONDITIONS OF ANY KIND, either express or implied.
 * See the License for the specific language governing permissions and
 * limitations under the License.
 */

import { vi } from 'vitest';
import * as fs from 'node:fs';
import * as os from 'node:os';
import * as path from 'node:path';
import {
  EXTENSIONS_CONFIG_FILENAME,
  INSTALL_METADATA_FILENAME,
  annotateActiveExtensions,
  disableExtension,
  enableExtension,
  installExtension,
  loadExtension,
  loadExtensions,
  performWorkspaceExtensionMigration,
  uninstallExtension,
  updateExtension,
  type Extension,
} from './extension.js';
import {
  GEMINI_DIR,
  type GeminiCLIExtension,
  type MCPServerConfig,
} from '@salesforce/codey-core';
import { execSync } from 'node:child_process';
import { SettingScope, loadSettings } from './settings.js';
import { type SimpleGit, simpleGit } from 'simple-git';
import { isWorkspaceTrusted } from './trustedFolders.js';

vi.mock('simple-git', () => ({
  simpleGit: vi.fn(),
}));

vi.mock('os', async (importOriginal) => {
  const os = await importOriginal<typeof os>();
  return {
    ...os,
    homedir: vi.fn(),
  };
});

vi.mock('./trustedFolders.js', async (importOriginal) => {
  const actual = await importOriginal<typeof import('./trustedFolders.js')>();
  return {
    ...actual,
    isWorkspaceTrusted: vi.fn(),
  };
});

vi.mock('child_process', async (importOriginal) => {
  const actual = await importOriginal<typeof import('child_process')>();
  return {
    ...actual,
    execSync: vi.fn(),
  };
});

const EXTENSIONS_DIRECTORY_NAME = path.join(GEMINI_DIR, 'extensions');

describe('loadExtensions', () => {
  let tempHomeDir: string;
  let userExtensionsDir: string;

  beforeEach(() => {
    tempHomeDir = fs.mkdtempSync(
      path.join(os.tmpdir(), 'gemini-cli-test-home-'),
    );
    vi.mocked(os.homedir).mockReturnValue(tempHomeDir);
    vi.mocked(isWorkspaceTrusted).mockReturnValue(true);

    userExtensionsDir = path.join(tempHomeDir, EXTENSIONS_DIRECTORY_NAME);
    fs.mkdirSync(userExtensionsDir, { recursive: true });
  });

  afterEach(() => {
    fs.rmSync(tempHomeDir, { recursive: true, force: true });
    vi.restoreAllMocks();
  });

  it('should include extension path in loaded extension', () => {
    const extensionDir = path.join(userExtensionsDir, 'test-extension');
    fs.mkdirSync(extensionDir, { recursive: true });

    createExtension({
      extensionsDir: userExtensionsDir,
      name: 'test-extension',
      version: '1.0.0',
    });

    const extensions = loadExtensions();
    expect(extensions).toHaveLength(1);
    expect(extensions[0].path).toBe(extensionDir);
    expect(extensions[0].config.name).toBe('test-extension');
  });

  it('should load context file path when CODEY.md is present', () => {
    createExtension({
      extensionsDir: userExtensionsDir,
      name: 'ext1',
      version: '1.0.0',
      addContextFile: true,
    });
    createExtension({
      extensionsDir: userExtensionsDir,
      name: 'ext2',
      version: '2.0.0',
    });

    const extensions = loadExtensions();

    expect(extensions).toHaveLength(2);
    const ext1 = extensions.find((e) => e.config.name === 'ext1');
    const ext2 = extensions.find((e) => e.config.name === 'ext2');
    expect(ext1?.contextFiles).toEqual([
<<<<<<< HEAD
      path.join(workspaceExtensionsDir, 'ext1', 'CODEY.md'),
=======
      path.join(userExtensionsDir, 'ext1', 'GEMINI.md'),
>>>>>>> 69da43eb
    ]);
    expect(ext2?.contextFiles).toEqual([]);
  });

  it('should load context file path from the extension config', () => {
    createExtension({
      extensionsDir: userExtensionsDir,
      name: 'ext1',
      version: '1.0.0',
      addContextFile: false,
      contextFileName: 'my-context-file.md',
    });

    const extensions = loadExtensions();

    expect(extensions).toHaveLength(1);
    const ext1 = extensions.find((e) => e.config.name === 'ext1');
    expect(ext1?.contextFiles).toEqual([
      path.join(userExtensionsDir, 'ext1', 'my-context-file.md'),
    ]);
  });

  it('should filter out disabled extensions', () => {
    createExtension({
      extensionsDir: userExtensionsDir,
      name: 'ext1',
      version: '1.0.0',
    });
    createExtension({
      extensionsDir: userExtensionsDir,
      name: 'ext2',
      version: '2.0.0',
    });

    const settingsDir = path.join(tempHomeDir, GEMINI_DIR);
    fs.mkdirSync(settingsDir, { recursive: true });
    fs.writeFileSync(
      path.join(settingsDir, 'settings.json'),
      JSON.stringify({ extensions: { disabled: ['ext1'] } }),
    );

    const extensions = loadExtensions();
    const activeExtensions = annotateActiveExtensions(
      extensions,
      [],
      tempHomeDir,
    ).filter((e) => e.isActive);
    expect(activeExtensions).toHaveLength(1);
    expect(activeExtensions[0].name).toBe('ext2');
  });

  it('should hydrate variables', () => {
    createExtension({
      extensionsDir: userExtensionsDir,
      name: 'test-extension',
      version: '1.0.0',
      addContextFile: false,
      contextFileName: undefined,
      mcpServers: {
        'test-server': {
          cwd: '${extensionPath}${/}server',
        },
      },
    });

    const extensions = loadExtensions();
    expect(extensions).toHaveLength(1);
    const loadedConfig = extensions[0].config;
    const expectedCwd = path.join(
      userExtensionsDir,
      'test-extension',
      'server',
    );
    expect(loadedConfig.mcpServers?.['test-server'].cwd).toBe(expectedCwd);
  });

  it('should load a linked extension correctly', async () => {
    const tempWorkspaceDir = fs.mkdtempSync(
      path.join(os.tmpdir(), 'gemini-cli-test-workspace-'),
    );
    const sourceExtDir = createExtension({
      extensionsDir: tempWorkspaceDir,
      name: 'my-linked-extension',
      version: '1.0.0',
      contextFileName: 'context.md',
    });
    fs.writeFileSync(path.join(sourceExtDir, 'context.md'), 'linked context');

    const extensionName = await installExtension({
      source: sourceExtDir,
      type: 'link',
    });
    expect(extensionName).toEqual('my-linked-extension');
    const extensions = loadExtensions();
    expect(extensions).toHaveLength(1);

    const linkedExt = extensions[0];
    expect(linkedExt.config.name).toBe('my-linked-extension');

    expect(linkedExt.path).toBe(sourceExtDir);
    expect(linkedExt.installMetadata).toEqual({
      source: sourceExtDir,
      type: 'link',
    });
    expect(linkedExt.contextFiles).toEqual([
      path.join(sourceExtDir, 'context.md'),
    ]);
  });

  it('should resolve environment variables in extension configuration', () => {
    process.env.TEST_API_KEY = 'test-api-key-123';
    process.env.TEST_DB_URL = 'postgresql://localhost:5432/testdb';

    try {
      const userExtensionsDir = path.join(
        tempHomeDir,
        EXTENSIONS_DIRECTORY_NAME,
      );
      fs.mkdirSync(userExtensionsDir, { recursive: true });

      const extDir = path.join(userExtensionsDir, 'test-extension');
      fs.mkdirSync(extDir);

      // Write config to a separate file for clarity and good practices
      const configPath = path.join(extDir, EXTENSIONS_CONFIG_FILENAME);
      const extensionConfig = {
        name: 'test-extension',
        version: '1.0.0',
        mcpServers: {
          'test-server': {
            command: 'node',
            args: ['server.js'],
            env: {
              API_KEY: '$TEST_API_KEY',
              DATABASE_URL: '${TEST_DB_URL}',
              STATIC_VALUE: 'no-substitution',
            },
          },
        },
      };
      fs.writeFileSync(configPath, JSON.stringify(extensionConfig));

      const extensions = loadExtensions();

      expect(extensions).toHaveLength(1);
      const extension = extensions[0];
      expect(extension.config.name).toBe('test-extension');
      expect(extension.config.mcpServers).toBeDefined();

      const serverConfig = extension.config.mcpServers?.['test-server'];
      expect(serverConfig).toBeDefined();
      expect(serverConfig?.env).toBeDefined();
      expect(serverConfig?.env?.API_KEY).toBe('test-api-key-123');
      expect(serverConfig?.env?.DATABASE_URL).toBe(
        'postgresql://localhost:5432/testdb',
      );
      expect(serverConfig?.env?.STATIC_VALUE).toBe('no-substitution');
    } finally {
      delete process.env.TEST_API_KEY;
      delete process.env.TEST_DB_URL;
    }
  });

  it('should handle missing environment variables gracefully', () => {
    const userExtensionsDir = path.join(tempHomeDir, EXTENSIONS_DIRECTORY_NAME);
    fs.mkdirSync(userExtensionsDir, { recursive: true });

    const extDir = path.join(userExtensionsDir, 'test-extension');
    fs.mkdirSync(extDir);

    const extensionConfig = {
      name: 'test-extension',
      version: '1.0.0',
      mcpServers: {
        'test-server': {
          command: 'node',
          args: ['server.js'],
          env: {
            MISSING_VAR: '$UNDEFINED_ENV_VAR',
            MISSING_VAR_BRACES: '${ALSO_UNDEFINED}',
          },
        },
      },
    };

    fs.writeFileSync(
      path.join(extDir, EXTENSIONS_CONFIG_FILENAME),
      JSON.stringify(extensionConfig),
    );

    const extensions = loadExtensions();

    expect(extensions).toHaveLength(1);
    const extension = extensions[0];
    const serverConfig = extension.config.mcpServers!['test-server'];
    expect(serverConfig.env).toBeDefined();
    expect(serverConfig.env!.MISSING_VAR).toBe('$UNDEFINED_ENV_VAR');
    expect(serverConfig.env!.MISSING_VAR_BRACES).toBe('${ALSO_UNDEFINED}');
  });
});

describe('annotateActiveExtensions', () => {
  const extensions: Extension[] = [
    {
      path: '/path/to/ext1',
      config: { name: 'ext1', version: '1.0.0' },
      contextFiles: [],
    },
    {
      path: '/path/to/ext2',
      config: { name: 'ext2', version: '1.0.0' },
      contextFiles: [],
    },
    {
      path: '/path/to/ext3',
      config: { name: 'ext3', version: '1.0.0' },
      contextFiles: [],
    },
  ];

  it('should mark all extensions as active if no enabled extensions are provided', () => {
    const activeExtensions = annotateActiveExtensions(
      extensions,
      [],
      '/path/to/workspace',
    );
    expect(activeExtensions).toHaveLength(3);
    expect(activeExtensions.every((e) => e.isActive)).toBe(true);
  });

  it('should mark only the enabled extensions as active', () => {
    const activeExtensions = annotateActiveExtensions(
      extensions,
      ['ext1', 'ext3'],
      '/path/to/workspace',
    );
    expect(activeExtensions).toHaveLength(3);
    expect(activeExtensions.find((e) => e.name === 'ext1')?.isActive).toBe(
      true,
    );
    expect(activeExtensions.find((e) => e.name === 'ext2')?.isActive).toBe(
      false,
    );
    expect(activeExtensions.find((e) => e.name === 'ext3')?.isActive).toBe(
      true,
    );
  });

  it('should mark all extensions as inactive when "none" is provided', () => {
    const activeExtensions = annotateActiveExtensions(
      extensions,
      ['none'],
      '/path/to/workspace',
    );
    expect(activeExtensions).toHaveLength(3);
    expect(activeExtensions.every((e) => !e.isActive)).toBe(true);
  });

  it('should handle case-insensitivity', () => {
    const activeExtensions = annotateActiveExtensions(
      extensions,
      ['EXT1'],
      '/path/to/workspace',
    );
    expect(activeExtensions.find((e) => e.name === 'ext1')?.isActive).toBe(
      true,
    );
  });

  it('should log an error for unknown extensions', () => {
    const consoleSpy = vi.spyOn(console, 'error').mockImplementation(() => {});
    annotateActiveExtensions(extensions, ['ext4'], '/path/to/workspace');
    expect(consoleSpy).toHaveBeenCalledWith('Extension not found: ext4');
    consoleSpy.mockRestore();
  });
});

describe('installExtension', () => {
  let tempHomeDir: string;
  let userExtensionsDir: string;

  beforeEach(() => {
    tempHomeDir = fs.mkdtempSync(
      path.join(os.tmpdir(), 'gemini-cli-test-home-'),
    );
    vi.mocked(os.homedir).mockReturnValue(tempHomeDir);
    userExtensionsDir = path.join(tempHomeDir, GEMINI_DIR, 'extensions');
    // Clean up before each test
    fs.rmSync(userExtensionsDir, { recursive: true, force: true });
    fs.mkdirSync(userExtensionsDir, { recursive: true });
    vi.mocked(isWorkspaceTrusted).mockReturnValue(true);
    vi.mocked(execSync).mockClear();
  });

  afterEach(() => {
    fs.rmSync(tempHomeDir, { recursive: true, force: true });
    fs.rmSync(userExtensionsDir, { recursive: true, force: true });
  });

  it('should install an extension from a local path', async () => {
    const sourceExtDir = createExtension({
      extensionsDir: tempHomeDir,
      name: 'my-local-extension',
      version: '1.0.0',
    });
    const targetExtDir = path.join(userExtensionsDir, 'my-local-extension');
    const metadataPath = path.join(targetExtDir, INSTALL_METADATA_FILENAME);

    await installExtension({ source: sourceExtDir, type: 'local' });

    expect(fs.existsSync(targetExtDir)).toBe(true);
    expect(fs.existsSync(metadataPath)).toBe(true);
    const metadata = JSON.parse(fs.readFileSync(metadataPath, 'utf-8'));
    expect(metadata).toEqual({
      source: sourceExtDir,
      type: 'local',
    });
    fs.rmSync(targetExtDir, { recursive: true, force: true });
  });

  it('should throw an error if the extension already exists', async () => {
    const sourceExtDir = createExtension({
      extensionsDir: tempHomeDir,
      name: 'my-local-extension',
      version: '1.0.0',
    });
    await installExtension({ source: sourceExtDir, type: 'local' });
    await expect(
      installExtension({ source: sourceExtDir, type: 'local' }),
    ).rejects.toThrow(
      'Extension "my-local-extension" is already installed. Please uninstall it first.',
    );
  });

  it('should throw an error and cleanup if gemini-extension.json is missing', async () => {
    const sourceExtDir = path.join(tempHomeDir, 'bad-extension');
    fs.mkdirSync(sourceExtDir, { recursive: true });

    await expect(
      installExtension({ source: sourceExtDir, type: 'local' }),
    ).rejects.toThrow(
      `Invalid extension at ${sourceExtDir}. Please make sure it has a valid gemini-extension.json file.`,
    );

    const targetExtDir = path.join(userExtensionsDir, 'bad-extension');
    expect(fs.existsSync(targetExtDir)).toBe(false);
  });

  it('should install an extension from a git URL', async () => {
    const gitUrl = 'https://github.com/google/gemini-extensions.git';
    const extensionName = 'gemini-extensions';
    const targetExtDir = path.join(userExtensionsDir, extensionName);
    const metadataPath = path.join(targetExtDir, INSTALL_METADATA_FILENAME);

    const clone = vi.fn().mockImplementation(async (_, destination) => {
      fs.mkdirSync(destination, { recursive: true });
      fs.writeFileSync(
        path.join(destination, EXTENSIONS_CONFIG_FILENAME),
        JSON.stringify({ name: extensionName, version: '1.0.0' }),
      );
    });

    const mockedSimpleGit = simpleGit as vi.MockedFunction<typeof simpleGit>;
    mockedSimpleGit.mockReturnValue({ clone } as unknown as SimpleGit);

    await installExtension({ source: gitUrl, type: 'git' });

    expect(fs.existsSync(targetExtDir)).toBe(true);
    expect(fs.existsSync(metadataPath)).toBe(true);
    const metadata = JSON.parse(fs.readFileSync(metadataPath, 'utf-8'));
    expect(metadata).toEqual({
      source: gitUrl,
      type: 'git',
    });
    fs.rmSync(targetExtDir, { recursive: true, force: true });
  });

  it('should install a linked extension', async () => {
    const sourceExtDir = createExtension({
      extensionsDir: tempHomeDir,
      name: 'my-linked-extension',
      version: '1.0.0',
    });
    const targetExtDir = path.join(userExtensionsDir, 'my-linked-extension');
    const metadataPath = path.join(targetExtDir, INSTALL_METADATA_FILENAME);
    const configPath = path.join(targetExtDir, EXTENSIONS_CONFIG_FILENAME);

    await installExtension({ source: sourceExtDir, type: 'link' });

    expect(fs.existsSync(targetExtDir)).toBe(true);
    expect(fs.existsSync(metadataPath)).toBe(true);

    expect(fs.existsSync(configPath)).toBe(false);

    const metadata = JSON.parse(fs.readFileSync(metadataPath, 'utf-8'));
    expect(metadata).toEqual({
      source: sourceExtDir,
      type: 'link',
    });
    fs.rmSync(targetExtDir, { recursive: true, force: true });
  });
});

describe('uninstallExtension', () => {
  let tempHomeDir: string;
  let userExtensionsDir: string;

  beforeEach(() => {
    tempHomeDir = fs.mkdtempSync(
      path.join(os.tmpdir(), 'gemini-cli-test-home-'),
    );
    vi.mocked(os.homedir).mockReturnValue(tempHomeDir);
    userExtensionsDir = path.join(tempHomeDir, GEMINI_DIR, 'extensions');
    // Clean up before each test
    fs.rmSync(userExtensionsDir, { recursive: true, force: true });
    fs.mkdirSync(userExtensionsDir, { recursive: true });

    vi.mocked(execSync).mockClear();
  });

  afterEach(() => {
    fs.rmSync(tempHomeDir, { recursive: true, force: true });
  });

  it('should uninstall an extension by name', async () => {
    const sourceExtDir = createExtension({
      extensionsDir: userExtensionsDir,
      name: 'my-local-extension',
      version: '1.0.0',
    });

    await uninstallExtension('my-local-extension');

    expect(fs.existsSync(sourceExtDir)).toBe(false);
  });

  it('should uninstall an extension by name and retain existing extensions', async () => {
    const sourceExtDir = createExtension({
      extensionsDir: userExtensionsDir,
      name: 'my-local-extension',
      version: '1.0.0',
    });
    const otherExtDir = createExtension({
      extensionsDir: userExtensionsDir,
      name: 'other-extension',
      version: '1.0.0',
    });

    await uninstallExtension('my-local-extension');

    expect(fs.existsSync(sourceExtDir)).toBe(false);
    expect(loadExtensions()).toHaveLength(1);
    expect(fs.existsSync(otherExtDir)).toBe(true);
  });

  it('should throw an error if the extension does not exist', async () => {
    await expect(uninstallExtension('nonexistent-extension')).rejects.toThrow(
      'Extension "nonexistent-extension" not found.',
    );
  });
});

describe('performWorkspaceExtensionMigration', () => {
  let tempWorkspaceDir: string;
  let tempHomeDir: string;
  let workspaceExtensionsDir: string;

  beforeEach(() => {
    tempWorkspaceDir = fs.mkdtempSync(
      path.join(os.tmpdir(), 'gemini-cli-test-workspace-'),
    );
    tempHomeDir = fs.mkdtempSync(
      path.join(os.tmpdir(), 'gemini-cli-test-home-'),
    );
    vi.mocked(os.homedir).mockReturnValue(tempHomeDir);
    vi.mocked(isWorkspaceTrusted).mockReturnValue(true);

    workspaceExtensionsDir = path.join(
      tempWorkspaceDir,
      EXTENSIONS_DIRECTORY_NAME,
    );
    fs.mkdirSync(workspaceExtensionsDir, { recursive: true });
  });

  afterEach(() => {
    fs.rmSync(tempWorkspaceDir, { recursive: true, force: true });
    fs.rmSync(tempHomeDir, { recursive: true, force: true });
    vi.restoreAllMocks();
  });

  describe('folder trust', () => {
    it('refuses to install extensions from untrusted folders', async () => {
      vi.mocked(isWorkspaceTrusted).mockReturnValue(false);
      const ext1Path = createExtension({
        extensionsDir: workspaceExtensionsDir,
        name: 'ext1',
        version: '1.0.0',
      });

      const failed = await performWorkspaceExtensionMigration([
        loadExtension(ext1Path)!,
      ]);

      expect(failed).toEqual(['ext1']);
    });

    it('does not copy extensions to the user dir', async () => {
      vi.mocked(isWorkspaceTrusted).mockReturnValue(false);
      const ext1Path = createExtension({
        extensionsDir: workspaceExtensionsDir,
        name: 'ext1',
        version: '1.0.0',
      });

      await performWorkspaceExtensionMigration([loadExtension(ext1Path)!]);

      const userExtensionsDir = path.join(
        tempHomeDir,
        GEMINI_DIR,
        'extensions',
      );

      expect(() => fs.readdirSync(userExtensionsDir)).toThrow();
    });

    it('does not load any extensions in the workspace config', async () => {
      vi.mocked(isWorkspaceTrusted).mockReturnValue(false);
      const ext1Path = createExtension({
        extensionsDir: workspaceExtensionsDir,
        name: 'ext1',
        version: '1.0.0',
      });

      await performWorkspaceExtensionMigration([loadExtension(ext1Path)!]);
      const extensions = loadExtensions();

      expect(extensions).toEqual([]);
    });
  });

  it('should install the extensions in the user directory', async () => {
    const ext1Path = createExtension({
      extensionsDir: workspaceExtensionsDir,
      name: 'ext1',
      version: '1.0.0',
    });
    const ext2Path = createExtension({
      extensionsDir: workspaceExtensionsDir,
      name: 'ext2',
      version: '1.0.0',
    });
    const extensionsToMigrate: Extension[] = [
      loadExtension(ext1Path)!,
      loadExtension(ext2Path)!,
    ];
    const failed =
      await performWorkspaceExtensionMigration(extensionsToMigrate);

    expect(failed).toEqual([]);

    const userExtensionsDir = path.join(tempHomeDir, GEMINI_DIR, 'extensions');
    const userExt1Path = path.join(userExtensionsDir, 'ext1');
    const extensions = loadExtensions();

    expect(extensions).toHaveLength(2);
    const metadataPath = path.join(userExt1Path, INSTALL_METADATA_FILENAME);
    expect(fs.existsSync(metadataPath)).toBe(true);
    const metadata = JSON.parse(fs.readFileSync(metadataPath, 'utf-8'));
    expect(metadata).toEqual({
      source: ext1Path,
      type: 'local',
    });
  });

  it('should return the names of failed installations', async () => {
    const ext1Path = createExtension({
      extensionsDir: workspaceExtensionsDir,
      name: 'ext1',
      version: '1.0.0',
    });

    const extensions: Extension[] = [
      loadExtension(ext1Path)!,
      {
        path: '/ext/path/1',
        config: { name: 'ext2', version: '1.0.0' },
        contextFiles: [],
      },
    ];

    const failed = await performWorkspaceExtensionMigration(extensions);
    expect(failed).toEqual(['ext2']);
  });
});

function createExtension({
  extensionsDir = 'extensions-dir',
  name = 'my-extension',
  version = '1.0.0',
  addContextFile = false,
  contextFileName = undefined as string | undefined,
  mcpServers = {} as Record<string, MCPServerConfig>,
} = {}): string {
  const extDir = path.join(extensionsDir, name);
  fs.mkdirSync(extDir, { recursive: true });
  fs.writeFileSync(
    path.join(extDir, EXTENSIONS_CONFIG_FILENAME),
    JSON.stringify({ name, version, contextFileName, mcpServers }),
  );

  if (addContextFile) {
    fs.writeFileSync(path.join(extDir, 'CODEY.md'), 'context');
  }

  if (contextFileName) {
    const contextPath = path.join(extDir, contextFileName);
    fs.mkdirSync(path.dirname(contextPath), { recursive: true });
    fs.writeFileSync(contextPath, 'context');
  }
  return extDir;
}

describe('updateExtension', () => {
  let tempHomeDir: string;
  let userExtensionsDir: string;

  beforeEach(() => {
    tempHomeDir = fs.mkdtempSync(
      path.join(os.tmpdir(), 'gemini-cli-test-home-'),
    );
    vi.mocked(os.homedir).mockReturnValue(tempHomeDir);
    userExtensionsDir = path.join(tempHomeDir, GEMINI_DIR, 'extensions');
    // Clean up before each test
    fs.rmSync(userExtensionsDir, { recursive: true, force: true });
    fs.mkdirSync(userExtensionsDir, { recursive: true });
    vi.mocked(isWorkspaceTrusted).mockReturnValue(true);

    vi.mocked(execSync).mockClear();
  });

  afterEach(() => {
    fs.rmSync(tempHomeDir, { recursive: true, force: true });
  });

  it('should update a git-installed extension', async () => {
    const gitUrl = 'https://github.com/google/gemini-extensions.git';
    const extensionName = 'gemini-extensions';
    const targetExtDir = path.join(userExtensionsDir, extensionName);
    const metadataPath = path.join(targetExtDir, INSTALL_METADATA_FILENAME);

    fs.mkdirSync(targetExtDir, { recursive: true });
    fs.writeFileSync(
      path.join(targetExtDir, EXTENSIONS_CONFIG_FILENAME),
      JSON.stringify({ name: extensionName, version: '1.0.0' }),
    );
    fs.writeFileSync(
      metadataPath,
      JSON.stringify({ source: gitUrl, type: 'git' }),
    );

    const clone = vi.fn().mockImplementation(async (_, destination) => {
      fs.mkdirSync(destination, { recursive: true });
      fs.writeFileSync(
        path.join(destination, EXTENSIONS_CONFIG_FILENAME),
        JSON.stringify({ name: extensionName, version: '1.1.0' }),
      );
    });

    const mockedSimpleGit = simpleGit as vi.MockedFunction<typeof simpleGit>;
    mockedSimpleGit.mockReturnValue({
      clone,
    } as unknown as SimpleGit);

    const updateInfo = await updateExtension(loadExtension(targetExtDir));

    expect(updateInfo).toEqual({
      name: 'gemini-extensions',
      originalVersion: '1.0.0',
      updatedVersion: '1.1.0',
    });

    const updatedConfig = JSON.parse(
      fs.readFileSync(
        path.join(targetExtDir, EXTENSIONS_CONFIG_FILENAME),
        'utf-8',
      ),
    );
    expect(updatedConfig.version).toBe('1.1.0');
  });
});

describe('disableExtension', () => {
  let tempWorkspaceDir: string;
  let tempHomeDir: string;

  beforeEach(() => {
    tempWorkspaceDir = fs.mkdtempSync(
      path.join(os.tmpdir(), 'gemini-cli-test-workspace-'),
    );
    tempHomeDir = fs.mkdtempSync(
      path.join(os.tmpdir(), 'gemini-cli-test-home-'),
    );
    vi.mocked(os.homedir).mockReturnValue(tempHomeDir);
    vi.spyOn(process, 'cwd').mockReturnValue(tempWorkspaceDir);
  });

  afterEach(() => {
    fs.rmSync(tempWorkspaceDir, { recursive: true, force: true });
    fs.rmSync(tempHomeDir, { recursive: true, force: true });
  });

  it('should disable an extension at the user scope', () => {
    disableExtension('my-extension', SettingScope.User);
    const settings = loadSettings(tempWorkspaceDir);
    expect(
      settings.forScope(SettingScope.User).settings.extensions?.disabled,
    ).toEqual(['my-extension']);
  });

  it('should disable an extension at the workspace scope', () => {
    disableExtension('my-extension', SettingScope.Workspace);
    const settings = loadSettings(tempWorkspaceDir);
    expect(
      settings.forScope(SettingScope.Workspace).settings.extensions?.disabled,
    ).toEqual(['my-extension']);
  });

  it('should handle disabling the same extension twice', () => {
    disableExtension('my-extension', SettingScope.User);
    disableExtension('my-extension', SettingScope.User);
    const settings = loadSettings(tempWorkspaceDir);
    expect(
      settings.forScope(SettingScope.User).settings.extensions?.disabled,
    ).toEqual(['my-extension']);
  });

  it('should throw an error if you request system scope', () => {
    expect(() => disableExtension('my-extension', SettingScope.System)).toThrow(
      'System and SystemDefaults scopes are not supported.',
    );
  });
});

describe('enableExtension', () => {
  let tempWorkspaceDir: string;
  let tempHomeDir: string;
  let userExtensionsDir: string;

  beforeEach(() => {
    tempWorkspaceDir = fs.mkdtempSync(
      path.join(os.tmpdir(), 'gemini-cli-test-workspace-'),
    );
    tempHomeDir = fs.mkdtempSync(
      path.join(os.tmpdir(), 'gemini-cli-test-home-'),
    );
    userExtensionsDir = path.join(tempHomeDir, GEMINI_DIR, 'extensions');
    vi.mocked(os.homedir).mockReturnValue(tempHomeDir);
    vi.spyOn(process, 'cwd').mockReturnValue(tempWorkspaceDir);
  });

  afterEach(() => {
    fs.rmSync(tempWorkspaceDir, { recursive: true, force: true });
    fs.rmSync(tempHomeDir, { recursive: true, force: true });
    fs.rmSync(userExtensionsDir, { recursive: true, force: true });
  });

  afterAll(() => {
    vi.restoreAllMocks();
  });

  const getActiveExtensions = (): GeminiCLIExtension[] => {
    const extensions = loadExtensions();
    const activeExtensions = annotateActiveExtensions(
      extensions,
      [],
      tempWorkspaceDir,
    );
    return activeExtensions.filter((e) => e.isActive);
  };

  it('should enable an extension at the user scope', () => {
    createExtension({
      extensionsDir: userExtensionsDir,
      name: 'ext1',
      version: '1.0.0',
    });
    disableExtension('ext1', SettingScope.User);
    let activeExtensions = getActiveExtensions();
    expect(activeExtensions).toHaveLength(0);

    enableExtension('ext1', [SettingScope.User]);
    activeExtensions = getActiveExtensions();
    expect(activeExtensions).toHaveLength(1);
    expect(activeExtensions[0].name).toBe('ext1');
  });

  it('should enable an extension at the workspace scope', () => {
    createExtension({
      extensionsDir: userExtensionsDir,
      name: 'ext1',
      version: '1.0.0',
    });
    disableExtension('ext1', SettingScope.Workspace);
    let activeExtensions = getActiveExtensions();
    expect(activeExtensions).toHaveLength(0);

    enableExtension('ext1', [SettingScope.Workspace]);
    activeExtensions = getActiveExtensions();
    expect(activeExtensions).toHaveLength(1);
    expect(activeExtensions[0].name).toBe('ext1');
  });
});<|MERGE_RESOLUTION|>--- conflicted
+++ resolved
@@ -127,11 +127,7 @@
     const ext1 = extensions.find((e) => e.config.name === 'ext1');
     const ext2 = extensions.find((e) => e.config.name === 'ext2');
     expect(ext1?.contextFiles).toEqual([
-<<<<<<< HEAD
-      path.join(workspaceExtensionsDir, 'ext1', 'CODEY.md'),
-=======
-      path.join(userExtensionsDir, 'ext1', 'GEMINI.md'),
->>>>>>> 69da43eb
+      path.join(userExtensionsDir, 'ext1', 'CODEY.md'),
     ]);
     expect(ext2?.contextFiles).toEqual([]);
   });
@@ -242,8 +238,8 @@
   });
 
   it('should resolve environment variables in extension configuration', () => {
-    process.env.TEST_API_KEY = 'test-api-key-123';
-    process.env.TEST_DB_URL = 'postgresql://localhost:5432/testdb';
+    process.env['TEST_API_KEY'] = 'test-api-key-123';
+    process.env['TEST_DB_URL'] = 'postgresql://localhost:5432/testdb';
 
     try {
       const userExtensionsDir = path.join(
@@ -284,14 +280,14 @@
       const serverConfig = extension.config.mcpServers?.['test-server'];
       expect(serverConfig).toBeDefined();
       expect(serverConfig?.env).toBeDefined();
-      expect(serverConfig?.env?.API_KEY).toBe('test-api-key-123');
-      expect(serverConfig?.env?.DATABASE_URL).toBe(
+      expect(serverConfig?.env?.['API_KEY']).toBe('test-api-key-123');
+      expect(serverConfig?.env?.['DATABASE_URL']).toBe(
         'postgresql://localhost:5432/testdb',
       );
-      expect(serverConfig?.env?.STATIC_VALUE).toBe('no-substitution');
+      expect(serverConfig?.env?.['STATIC_VALUE']).toBe('no-substitution');
     } finally {
-      delete process.env.TEST_API_KEY;
-      delete process.env.TEST_DB_URL;
+      delete process.env['TEST_API_KEY'];
+      delete process.env['TEST_DB_URL'];
     }
   });
 
@@ -328,8 +324,8 @@
     const extension = extensions[0];
     const serverConfig = extension.config.mcpServers!['test-server'];
     expect(serverConfig.env).toBeDefined();
-    expect(serverConfig.env!.MISSING_VAR).toBe('$UNDEFINED_ENV_VAR');
-    expect(serverConfig.env!.MISSING_VAR_BRACES).toBe('${ALSO_UNDEFINED}');
+    expect(serverConfig.env!['MISSING_VAR']).toBe('$UNDEFINED_ENV_VAR');
+    expect(serverConfig.env!['MISSING_VAR_BRACES']).toBe('${ALSO_UNDEFINED}');
   });
 });
 
