/*
 * Copyright 2025, Salesforce, Inc.
 *
 * Licensed under the Apache License, Version 2.0 (the "License");
 * you may not use this file except in compliance with the License.
 * You may obtain a copy of the License at
 *
 *     http://www.apache.org/licenses/LICENSE-2.0
 *
 * Unless required by applicable law or agreed to in writing, software
 * distributed under the License is distributed on an "AS IS" BASIS,
 * WITHOUT WARRANTIES OR CONDITIONS OF ANY KIND, either express or implied.
 * See the License for the specific language governing permissions and
 * limitations under the License.
 */

import { vi } from 'vitest';
import * as fs from 'node:fs';
import * as os from 'node:os';
import * as path from 'node:path';
import {
  EXTENSIONS_CONFIG_FILENAME,
  INSTALL_METADATA_FILENAME,
  annotateActiveExtensions,
  checkForAllExtensionUpdates,
  checkForExtensionUpdate,
  disableExtension,
  enableExtension,
  installExtension,
  loadExtension,
  loadExtensions,
  performWorkspaceExtensionMigration,
  uninstallExtension,
  updateExtension,
  type Extension,
  type ExtensionInstallMetadata,
} from './extension.js';
import {
  GEMINI_DIR,
  type GeminiCLIExtension,
  type MCPServerConfig,
  ClearcutLogger,
  type Config,
<<<<<<< HEAD
} from '@salesforce/codey-core';
=======
  ExtensionUninstallEvent,
} from '@google/gemini-cli-core';
>>>>>>> c999b7e3
import { execSync } from 'node:child_process';
import { SettingScope, loadSettings } from './settings.js';
import { isWorkspaceTrusted } from './trustedFolders.js';
import { ExtensionUpdateState } from '../ui/state/extensions.js';

const mockGit = {
  clone: vi.fn(),
  getRemotes: vi.fn(),
  fetch: vi.fn(),
  checkout: vi.fn(),
  listRemote: vi.fn(),
  revparse: vi.fn(),
  // Not a part of the actual API, but we need to use this to do the correct
  // file system interactions.
  path: vi.fn(),
};

vi.mock('simple-git', () => ({
  simpleGit: vi.fn((path: string) => {
    mockGit.path.mockReturnValue(path);
    return mockGit;
  }),
}));

vi.mock('os', async (importOriginal) => {
  const os = await importOriginal<typeof os>();
  return {
    ...os,
    homedir: vi.fn(),
  };
});

vi.mock('./trustedFolders.js', async (importOriginal) => {
  const actual = await importOriginal<typeof import('./trustedFolders.js')>();
  return {
    ...actual,
    isWorkspaceTrusted: vi.fn(),
  };
});

vi.mock('@salesforce/codey-core', async (importOriginal) => {
  const actual =
    await importOriginal<typeof import('@salesforce/codey-core')>();
  const mockLogExtensionInstallEvent = vi.fn();
  const mockLogExtensionUninstallEvent = vi.fn();
  return {
    ...actual,
    ClearcutLogger: {
      getInstance: vi.fn(() => ({
        logExtensionInstallEvent: mockLogExtensionInstallEvent,
        logExtensionUninstallEvent: mockLogExtensionUninstallEvent,
      })),
    },
    Config: vi.fn(),
    ExtensionInstallEvent: vi.fn(),
    ExtensionUninstallEvent: vi.fn(),
  };
});

vi.mock('child_process', async (importOriginal) => {
  const actual = await importOriginal<typeof import('child_process')>();
  return {
    ...actual,
    execSync: vi.fn(),
  };
});

const mockQuestion = vi.hoisted(() => vi.fn());
const mockClose = vi.hoisted(() => vi.fn());
vi.mock('node:readline', () => ({
  createInterface: vi.fn(() => ({
    question: mockQuestion,
    close: mockClose,
  })),
}));

const EXTENSIONS_DIRECTORY_NAME = path.join(GEMINI_DIR, 'extensions');

describe('loadExtensions', () => {
  let tempHomeDir: string;
  let userExtensionsDir: string;

  beforeEach(() => {
    tempHomeDir = fs.mkdtempSync(
      path.join(os.tmpdir(), 'gemini-cli-test-home-'),
    );
    vi.mocked(os.homedir).mockReturnValue(tempHomeDir);
    vi.mocked(isWorkspaceTrusted).mockReturnValue(true);

    userExtensionsDir = path.join(tempHomeDir, EXTENSIONS_DIRECTORY_NAME);
    fs.mkdirSync(userExtensionsDir, { recursive: true });
  });

  afterEach(() => {
    fs.rmSync(tempHomeDir, { recursive: true, force: true });
    vi.restoreAllMocks();
  });

  it('should include extension path in loaded extension', () => {
    const extensionDir = path.join(userExtensionsDir, 'test-extension');
    fs.mkdirSync(extensionDir, { recursive: true });

    createExtension({
      extensionsDir: userExtensionsDir,
      name: 'test-extension',
      version: '1.0.0',
    });

    const extensions = loadExtensions();
    expect(extensions).toHaveLength(1);
    expect(extensions[0].path).toBe(extensionDir);
    expect(extensions[0].config.name).toBe('test-extension');
  });

  it('should load context file path when CODEY.md is present', () => {
    createExtension({
      extensionsDir: userExtensionsDir,
      name: 'ext1',
      version: '1.0.0',
      addContextFile: true,
    });
    createExtension({
      extensionsDir: userExtensionsDir,
      name: 'ext2',
      version: '2.0.0',
    });

    const extensions = loadExtensions();

    expect(extensions).toHaveLength(2);
    const ext1 = extensions.find((e) => e.config.name === 'ext1');
    const ext2 = extensions.find((e) => e.config.name === 'ext2');
    expect(ext1?.contextFiles).toEqual([
      path.join(userExtensionsDir, 'ext1', 'CODEY.md'),
    ]);
    expect(ext2?.contextFiles).toEqual([]);
  });

  it('should load context file path from the extension config', () => {
    createExtension({
      extensionsDir: userExtensionsDir,
      name: 'ext1',
      version: '1.0.0',
      addContextFile: false,
      contextFileName: 'my-context-file.md',
    });

    const extensions = loadExtensions();

    expect(extensions).toHaveLength(1);
    const ext1 = extensions.find((e) => e.config.name === 'ext1');
    expect(ext1?.contextFiles).toEqual([
      path.join(userExtensionsDir, 'ext1', 'my-context-file.md'),
    ]);
  });

  it('should filter out disabled extensions', () => {
    createExtension({
      extensionsDir: userExtensionsDir,
      name: 'ext1',
      version: '1.0.0',
    });
    createExtension({
      extensionsDir: userExtensionsDir,
      name: 'ext2',
      version: '2.0.0',
    });

    const settingsDir = path.join(tempHomeDir, GEMINI_DIR);
    fs.mkdirSync(settingsDir, { recursive: true });
    fs.writeFileSync(
      path.join(settingsDir, 'settings.json'),
      JSON.stringify({ extensions: { disabled: ['ext1'] } }),
    );

    const extensions = loadExtensions();
    const activeExtensions = annotateActiveExtensions(
      extensions,
      [],
      tempHomeDir,
    ).filter((e) => e.isActive);
    expect(activeExtensions).toHaveLength(1);
    expect(activeExtensions[0].name).toBe('ext2');
  });

  it('should hydrate variables', () => {
    createExtension({
      extensionsDir: userExtensionsDir,
      name: 'test-extension',
      version: '1.0.0',
      addContextFile: false,
      contextFileName: undefined,
      mcpServers: {
        'test-server': {
          cwd: '${extensionPath}${/}server',
        },
      },
    });

    const extensions = loadExtensions();
    expect(extensions).toHaveLength(1);
    const loadedConfig = extensions[0].config;
    const expectedCwd = path.join(
      userExtensionsDir,
      'test-extension',
      'server',
    );
    expect(loadedConfig.mcpServers?.['test-server'].cwd).toBe(expectedCwd);
  });

  it('should load a linked extension correctly', async () => {
    const tempWorkspaceDir = fs.mkdtempSync(
      path.join(os.tmpdir(), 'gemini-cli-test-workspace-'),
    );
    const sourceExtDir = createExtension({
      extensionsDir: tempWorkspaceDir,
      name: 'my-linked-extension',
      version: '1.0.0',
      contextFileName: 'context.md',
    });
    fs.writeFileSync(path.join(sourceExtDir, 'context.md'), 'linked context');

    const extensionName = await installExtension({
      source: sourceExtDir,
      type: 'link',
    });

    expect(extensionName).toEqual('my-linked-extension');
    const extensions = loadExtensions();
    expect(extensions).toHaveLength(1);

    const linkedExt = extensions[0];
    expect(linkedExt.config.name).toBe('my-linked-extension');

    expect(linkedExt.path).toBe(sourceExtDir);
    expect(linkedExt.installMetadata).toEqual({
      source: sourceExtDir,
      type: 'link',
    });
    expect(linkedExt.contextFiles).toEqual([
      path.join(sourceExtDir, 'context.md'),
    ]);
  });

  it('should resolve environment variables in extension configuration', () => {
    process.env['TEST_API_KEY'] = 'test-api-key-123';
    process.env['TEST_DB_URL'] = 'postgresql://localhost:5432/testdb';

    try {
      const userExtensionsDir = path.join(
        tempHomeDir,
        EXTENSIONS_DIRECTORY_NAME,
      );
      fs.mkdirSync(userExtensionsDir, { recursive: true });

      const extDir = path.join(userExtensionsDir, 'test-extension');
      fs.mkdirSync(extDir);

      // Write config to a separate file for clarity and good practices
      const configPath = path.join(extDir, EXTENSIONS_CONFIG_FILENAME);
      const extensionConfig = {
        name: 'test-extension',
        version: '1.0.0',
        mcpServers: {
          'test-server': {
            command: 'node',
            args: ['server.js'],
            env: {
              API_KEY: '$TEST_API_KEY',
              DATABASE_URL: '${TEST_DB_URL}',
              STATIC_VALUE: 'no-substitution',
            },
          },
        },
      };
      fs.writeFileSync(configPath, JSON.stringify(extensionConfig));

      const extensions = loadExtensions();

      expect(extensions).toHaveLength(1);
      const extension = extensions[0];
      expect(extension.config.name).toBe('test-extension');
      expect(extension.config.mcpServers).toBeDefined();

      const serverConfig = extension.config.mcpServers?.['test-server'];
      expect(serverConfig).toBeDefined();
      expect(serverConfig?.env).toBeDefined();
      expect(serverConfig?.env?.['API_KEY']).toBe('test-api-key-123');
      expect(serverConfig?.env?.['DATABASE_URL']).toBe(
        'postgresql://localhost:5432/testdb',
      );
      expect(serverConfig?.env?.['STATIC_VALUE']).toBe('no-substitution');
    } finally {
      delete process.env['TEST_API_KEY'];
      delete process.env['TEST_DB_URL'];
    }
  });

  it('should handle missing environment variables gracefully', () => {
    const userExtensionsDir = path.join(tempHomeDir, EXTENSIONS_DIRECTORY_NAME);
    fs.mkdirSync(userExtensionsDir, { recursive: true });

    const extDir = path.join(userExtensionsDir, 'test-extension');
    fs.mkdirSync(extDir);

    const extensionConfig = {
      name: 'test-extension',
      version: '1.0.0',
      mcpServers: {
        'test-server': {
          command: 'node',
          args: ['server.js'],
          env: {
            MISSING_VAR: '$UNDEFINED_ENV_VAR',
            MISSING_VAR_BRACES: '${ALSO_UNDEFINED}',
          },
        },
      },
    };

    fs.writeFileSync(
      path.join(extDir, EXTENSIONS_CONFIG_FILENAME),
      JSON.stringify(extensionConfig),
    );

    const extensions = loadExtensions();

    expect(extensions).toHaveLength(1);
    const extension = extensions[0];
    const serverConfig = extension.config.mcpServers!['test-server'];
    expect(serverConfig.env).toBeDefined();
    expect(serverConfig.env!['MISSING_VAR']).toBe('$UNDEFINED_ENV_VAR');
    expect(serverConfig.env!['MISSING_VAR_BRACES']).toBe('${ALSO_UNDEFINED}');
  });
});

describe('annotateActiveExtensions', () => {
  const extensions: Extension[] = [
    {
      path: '/path/to/ext1',
      config: { name: 'ext1', version: '1.0.0' },
      contextFiles: [],
    },
    {
      path: '/path/to/ext2',
      config: { name: 'ext2', version: '1.0.0' },
      contextFiles: [],
    },
    {
      path: '/path/to/ext3',
      config: { name: 'ext3', version: '1.0.0' },
      contextFiles: [],
    },
  ];

  it('should mark all extensions as active if no enabled extensions are provided', () => {
    const activeExtensions = annotateActiveExtensions(
      extensions,
      [],
      '/path/to/workspace',
    );
    expect(activeExtensions).toHaveLength(3);
    expect(activeExtensions.every((e) => e.isActive)).toBe(true);
  });

  it('should mark only the enabled extensions as active', () => {
    const activeExtensions = annotateActiveExtensions(
      extensions,
      ['ext1', 'ext3'],
      '/path/to/workspace',
    );
    expect(activeExtensions).toHaveLength(3);
    expect(activeExtensions.find((e) => e.name === 'ext1')?.isActive).toBe(
      true,
    );
    expect(activeExtensions.find((e) => e.name === 'ext2')?.isActive).toBe(
      false,
    );
    expect(activeExtensions.find((e) => e.name === 'ext3')?.isActive).toBe(
      true,
    );
  });

  it('should mark all extensions as inactive when "none" is provided', () => {
    const activeExtensions = annotateActiveExtensions(
      extensions,
      ['none'],
      '/path/to/workspace',
    );
    expect(activeExtensions).toHaveLength(3);
    expect(activeExtensions.every((e) => !e.isActive)).toBe(true);
  });

  it('should handle case-insensitivity', () => {
    const activeExtensions = annotateActiveExtensions(
      extensions,
      ['EXT1'],
      '/path/to/workspace',
    );
    expect(activeExtensions.find((e) => e.name === 'ext1')?.isActive).toBe(
      true,
    );
  });

  it('should log an error for unknown extensions', () => {
    const consoleSpy = vi.spyOn(console, 'error').mockImplementation(() => {});
    annotateActiveExtensions(extensions, ['ext4'], '/path/to/workspace');
    expect(consoleSpy).toHaveBeenCalledWith('Extension not found: ext4');
    consoleSpy.mockRestore();
  });
});

describe('installExtension', () => {
  let tempHomeDir: string;
  let userExtensionsDir: string;

  beforeEach(() => {
    mockQuestion.mockImplementation((_query, callback) => callback('y'));
    tempHomeDir = fs.mkdtempSync(
      path.join(os.tmpdir(), 'gemini-cli-test-home-'),
    );
    vi.mocked(os.homedir).mockReturnValue(tempHomeDir);
    userExtensionsDir = path.join(tempHomeDir, GEMINI_DIR, 'extensions');
    // Clean up before each test
    fs.rmSync(userExtensionsDir, { recursive: true, force: true });
    fs.mkdirSync(userExtensionsDir, { recursive: true });
    vi.mocked(isWorkspaceTrusted).mockReturnValue(true);
    vi.mocked(execSync).mockClear();
    Object.values(mockGit).forEach((fn) => fn.mockReset());
  });

  afterEach(() => {
    mockQuestion.mockClear();
    mockClose.mockClear();
    fs.rmSync(tempHomeDir, { recursive: true, force: true });
    fs.rmSync(userExtensionsDir, { recursive: true, force: true });
  });

  it('should install an extension from a local path', async () => {
    const sourceExtDir = createExtension({
      extensionsDir: tempHomeDir,
      name: 'my-local-extension',
      version: '1.0.0',
    });
    const targetExtDir = path.join(userExtensionsDir, 'my-local-extension');
    const metadataPath = path.join(targetExtDir, INSTALL_METADATA_FILENAME);

    await installExtension({ source: sourceExtDir, type: 'local' });

    expect(fs.existsSync(targetExtDir)).toBe(true);
    expect(fs.existsSync(metadataPath)).toBe(true);
    const metadata = JSON.parse(fs.readFileSync(metadataPath, 'utf-8'));
    expect(metadata).toEqual({
      source: sourceExtDir,
      type: 'local',
    });
    fs.rmSync(targetExtDir, { recursive: true, force: true });
  });

  it('should throw an error if the extension already exists', async () => {
    const sourceExtDir = createExtension({
      extensionsDir: tempHomeDir,
      name: 'my-local-extension',
      version: '1.0.0',
    });
    await installExtension({ source: sourceExtDir, type: 'local' });
    await expect(
      installExtension({ source: sourceExtDir, type: 'local' }),
    ).rejects.toThrow(
      'Extension "my-local-extension" is already installed. Please uninstall it first.',
    );
  });

  it('should throw an error and cleanup if gemini-extension.json is missing', async () => {
    const sourceExtDir = path.join(tempHomeDir, 'bad-extension');
    fs.mkdirSync(sourceExtDir, { recursive: true });

    await expect(
      installExtension({ source: sourceExtDir, type: 'local' }),
    ).rejects.toThrow(
      `Invalid extension at ${sourceExtDir}. Please make sure it has a valid gemini-extension.json file.`,
    );

    const targetExtDir = path.join(userExtensionsDir, 'bad-extension');
    expect(fs.existsSync(targetExtDir)).toBe(false);
  });

  it('should install an extension from a git URL', async () => {
    const gitUrl = 'https://github.com/google/gemini-extensions.git';
    const extensionName = 'gemini-extensions';
    const targetExtDir = path.join(userExtensionsDir, extensionName);
    const metadataPath = path.join(targetExtDir, INSTALL_METADATA_FILENAME);

    mockGit.clone.mockImplementation(async (_, destination) => {
      fs.mkdirSync(path.join(mockGit.path(), destination), { recursive: true });
      fs.writeFileSync(
        path.join(mockGit.path(), destination, EXTENSIONS_CONFIG_FILENAME),
        JSON.stringify({ name: extensionName, version: '1.0.0' }),
      );
    });
    mockGit.getRemotes.mockResolvedValue([{ name: 'origin' }]);

    await installExtension({ source: gitUrl, type: 'git' });

    expect(fs.existsSync(targetExtDir)).toBe(true);
    expect(fs.existsSync(metadataPath)).toBe(true);
    const metadata = JSON.parse(fs.readFileSync(metadataPath, 'utf-8'));
    expect(metadata).toEqual({
      source: gitUrl,
      type: 'git',
    });
    fs.rmSync(targetExtDir, { recursive: true, force: true });
  });

  it('should install a linked extension', async () => {
    const sourceExtDir = createExtension({
      extensionsDir: tempHomeDir,
      name: 'my-linked-extension',
      version: '1.0.0',
    });
    const targetExtDir = path.join(userExtensionsDir, 'my-linked-extension');
    const metadataPath = path.join(targetExtDir, INSTALL_METADATA_FILENAME);
    const configPath = path.join(targetExtDir, EXTENSIONS_CONFIG_FILENAME);

    await installExtension({ source: sourceExtDir, type: 'link' });

    expect(fs.existsSync(targetExtDir)).toBe(true);
    expect(fs.existsSync(metadataPath)).toBe(true);

    expect(fs.existsSync(configPath)).toBe(false);

    const metadata = JSON.parse(fs.readFileSync(metadataPath, 'utf-8'));
    expect(metadata).toEqual({
      source: sourceExtDir,
      type: 'link',
    });
    fs.rmSync(targetExtDir, { recursive: true, force: true });
  });

  it('should log to clearcut on successful install', async () => {
    const sourceExtDir = createExtension({
      extensionsDir: tempHomeDir,
      name: 'my-local-extension',
      version: '1.0.0',
    });

    await installExtension({ source: sourceExtDir, type: 'local' });

    const logger = ClearcutLogger.getInstance({} as Config);
    expect(logger?.logExtensionInstallEvent).toHaveBeenCalled();
  });

  it('should show users information on their mcp server when installing', async () => {
    const consoleInfoSpy = vi.spyOn(console, 'info');
    const sourceExtDir = createExtension({
      extensionsDir: tempHomeDir,
      name: 'my-local-extension',
      version: '1.0.0',
      mcpServers: {
        'test-server': {
          command: 'node',
          args: ['server.js'],
          description: 'a local mcp server',
        },
        'test-server-2': {
          description: 'a remote mcp server',
          httpUrl: 'https://google.com',
        },
      },
    });

    mockQuestion.mockImplementation((_query, callback) => callback('y'));

    await expect(
      installExtension({ source: sourceExtDir, type: 'local' }),
    ).resolves.toBe('my-local-extension');

    expect(consoleInfoSpy).toHaveBeenCalledWith(
      'This extension will run the following MCP servers: ',
    );
    expect(consoleInfoSpy).toHaveBeenCalledWith(
      '  * test-server (local): a local mcp server',
    );
    expect(consoleInfoSpy).toHaveBeenCalledWith(
      '  * test-server-2 (remote): a remote mcp server',
    );
    expect(consoleInfoSpy).toHaveBeenCalledWith(
      'The extension will append info to your gemini.md context',
    );
  });

  it('should continue installation if user accepts prompt for local extension with mcp servers', async () => {
    const sourceExtDir = createExtension({
      extensionsDir: tempHomeDir,
      name: 'my-local-extension',
      version: '1.0.0',
      mcpServers: {
        'test-server': {
          command: 'node',
          args: ['server.js'],
        },
      },
    });

    mockQuestion.mockImplementation((_query, callback) => callback('y'));

    await expect(
      installExtension({ source: sourceExtDir, type: 'local' }),
    ).resolves.toBe('my-local-extension');

    expect(mockQuestion).toHaveBeenCalledWith(
      expect.stringContaining('Do you want to continue? (y/n)'),
      expect.any(Function),
    );
  });

  it('should cancel installation if user declines prompt for local extension with mcp servers', async () => {
    const sourceExtDir = createExtension({
      extensionsDir: tempHomeDir,
      name: 'my-local-extension',
      version: '1.0.0',
      mcpServers: {
        'test-server': {
          command: 'node',
          args: ['server.js'],
        },
      },
    });

    mockQuestion.mockImplementation((_query, callback) => callback('n'));

    await expect(
      installExtension({ source: sourceExtDir, type: 'local' }),
    ).rejects.toThrow('Installation cancelled by user.');

    expect(mockQuestion).toHaveBeenCalledWith(
      expect.stringContaining('Do you want to continue? (y/n)'),
      expect.any(Function),
    );
  });
});

describe('uninstallExtension', () => {
  let tempHomeDir: string;
  let userExtensionsDir: string;

  beforeEach(() => {
    tempHomeDir = fs.mkdtempSync(
      path.join(os.tmpdir(), 'gemini-cli-test-home-'),
    );
    vi.mocked(os.homedir).mockReturnValue(tempHomeDir);
    userExtensionsDir = path.join(tempHomeDir, GEMINI_DIR, 'extensions');
    // Clean up before each test
    fs.rmSync(userExtensionsDir, { recursive: true, force: true });
    fs.mkdirSync(userExtensionsDir, { recursive: true });

    vi.mocked(execSync).mockClear();
  });

  afterEach(() => {
    fs.rmSync(tempHomeDir, { recursive: true, force: true });
  });

  it('should uninstall an extension by name', async () => {
    const sourceExtDir = createExtension({
      extensionsDir: userExtensionsDir,
      name: 'my-local-extension',
      version: '1.0.0',
    });

    await uninstallExtension('my-local-extension');

    expect(fs.existsSync(sourceExtDir)).toBe(false);
  });

  it('should uninstall an extension by name and retain existing extensions', async () => {
    const sourceExtDir = createExtension({
      extensionsDir: userExtensionsDir,
      name: 'my-local-extension',
      version: '1.0.0',
    });
    const otherExtDir = createExtension({
      extensionsDir: userExtensionsDir,
      name: 'other-extension',
      version: '1.0.0',
    });

    await uninstallExtension('my-local-extension');

    expect(fs.existsSync(sourceExtDir)).toBe(false);
    expect(loadExtensions()).toHaveLength(1);
    expect(fs.existsSync(otherExtDir)).toBe(true);
  });

  it('should throw an error if the extension does not exist', async () => {
    await expect(uninstallExtension('nonexistent-extension')).rejects.toThrow(
      'Extension "nonexistent-extension" not found.',
    );
  });

  it('should log uninstall event', async () => {
    createExtension({
      extensionsDir: userExtensionsDir,
      name: 'my-local-extension',
      version: '1.0.0',
    });

    await uninstallExtension('my-local-extension');

    const logger = ClearcutLogger.getInstance({} as Config);
    expect(logger?.logExtensionUninstallEvent).toHaveBeenCalledWith(
      new ExtensionUninstallEvent('my-local-extension', 'success'),
    );
  });
});

describe('performWorkspaceExtensionMigration', () => {
  let tempWorkspaceDir: string;
  let tempHomeDir: string;
  let workspaceExtensionsDir: string;

  beforeEach(() => {
    tempWorkspaceDir = fs.mkdtempSync(
      path.join(os.tmpdir(), 'gemini-cli-test-workspace-'),
    );
    tempHomeDir = fs.mkdtempSync(
      path.join(os.tmpdir(), 'gemini-cli-test-home-'),
    );
    vi.mocked(os.homedir).mockReturnValue(tempHomeDir);
    vi.mocked(isWorkspaceTrusted).mockReturnValue(true);

    workspaceExtensionsDir = path.join(
      tempWorkspaceDir,
      EXTENSIONS_DIRECTORY_NAME,
    );
    fs.mkdirSync(workspaceExtensionsDir, { recursive: true });
  });

  afterEach(() => {
    fs.rmSync(tempWorkspaceDir, { recursive: true, force: true });
    fs.rmSync(tempHomeDir, { recursive: true, force: true });
    vi.restoreAllMocks();
  });

  describe('folder trust', () => {
    it('refuses to install extensions from untrusted folders', async () => {
      vi.mocked(isWorkspaceTrusted).mockReturnValue(false);
      const ext1Path = createExtension({
        extensionsDir: workspaceExtensionsDir,
        name: 'ext1',
        version: '1.0.0',
      });

      const failed = await performWorkspaceExtensionMigration([
        loadExtension(ext1Path)!,
      ]);

      expect(failed).toEqual(['ext1']);
    });

    it('does not copy extensions to the user dir', async () => {
      vi.mocked(isWorkspaceTrusted).mockReturnValue(false);
      const ext1Path = createExtension({
        extensionsDir: workspaceExtensionsDir,
        name: 'ext1',
        version: '1.0.0',
      });

      await performWorkspaceExtensionMigration([loadExtension(ext1Path)!]);

      const userExtensionsDir = path.join(
        tempHomeDir,
        GEMINI_DIR,
        'extensions',
      );

      expect(() => fs.readdirSync(userExtensionsDir)).toThrow();
    });

    it('does not load any extensions in the workspace config', async () => {
      vi.mocked(isWorkspaceTrusted).mockReturnValue(false);
      const ext1Path = createExtension({
        extensionsDir: workspaceExtensionsDir,
        name: 'ext1',
        version: '1.0.0',
      });

      await performWorkspaceExtensionMigration([loadExtension(ext1Path)!]);
      const extensions = loadExtensions();

      expect(extensions).toEqual([]);
    });
  });

  it('should install the extensions in the user directory', async () => {
    const ext1Path = createExtension({
      extensionsDir: workspaceExtensionsDir,
      name: 'ext1',
      version: '1.0.0',
    });
    const ext2Path = createExtension({
      extensionsDir: workspaceExtensionsDir,
      name: 'ext2',
      version: '1.0.0',
    });
    const extensionsToMigrate: Extension[] = [
      loadExtension(ext1Path)!,
      loadExtension(ext2Path)!,
    ];
    const failed =
      await performWorkspaceExtensionMigration(extensionsToMigrate);

    expect(failed).toEqual([]);

    const userExtensionsDir = path.join(tempHomeDir, GEMINI_DIR, 'extensions');
    const userExt1Path = path.join(userExtensionsDir, 'ext1');
    const extensions = loadExtensions();

    expect(extensions).toHaveLength(2);
    const metadataPath = path.join(userExt1Path, INSTALL_METADATA_FILENAME);
    expect(fs.existsSync(metadataPath)).toBe(true);
    const metadata = JSON.parse(fs.readFileSync(metadataPath, 'utf-8'));
    expect(metadata).toEqual({
      source: ext1Path,
      type: 'local',
    });
  });

  it('should return the names of failed installations', async () => {
    const ext1Path = createExtension({
      extensionsDir: workspaceExtensionsDir,
      name: 'ext1',
      version: '1.0.0',
    });

    const extensions: Extension[] = [
      loadExtension(ext1Path)!,
      {
        path: '/ext/path/1',
        config: { name: 'ext2', version: '1.0.0' },
        contextFiles: [],
      },
    ];

    const failed = await performWorkspaceExtensionMigration(extensions);
    expect(failed).toEqual(['ext2']);
  });
});

function createExtension({
  extensionsDir = 'extensions-dir',
  name = 'my-extension',
  version = '1.0.0',
  addContextFile = false,
  contextFileName = undefined as string | undefined,
  mcpServers = {} as Record<string, MCPServerConfig>,
  installMetadata = undefined as ExtensionInstallMetadata | undefined,
} = {}): string {
  const extDir = path.join(extensionsDir, name);
  fs.mkdirSync(extDir, { recursive: true });
  fs.writeFileSync(
    path.join(extDir, EXTENSIONS_CONFIG_FILENAME),
    JSON.stringify({ name, version, contextFileName, mcpServers }),
  );

  if (addContextFile) {
    fs.writeFileSync(path.join(extDir, 'CODEY.md'), 'context');
  }

  if (contextFileName) {
    fs.writeFileSync(path.join(extDir, contextFileName), 'context');
  }

  if (installMetadata) {
    fs.writeFileSync(
      path.join(extDir, INSTALL_METADATA_FILENAME),
      JSON.stringify(installMetadata),
    );
  }
  return extDir;
}

describe('updateExtension', () => {
  let tempHomeDir: string;
  let userExtensionsDir: string;

  beforeEach(() => {
    tempHomeDir = fs.mkdtempSync(
      path.join(os.tmpdir(), 'gemini-cli-test-home-'),
    );
    vi.mocked(os.homedir).mockReturnValue(tempHomeDir);
    userExtensionsDir = path.join(tempHomeDir, GEMINI_DIR, 'extensions');
    // Clean up before each test
    fs.rmSync(userExtensionsDir, { recursive: true, force: true });
    fs.mkdirSync(userExtensionsDir, { recursive: true });
    vi.mocked(isWorkspaceTrusted).mockReturnValue(true);

    vi.mocked(execSync).mockClear();
    Object.values(mockGit).forEach((fn) => fn.mockReset());
  });

  afterEach(() => {
    fs.rmSync(tempHomeDir, { recursive: true, force: true });
    mockClose.mockClear();
  });

  it('should update a git-installed extension', async () => {
    const gitUrl = 'https://github.com/google/gemini-extensions.git';
    const extensionName = 'gemini-extensions';
    const targetExtDir = path.join(userExtensionsDir, extensionName);
    const metadataPath = path.join(targetExtDir, INSTALL_METADATA_FILENAME);

    fs.mkdirSync(targetExtDir, { recursive: true });
    fs.writeFileSync(
      path.join(targetExtDir, EXTENSIONS_CONFIG_FILENAME),
      JSON.stringify({ name: extensionName, version: '1.0.0' }),
    );
    fs.writeFileSync(
      metadataPath,
      JSON.stringify({ source: gitUrl, type: 'git' }),
    );

    mockGit.clone.mockImplementation(async (_, destination) => {
      fs.mkdirSync(path.join(mockGit.path(), destination), { recursive: true });
      fs.writeFileSync(
        path.join(mockGit.path(), destination, EXTENSIONS_CONFIG_FILENAME),
        JSON.stringify({ name: extensionName, version: '1.1.0' }),
      );
    });
    mockGit.getRemotes.mockResolvedValue([{ name: 'origin' }]);
    const extension = annotateActiveExtensions(
      [loadExtension(targetExtDir)!],
      [],
      process.cwd(),
    )[0];
    const updateInfo = await updateExtension(extension, tempHomeDir, () => {});

    expect(updateInfo).toEqual({
      name: 'gemini-extensions',
      originalVersion: '1.0.0',
      updatedVersion: '1.1.0',
    });

    const updatedConfig = JSON.parse(
      fs.readFileSync(
        path.join(targetExtDir, EXTENSIONS_CONFIG_FILENAME),
        'utf-8',
      ),
    );
    expect(updatedConfig.version).toBe('1.1.0');
  });

  it('should call setExtensionUpdateState with UPDATING and then UPDATED_NEEDS_RESTART on success', async () => {
    const extensionName = 'test-extension';
    const extensionDir = createExtension({
      extensionsDir: userExtensionsDir,
      name: extensionName,
      version: '1.0.0',
      installMetadata: {
        source: 'https://some.git/repo',
        type: 'git',
      },
    });

    mockGit.clone.mockImplementation(async (_, destination) => {
      fs.mkdirSync(path.join(mockGit.path(), destination), { recursive: true });
      fs.writeFileSync(
        path.join(mockGit.path(), destination, EXTENSIONS_CONFIG_FILENAME),
        JSON.stringify({ name: extensionName, version: '1.1.0' }),
      );
    });
    mockGit.getRemotes.mockResolvedValue([{ name: 'origin' }]);

    const setExtensionUpdateState = vi.fn();

    const extension = annotateActiveExtensions(
      [loadExtension(extensionDir)!],
      [],
      process.cwd(),
    )[0];
    await updateExtension(extension, tempHomeDir, setExtensionUpdateState);

    expect(setExtensionUpdateState).toHaveBeenCalledWith(
      ExtensionUpdateState.UPDATING,
    );
    expect(setExtensionUpdateState).toHaveBeenCalledWith(
      ExtensionUpdateState.UPDATED_NEEDS_RESTART,
    );
  });

  it('should call setExtensionUpdateState with ERROR on failure', async () => {
    const extensionName = 'test-extension';
    const extensionDir = createExtension({
      extensionsDir: userExtensionsDir,
      name: extensionName,
      version: '1.0.0',
      installMetadata: {
        source: 'https://some.git/repo',
        type: 'git',
      },
    });

    mockGit.clone.mockRejectedValue(new Error('Git clone failed'));
    mockGit.getRemotes.mockResolvedValue([{ name: 'origin' }]);

    const setExtensionUpdateState = vi.fn();
    const extension = annotateActiveExtensions(
      [loadExtension(extensionDir)!],
      [],
      process.cwd(),
    )[0];
    await expect(
      updateExtension(extension, tempHomeDir, setExtensionUpdateState),
    ).rejects.toThrow();

    expect(setExtensionUpdateState).toHaveBeenCalledWith(
      ExtensionUpdateState.UPDATING,
    );
    expect(setExtensionUpdateState).toHaveBeenCalledWith(
      ExtensionUpdateState.ERROR,
    );
  });
});

describe('checkForAllExtensionUpdates', () => {
  let tempHomeDir: string;
  let userExtensionsDir: string;

  beforeEach(() => {
    tempHomeDir = fs.mkdtempSync(
      path.join(os.tmpdir(), 'gemini-cli-test-home-'),
    );
    vi.mocked(os.homedir).mockReturnValue(tempHomeDir);
    userExtensionsDir = path.join(tempHomeDir, GEMINI_DIR, 'extensions');
    fs.mkdirSync(userExtensionsDir, { recursive: true });
    Object.values(mockGit).forEach((fn) => fn.mockReset());
  });

  afterEach(() => {
    fs.rmSync(tempHomeDir, { recursive: true, force: true });
  });

  it('should return UpdateAvailable for a git extension with updates', async () => {
    const extensionDir = createExtension({
      extensionsDir: userExtensionsDir,
      name: 'test-extension',
      version: '1.0.0',
      installMetadata: {
        source: 'https://some.git/repo',
        type: 'git',
      },
    });
    const extension = annotateActiveExtensions(
      [loadExtension(extensionDir)!],
      [],
      process.cwd(),
    )[0];

    mockGit.getRemotes.mockResolvedValue([
      { name: 'origin', refs: { fetch: 'https://some.git/repo' } },
    ]);
    mockGit.listRemote.mockResolvedValue('remoteHash	HEAD');
    mockGit.revparse.mockResolvedValue('localHash');

    const results = await checkForAllExtensionUpdates([extension], () => {});
    const result = results.get('test-extension');
    expect(result).toBe(ExtensionUpdateState.UPDATE_AVAILABLE);
  });

  it('should return UpToDate for a git extension with no updates', async () => {
    const extensionDir = createExtension({
      extensionsDir: userExtensionsDir,
      name: 'test-extension',
      version: '1.0.0',
      installMetadata: {
        source: 'https://some.git/repo',
        type: 'git',
      },
    });
    const extension = annotateActiveExtensions(
      [loadExtension(extensionDir)!],
      [],
      process.cwd(),
    )[0];

    mockGit.getRemotes.mockResolvedValue([
      { name: 'origin', refs: { fetch: 'https://some.git/repo' } },
    ]);
    mockGit.listRemote.mockResolvedValue('sameHash	HEAD');
    mockGit.revparse.mockResolvedValue('sameHash');

    const results = await checkForAllExtensionUpdates([extension], () => {});
    const result = results.get('test-extension');
    expect(result).toBe(ExtensionUpdateState.UP_TO_DATE);
  });

  it('should return NotUpdatable for a non-git extension', async () => {
    const extensionDir = createExtension({
      extensionsDir: userExtensionsDir,
      name: 'local-extension',
      version: '1.0.0',
      installMetadata: { source: '/local/path', type: 'local' },
    });
    const extension = annotateActiveExtensions(
      [loadExtension(extensionDir)!],
      [],
      process.cwd(),
    )[0];

    const results = await checkForAllExtensionUpdates([extension], () => {});
    const result = results.get('local-extension');
    expect(result).toBe(ExtensionUpdateState.NOT_UPDATABLE);
  });

  it('should return Error when git check fails', async () => {
    const extensionDir = createExtension({
      extensionsDir: userExtensionsDir,
      name: 'error-extension',
      version: '1.0.0',
      installMetadata: {
        source: 'https://some.git/repo',
        type: 'git',
      },
    });
    const extension = annotateActiveExtensions(
      [loadExtension(extensionDir)!],
      [],
      process.cwd(),
    )[0];

    mockGit.getRemotes.mockRejectedValue(new Error('Git error'));

    const results = await checkForAllExtensionUpdates([extension], () => {});
    const result = results.get('error-extension');
    expect(result).toBe(ExtensionUpdateState.ERROR);
  });
});

describe('checkForExtensionUpdate', () => {
  let tempHomeDir: string;
  let userExtensionsDir: string;

  beforeEach(() => {
    tempHomeDir = fs.mkdtempSync(
      path.join(os.tmpdir(), 'gemini-cli-test-home-'),
    );
    vi.mocked(os.homedir).mockReturnValue(tempHomeDir);
    userExtensionsDir = path.join(tempHomeDir, GEMINI_DIR, 'extensions');
    fs.mkdirSync(userExtensionsDir, { recursive: true });
    Object.values(mockGit).forEach((fn) => fn.mockReset());
  });

  afterEach(() => {
    fs.rmSync(tempHomeDir, { recursive: true, force: true });
  });

  it('should return UpdateAvailable for a git extension with updates', async () => {
    const extensionDir = createExtension({
      extensionsDir: userExtensionsDir,
      name: 'test-extension',
      version: '1.0.0',
      installMetadata: {
        source: 'https://some.git/repo',
        type: 'git',
      },
    });
    const extension = annotateActiveExtensions(
      [loadExtension(extensionDir)!],
      [],
      process.cwd(),
    )[0];

    mockGit.getRemotes.mockResolvedValue([
      { name: 'origin', refs: { fetch: 'https://some.git/repo' } },
    ]);
    mockGit.listRemote.mockResolvedValue('remoteHash	HEAD');
    mockGit.revparse.mockResolvedValue('localHash');

    const result = await checkForExtensionUpdate(extension);
    expect(result).toBe(ExtensionUpdateState.UPDATE_AVAILABLE);
  });

  it('should return UpToDate for a git extension with no updates', async () => {
    const extensionDir = createExtension({
      extensionsDir: userExtensionsDir,
      name: 'test-extension',
      version: '1.0.0',
      installMetadata: {
        source: 'https://some.git/repo',
        type: 'git',
      },
    });
    const extension = annotateActiveExtensions(
      [loadExtension(extensionDir)!],
      [],
      process.cwd(),
    )[0];

    mockGit.getRemotes.mockResolvedValue([
      { name: 'origin', refs: { fetch: 'https://some.git/repo' } },
    ]);
    mockGit.listRemote.mockResolvedValue('sameHash	HEAD');
    mockGit.revparse.mockResolvedValue('sameHash');

    const result = await checkForExtensionUpdate(extension);
    expect(result).toBe(ExtensionUpdateState.UP_TO_DATE);
  });

  it('should return NotUpdatable for a non-git extension', async () => {
    const extensionDir = createExtension({
      extensionsDir: userExtensionsDir,
      name: 'local-extension',
      version: '1.0.0',
    });
    const extension = annotateActiveExtensions(
      [loadExtension(extensionDir)!],
      [],
      process.cwd(),
    )[0];

    const result = await checkForExtensionUpdate(extension);
    expect(result).toBe(ExtensionUpdateState.NOT_UPDATABLE);
  });

  it('should return Error when git check fails', async () => {
    const extensionDir = createExtension({
      extensionsDir: userExtensionsDir,
      name: 'error-extension',
      version: '1.0.0',
      installMetadata: {
        source: 'https://some.git/repo',
        type: 'git',
      },
    });
    const extension = annotateActiveExtensions(
      [loadExtension(extensionDir)!],
      [],
      process.cwd(),
    )[0];

    mockGit.getRemotes.mockRejectedValue(new Error('Git error'));

    const result = await checkForExtensionUpdate(extension);
    expect(result).toBe(ExtensionUpdateState.ERROR);
  });
});

describe('disableExtension', () => {
  let tempWorkspaceDir: string;
  let tempHomeDir: string;

  beforeEach(() => {
    tempWorkspaceDir = fs.mkdtempSync(
      path.join(os.tmpdir(), 'gemini-cli-test-workspace-'),
    );
    tempHomeDir = fs.mkdtempSync(
      path.join(os.tmpdir(), 'gemini-cli-test-home-'),
    );
    vi.mocked(os.homedir).mockReturnValue(tempHomeDir);
    vi.spyOn(process, 'cwd').mockReturnValue(tempWorkspaceDir);
  });

  afterEach(() => {
    fs.rmSync(tempWorkspaceDir, { recursive: true, force: true });
    fs.rmSync(tempHomeDir, { recursive: true, force: true });
  });

  it('should disable an extension at the user scope', () => {
    disableExtension('my-extension', SettingScope.User);
    const settings = loadSettings(tempWorkspaceDir);
    expect(
      settings.forScope(SettingScope.User).settings.extensions?.disabled,
    ).toEqual(['my-extension']);
  });

  it('should disable an extension at the workspace scope', () => {
    disableExtension('my-extension', SettingScope.Workspace);
    const settings = loadSettings(tempWorkspaceDir);
    expect(
      settings.forScope(SettingScope.Workspace).settings.extensions?.disabled,
    ).toEqual(['my-extension']);
  });

  it('should handle disabling the same extension twice', () => {
    disableExtension('my-extension', SettingScope.User);
    disableExtension('my-extension', SettingScope.User);
    const settings = loadSettings(tempWorkspaceDir);
    expect(
      settings.forScope(SettingScope.User).settings.extensions?.disabled,
    ).toEqual(['my-extension']);
  });

  it('should throw an error if you request system scope', () => {
    expect(() => disableExtension('my-extension', SettingScope.System)).toThrow(
      'System and SystemDefaults scopes are not supported.',
    );
  });
});

describe('enableExtension', () => {
  let tempWorkspaceDir: string;
  let tempHomeDir: string;
  let userExtensionsDir: string;

  beforeEach(() => {
    tempWorkspaceDir = fs.mkdtempSync(
      path.join(os.tmpdir(), 'gemini-cli-test-workspace-'),
    );
    tempHomeDir = fs.mkdtempSync(
      path.join(os.tmpdir(), 'gemini-cli-test-home-'),
    );
    userExtensionsDir = path.join(tempHomeDir, GEMINI_DIR, 'extensions');
    vi.mocked(os.homedir).mockReturnValue(tempHomeDir);
    vi.spyOn(process, 'cwd').mockReturnValue(tempWorkspaceDir);
  });

  afterEach(() => {
    fs.rmSync(tempWorkspaceDir, { recursive: true, force: true });
    fs.rmSync(tempHomeDir, { recursive: true, force: true });
    fs.rmSync(userExtensionsDir, { recursive: true, force: true });
  });

  afterAll(() => {
    vi.restoreAllMocks();
  });

  const getActiveExtensions = (): GeminiCLIExtension[] => {
    const extensions = loadExtensions();
    const activeExtensions = annotateActiveExtensions(
      extensions,
      [],
      tempWorkspaceDir,
    );
    return activeExtensions.filter((e) => e.isActive);
  };

  it('should enable an extension at the user scope', () => {
    createExtension({
      extensionsDir: userExtensionsDir,
      name: 'ext1',
      version: '1.0.0',
    });
    disableExtension('ext1', SettingScope.User);
    let activeExtensions = getActiveExtensions();
    expect(activeExtensions).toHaveLength(0);

    enableExtension('ext1', [SettingScope.User]);
    activeExtensions = getActiveExtensions();
    expect(activeExtensions).toHaveLength(1);
    expect(activeExtensions[0].name).toBe('ext1');
  });

  it('should enable an extension at the workspace scope', () => {
    createExtension({
      extensionsDir: userExtensionsDir,
      name: 'ext1',
      version: '1.0.0',
    });
    disableExtension('ext1', SettingScope.Workspace);
    let activeExtensions = getActiveExtensions();
    expect(activeExtensions).toHaveLength(0);

    enableExtension('ext1', [SettingScope.Workspace]);
    activeExtensions = getActiveExtensions();
    expect(activeExtensions).toHaveLength(1);
    expect(activeExtensions[0].name).toBe('ext1');
  });
});<|MERGE_RESOLUTION|>--- conflicted
+++ resolved
@@ -41,12 +41,8 @@
   type MCPServerConfig,
   ClearcutLogger,
   type Config,
-<<<<<<< HEAD
+  ExtensionUninstallEvent,
 } from '@salesforce/codey-core';
-=======
-  ExtensionUninstallEvent,
-} from '@google/gemini-cli-core';
->>>>>>> c999b7e3
 import { execSync } from 'node:child_process';
 import { SettingScope, loadSettings } from './settings.js';
 import { isWorkspaceTrusted } from './trustedFolders.js';
