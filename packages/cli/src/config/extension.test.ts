/*
 * Copyright 2025, Salesforce, Inc.
 *
 * Licensed under the Apache License, Version 2.0 (the "License");
 * you may not use this file except in compliance with the License.
 * You may obtain a copy of the License at
 *
 *     http://www.apache.org/licenses/LICENSE-2.0
 *
 * Unless required by applicable law or agreed to in writing, software
 * distributed under the License is distributed on an "AS IS" BASIS,
 * WITHOUT WARRANTIES OR CONDITIONS OF ANY KIND, either express or implied.
 * See the License for the specific language governing permissions and
 * limitations under the License.
 */

import { vi } from 'vitest';
import * as fs from 'node:fs';
import * as os from 'node:os';
import * as path from 'node:path';
import {
  EXTENSIONS_CONFIG_FILENAME,
  INSTALL_METADATA_FILENAME,
  annotateActiveExtensions,
  disableExtension,
  enableExtension,
  installExtension,
  loadExtension,
  loadExtensions,
  performWorkspaceExtensionMigration,
  uninstallExtension,
  updateExtension,
  type Extension,
} from './extension.js';
import {
  GEMINI_DIR,
  type GeminiCLIExtension,
  type MCPServerConfig,
<<<<<<< HEAD
} from '@salesforce/codey-core';
=======
  ClearcutLogger,
  type Config,
} from '@google/gemini-cli-core';
>>>>>>> 50e7c88a
import { execSync } from 'node:child_process';
import { SettingScope, loadSettings } from './settings.js';
import { type SimpleGit, simpleGit } from 'simple-git';
import { isWorkspaceTrusted } from './trustedFolders.js';

vi.mock('simple-git', () => ({
  simpleGit: vi.fn(),
}));

vi.mock('os', async (importOriginal) => {
  const os = await importOriginal<typeof os>();
  return {
    ...os,
    homedir: vi.fn(),
  };
});

vi.mock('./trustedFolders.js', async (importOriginal) => {
  const actual = await importOriginal<typeof import('./trustedFolders.js')>();
  return {
    ...actual,
    isWorkspaceTrusted: vi.fn(),
  };
});

vi.mock('@google/gemini-cli-core', async (importOriginal) => {
  const actual =
    await importOriginal<typeof import('@google/gemini-cli-core')>();
  const mockLogExtensionInstallEvent = vi.fn();
  return {
    ...actual,
    ClearcutLogger: {
      getInstance: vi.fn(() => ({
        logExtensionInstallEvent: mockLogExtensionInstallEvent,
      })),
    },
    Config: vi.fn(),
    ExtensionInstallEvent: vi.fn(),
  };
});

vi.mock('child_process', async (importOriginal) => {
  const actual = await importOriginal<typeof import('child_process')>();
  return {
    ...actual,
    execSync: vi.fn(),
  };
});

const EXTENSIONS_DIRECTORY_NAME = path.join(GEMINI_DIR, 'extensions');

describe('loadExtensions', () => {
  let tempHomeDir: string;
  let userExtensionsDir: string;

  beforeEach(() => {
    tempHomeDir = fs.mkdtempSync(
      path.join(os.tmpdir(), 'gemini-cli-test-home-'),
    );
    vi.mocked(os.homedir).mockReturnValue(tempHomeDir);
    vi.mocked(isWorkspaceTrusted).mockReturnValue(true);

    userExtensionsDir = path.join(tempHomeDir, EXTENSIONS_DIRECTORY_NAME);
    fs.mkdirSync(userExtensionsDir, { recursive: true });
  });

  afterEach(() => {
    fs.rmSync(tempHomeDir, { recursive: true, force: true });
    vi.restoreAllMocks();
  });

  it('should include extension path in loaded extension', () => {
    const extensionDir = path.join(userExtensionsDir, 'test-extension');
    fs.mkdirSync(extensionDir, { recursive: true });

    createExtension({
      extensionsDir: userExtensionsDir,
      name: 'test-extension',
      version: '1.0.0',
    });

    const extensions = loadExtensions();
    expect(extensions).toHaveLength(1);
    expect(extensions[0].path).toBe(extensionDir);
    expect(extensions[0].config.name).toBe('test-extension');
  });

  it('should load context file path when CODEY.md is present', () => {
    createExtension({
      extensionsDir: userExtensionsDir,
      name: 'ext1',
      version: '1.0.0',
      addContextFile: true,
    });
    createExtension({
      extensionsDir: userExtensionsDir,
      name: 'ext2',
      version: '2.0.0',
    });

    const extensions = loadExtensions();

    expect(extensions).toHaveLength(2);
    const ext1 = extensions.find((e) => e.config.name === 'ext1');
    const ext2 = extensions.find((e) => e.config.name === 'ext2');
    expect(ext1?.contextFiles).toEqual([
      path.join(userExtensionsDir, 'ext1', 'CODEY.md'),
    ]);
    expect(ext2?.contextFiles).toEqual([]);
  });

  it('should load context file path from the extension config', () => {
    createExtension({
      extensionsDir: userExtensionsDir,
      name: 'ext1',
      version: '1.0.0',
      addContextFile: false,
      contextFileName: 'my-context-file.md',
    });

    const extensions = loadExtensions();

    expect(extensions).toHaveLength(1);
    const ext1 = extensions.find((e) => e.config.name === 'ext1');
    expect(ext1?.contextFiles).toEqual([
      path.join(userExtensionsDir, 'ext1', 'my-context-file.md'),
    ]);
  });

  it('should filter out disabled extensions', () => {
    createExtension({
      extensionsDir: userExtensionsDir,
      name: 'ext1',
      version: '1.0.0',
    });
    createExtension({
      extensionsDir: userExtensionsDir,
      name: 'ext2',
      version: '2.0.0',
    });

    const settingsDir = path.join(tempHomeDir, GEMINI_DIR);
    fs.mkdirSync(settingsDir, { recursive: true });
    fs.writeFileSync(
      path.join(settingsDir, 'settings.json'),
      JSON.stringify({ extensions: { disabled: ['ext1'] } }),
    );

    const extensions = loadExtensions();
    const activeExtensions = annotateActiveExtensions(
      extensions,
      [],
      tempHomeDir,
    ).filter((e) => e.isActive);
    expect(activeExtensions).toHaveLength(1);
    expect(activeExtensions[0].name).toBe('ext2');
  });

  it('should hydrate variables', () => {
    createExtension({
      extensionsDir: userExtensionsDir,
      name: 'test-extension',
      version: '1.0.0',
      addContextFile: false,
      contextFileName: undefined,
      mcpServers: {
        'test-server': {
          cwd: '${extensionPath}${/}server',
        },
      },
    });

    const extensions = loadExtensions();
    expect(extensions).toHaveLength(1);
    const loadedConfig = extensions[0].config;
    const expectedCwd = path.join(
      userExtensionsDir,
      'test-extension',
      'server',
    );
    expect(loadedConfig.mcpServers?.['test-server'].cwd).toBe(expectedCwd);
  });

  it('should load a linked extension correctly', async () => {
    const tempWorkspaceDir = fs.mkdtempSync(
      path.join(os.tmpdir(), 'gemini-cli-test-workspace-'),
    );
    const sourceExtDir = createExtension({
      extensionsDir: tempWorkspaceDir,
      name: 'my-linked-extension',
      version: '1.0.0',
      contextFileName: 'context.md',
    });
    fs.writeFileSync(path.join(sourceExtDir, 'context.md'), 'linked context');

    const extensionName = await installExtension({
      source: sourceExtDir,
      type: 'link',
    });
    expect(extensionName).toEqual('my-linked-extension');
    const extensions = loadExtensions();
    expect(extensions).toHaveLength(1);

    const linkedExt = extensions[0];
    expect(linkedExt.config.name).toBe('my-linked-extension');

    expect(linkedExt.path).toBe(sourceExtDir);
    expect(linkedExt.installMetadata).toEqual({
      source: sourceExtDir,
      type: 'link',
    });
    expect(linkedExt.contextFiles).toEqual([
      path.join(sourceExtDir, 'context.md'),
    ]);
  });

  it('should resolve environment variables in extension configuration', () => {
    process.env['TEST_API_KEY'] = 'test-api-key-123';
    process.env['TEST_DB_URL'] = 'postgresql://localhost:5432/testdb';

    try {
      const userExtensionsDir = path.join(
        tempHomeDir,
        EXTENSIONS_DIRECTORY_NAME,
      );
      fs.mkdirSync(userExtensionsDir, { recursive: true });

      const extDir = path.join(userExtensionsDir, 'test-extension');
      fs.mkdirSync(extDir);

      // Write config to a separate file for clarity and good practices
      const configPath = path.join(extDir, EXTENSIONS_CONFIG_FILENAME);
      const extensionConfig = {
        name: 'test-extension',
        version: '1.0.0',
        mcpServers: {
          'test-server': {
            command: 'node',
            args: ['server.js'],
            env: {
              API_KEY: '$TEST_API_KEY',
              DATABASE_URL: '${TEST_DB_URL}',
              STATIC_VALUE: 'no-substitution',
            },
          },
        },
      };
      fs.writeFileSync(configPath, JSON.stringify(extensionConfig));

      const extensions = loadExtensions();

      expect(extensions).toHaveLength(1);
      const extension = extensions[0];
      expect(extension.config.name).toBe('test-extension');
      expect(extension.config.mcpServers).toBeDefined();

      const serverConfig = extension.config.mcpServers?.['test-server'];
      expect(serverConfig).toBeDefined();
      expect(serverConfig?.env).toBeDefined();
      expect(serverConfig?.env?.['API_KEY']).toBe('test-api-key-123');
      expect(serverConfig?.env?.['DATABASE_URL']).toBe(
        'postgresql://localhost:5432/testdb',
      );
      expect(serverConfig?.env?.['STATIC_VALUE']).toBe('no-substitution');
    } finally {
      delete process.env['TEST_API_KEY'];
      delete process.env['TEST_DB_URL'];
    }
  });

  it('should handle missing environment variables gracefully', () => {
    const userExtensionsDir = path.join(tempHomeDir, EXTENSIONS_DIRECTORY_NAME);
    fs.mkdirSync(userExtensionsDir, { recursive: true });

    const extDir = path.join(userExtensionsDir, 'test-extension');
    fs.mkdirSync(extDir);

    const extensionConfig = {
      name: 'test-extension',
      version: '1.0.0',
      mcpServers: {
        'test-server': {
          command: 'node',
          args: ['server.js'],
          env: {
            MISSING_VAR: '$UNDEFINED_ENV_VAR',
            MISSING_VAR_BRACES: '${ALSO_UNDEFINED}',
          },
        },
      },
    };

    fs.writeFileSync(
      path.join(extDir, EXTENSIONS_CONFIG_FILENAME),
      JSON.stringify(extensionConfig),
    );

    const extensions = loadExtensions();

    expect(extensions).toHaveLength(1);
    const extension = extensions[0];
    const serverConfig = extension.config.mcpServers!['test-server'];
    expect(serverConfig.env).toBeDefined();
    expect(serverConfig.env!['MISSING_VAR']).toBe('$UNDEFINED_ENV_VAR');
    expect(serverConfig.env!['MISSING_VAR_BRACES']).toBe('${ALSO_UNDEFINED}');
  });
});

describe('annotateActiveExtensions', () => {
  const extensions: Extension[] = [
    {
      path: '/path/to/ext1',
      config: { name: 'ext1', version: '1.0.0' },
      contextFiles: [],
    },
    {
      path: '/path/to/ext2',
      config: { name: 'ext2', version: '1.0.0' },
      contextFiles: [],
    },
    {
      path: '/path/to/ext3',
      config: { name: 'ext3', version: '1.0.0' },
      contextFiles: [],
    },
  ];

  it('should mark all extensions as active if no enabled extensions are provided', () => {
    const activeExtensions = annotateActiveExtensions(
      extensions,
      [],
      '/path/to/workspace',
    );
    expect(activeExtensions).toHaveLength(3);
    expect(activeExtensions.every((e) => e.isActive)).toBe(true);
  });

  it('should mark only the enabled extensions as active', () => {
    const activeExtensions = annotateActiveExtensions(
      extensions,
      ['ext1', 'ext3'],
      '/path/to/workspace',
    );
    expect(activeExtensions).toHaveLength(3);
    expect(activeExtensions.find((e) => e.name === 'ext1')?.isActive).toBe(
      true,
    );
    expect(activeExtensions.find((e) => e.name === 'ext2')?.isActive).toBe(
      false,
    );
    expect(activeExtensions.find((e) => e.name === 'ext3')?.isActive).toBe(
      true,
    );
  });

  it('should mark all extensions as inactive when "none" is provided', () => {
    const activeExtensions = annotateActiveExtensions(
      extensions,
      ['none'],
      '/path/to/workspace',
    );
    expect(activeExtensions).toHaveLength(3);
    expect(activeExtensions.every((e) => !e.isActive)).toBe(true);
  });

  it('should handle case-insensitivity', () => {
    const activeExtensions = annotateActiveExtensions(
      extensions,
      ['EXT1'],
      '/path/to/workspace',
    );
    expect(activeExtensions.find((e) => e.name === 'ext1')?.isActive).toBe(
      true,
    );
  });

  it('should log an error for unknown extensions', () => {
    const consoleSpy = vi.spyOn(console, 'error').mockImplementation(() => {});
    annotateActiveExtensions(extensions, ['ext4'], '/path/to/workspace');
    expect(consoleSpy).toHaveBeenCalledWith('Extension not found: ext4');
    consoleSpy.mockRestore();
  });
});

describe('installExtension', () => {
  let tempHomeDir: string;
  let userExtensionsDir: string;

  beforeEach(() => {
    tempHomeDir = fs.mkdtempSync(
      path.join(os.tmpdir(), 'gemini-cli-test-home-'),
    );
    vi.mocked(os.homedir).mockReturnValue(tempHomeDir);
    userExtensionsDir = path.join(tempHomeDir, GEMINI_DIR, 'extensions');
    // Clean up before each test
    fs.rmSync(userExtensionsDir, { recursive: true, force: true });
    fs.mkdirSync(userExtensionsDir, { recursive: true });
    vi.mocked(isWorkspaceTrusted).mockReturnValue(true);
    vi.mocked(execSync).mockClear();
  });

  afterEach(() => {
    fs.rmSync(tempHomeDir, { recursive: true, force: true });
    fs.rmSync(userExtensionsDir, { recursive: true, force: true });
  });

  it('should install an extension from a local path', async () => {
    const sourceExtDir = createExtension({
      extensionsDir: tempHomeDir,
      name: 'my-local-extension',
      version: '1.0.0',
    });
    const targetExtDir = path.join(userExtensionsDir, 'my-local-extension');
    const metadataPath = path.join(targetExtDir, INSTALL_METADATA_FILENAME);

    await installExtension({ source: sourceExtDir, type: 'local' });

    expect(fs.existsSync(targetExtDir)).toBe(true);
    expect(fs.existsSync(metadataPath)).toBe(true);
    const metadata = JSON.parse(fs.readFileSync(metadataPath, 'utf-8'));
    expect(metadata).toEqual({
      source: sourceExtDir,
      type: 'local',
    });
    fs.rmSync(targetExtDir, { recursive: true, force: true });
  });

  it('should throw an error if the extension already exists', async () => {
    const sourceExtDir = createExtension({
      extensionsDir: tempHomeDir,
      name: 'my-local-extension',
      version: '1.0.0',
    });
    await installExtension({ source: sourceExtDir, type: 'local' });
    await expect(
      installExtension({ source: sourceExtDir, type: 'local' }),
    ).rejects.toThrow(
      'Extension "my-local-extension" is already installed. Please uninstall it first.',
    );
  });

  it('should throw an error and cleanup if gemini-extension.json is missing', async () => {
    const sourceExtDir = path.join(tempHomeDir, 'bad-extension');
    fs.mkdirSync(sourceExtDir, { recursive: true });

    await expect(
      installExtension({ source: sourceExtDir, type: 'local' }),
    ).rejects.toThrow(
      `Invalid extension at ${sourceExtDir}. Please make sure it has a valid gemini-extension.json file.`,
    );

    const targetExtDir = path.join(userExtensionsDir, 'bad-extension');
    expect(fs.existsSync(targetExtDir)).toBe(false);
  });

  it('should install an extension from a git URL', async () => {
    const gitUrl = 'https://github.com/google/gemini-extensions.git';
    const extensionName = 'gemini-extensions';
    const targetExtDir = path.join(userExtensionsDir, extensionName);
    const metadataPath = path.join(targetExtDir, INSTALL_METADATA_FILENAME);

    const clone = vi.fn().mockImplementation(async (_, destination) => {
      fs.mkdirSync(destination, { recursive: true });
      fs.writeFileSync(
        path.join(destination, EXTENSIONS_CONFIG_FILENAME),
        JSON.stringify({ name: extensionName, version: '1.0.0' }),
      );
    });

    const mockedSimpleGit = simpleGit as vi.MockedFunction<typeof simpleGit>;
    mockedSimpleGit.mockReturnValue({ clone } as unknown as SimpleGit);

    await installExtension({ source: gitUrl, type: 'git' });

    expect(fs.existsSync(targetExtDir)).toBe(true);
    expect(fs.existsSync(metadataPath)).toBe(true);
    const metadata = JSON.parse(fs.readFileSync(metadataPath, 'utf-8'));
    expect(metadata).toEqual({
      source: gitUrl,
      type: 'git',
    });
    fs.rmSync(targetExtDir, { recursive: true, force: true });
  });

  it('should install a linked extension', async () => {
    const sourceExtDir = createExtension({
      extensionsDir: tempHomeDir,
      name: 'my-linked-extension',
      version: '1.0.0',
    });
    const targetExtDir = path.join(userExtensionsDir, 'my-linked-extension');
    const metadataPath = path.join(targetExtDir, INSTALL_METADATA_FILENAME);
    const configPath = path.join(targetExtDir, EXTENSIONS_CONFIG_FILENAME);

    await installExtension({ source: sourceExtDir, type: 'link' });

    expect(fs.existsSync(targetExtDir)).toBe(true);
    expect(fs.existsSync(metadataPath)).toBe(true);

    expect(fs.existsSync(configPath)).toBe(false);

    const metadata = JSON.parse(fs.readFileSync(metadataPath, 'utf-8'));
    expect(metadata).toEqual({
      source: sourceExtDir,
      type: 'link',
    });
    fs.rmSync(targetExtDir, { recursive: true, force: true });
  });

  it('should log to clearcut on successful install', async () => {
    const sourceExtDir = createExtension({
      extensionsDir: tempHomeDir,
      name: 'my-local-extension',
      version: '1.0.0',
    });

    await installExtension({ source: sourceExtDir, type: 'local' });

    const logger = ClearcutLogger.getInstance({} as Config);
    expect(logger?.logExtensionInstallEvent).toHaveBeenCalled();
  });
});

describe('uninstallExtension', () => {
  let tempHomeDir: string;
  let userExtensionsDir: string;

  beforeEach(() => {
    tempHomeDir = fs.mkdtempSync(
      path.join(os.tmpdir(), 'gemini-cli-test-home-'),
    );
    vi.mocked(os.homedir).mockReturnValue(tempHomeDir);
    userExtensionsDir = path.join(tempHomeDir, GEMINI_DIR, 'extensions');
    // Clean up before each test
    fs.rmSync(userExtensionsDir, { recursive: true, force: true });
    fs.mkdirSync(userExtensionsDir, { recursive: true });

    vi.mocked(execSync).mockClear();
  });

  afterEach(() => {
    fs.rmSync(tempHomeDir, { recursive: true, force: true });
  });

  it('should uninstall an extension by name', async () => {
    const sourceExtDir = createExtension({
      extensionsDir: userExtensionsDir,
      name: 'my-local-extension',
      version: '1.0.0',
    });

    await uninstallExtension('my-local-extension');

    expect(fs.existsSync(sourceExtDir)).toBe(false);
  });

  it('should uninstall an extension by name and retain existing extensions', async () => {
    const sourceExtDir = createExtension({
      extensionsDir: userExtensionsDir,
      name: 'my-local-extension',
      version: '1.0.0',
    });
    const otherExtDir = createExtension({
      extensionsDir: userExtensionsDir,
      name: 'other-extension',
      version: '1.0.0',
    });

    await uninstallExtension('my-local-extension');

    expect(fs.existsSync(sourceExtDir)).toBe(false);
    expect(loadExtensions()).toHaveLength(1);
    expect(fs.existsSync(otherExtDir)).toBe(true);
  });

  it('should throw an error if the extension does not exist', async () => {
    await expect(uninstallExtension('nonexistent-extension')).rejects.toThrow(
      'Extension "nonexistent-extension" not found.',
    );
  });
});

describe('performWorkspaceExtensionMigration', () => {
  let tempWorkspaceDir: string;
  let tempHomeDir: string;
  let workspaceExtensionsDir: string;

  beforeEach(() => {
    tempWorkspaceDir = fs.mkdtempSync(
      path.join(os.tmpdir(), 'gemini-cli-test-workspace-'),
    );
    tempHomeDir = fs.mkdtempSync(
      path.join(os.tmpdir(), 'gemini-cli-test-home-'),
    );
    vi.mocked(os.homedir).mockReturnValue(tempHomeDir);
    vi.mocked(isWorkspaceTrusted).mockReturnValue(true);

    workspaceExtensionsDir = path.join(
      tempWorkspaceDir,
      EXTENSIONS_DIRECTORY_NAME,
    );
    fs.mkdirSync(workspaceExtensionsDir, { recursive: true });
  });

  afterEach(() => {
    fs.rmSync(tempWorkspaceDir, { recursive: true, force: true });
    fs.rmSync(tempHomeDir, { recursive: true, force: true });
    vi.restoreAllMocks();
  });

  describe('folder trust', () => {
    it('refuses to install extensions from untrusted folders', async () => {
      vi.mocked(isWorkspaceTrusted).mockReturnValue(false);
      const ext1Path = createExtension({
        extensionsDir: workspaceExtensionsDir,
        name: 'ext1',
        version: '1.0.0',
      });

      const failed = await performWorkspaceExtensionMigration([
        loadExtension(ext1Path)!,
      ]);

      expect(failed).toEqual(['ext1']);
    });

    it('does not copy extensions to the user dir', async () => {
      vi.mocked(isWorkspaceTrusted).mockReturnValue(false);
      const ext1Path = createExtension({
        extensionsDir: workspaceExtensionsDir,
        name: 'ext1',
        version: '1.0.0',
      });

      await performWorkspaceExtensionMigration([loadExtension(ext1Path)!]);

      const userExtensionsDir = path.join(
        tempHomeDir,
        GEMINI_DIR,
        'extensions',
      );

      expect(() => fs.readdirSync(userExtensionsDir)).toThrow();
    });

    it('does not load any extensions in the workspace config', async () => {
      vi.mocked(isWorkspaceTrusted).mockReturnValue(false);
      const ext1Path = createExtension({
        extensionsDir: workspaceExtensionsDir,
        name: 'ext1',
        version: '1.0.0',
      });

      await performWorkspaceExtensionMigration([loadExtension(ext1Path)!]);
      const extensions = loadExtensions();

      expect(extensions).toEqual([]);
    });
  });

  it('should install the extensions in the user directory', async () => {
    const ext1Path = createExtension({
      extensionsDir: workspaceExtensionsDir,
      name: 'ext1',
      version: '1.0.0',
    });
    const ext2Path = createExtension({
      extensionsDir: workspaceExtensionsDir,
      name: 'ext2',
      version: '1.0.0',
    });
    const extensionsToMigrate: Extension[] = [
      loadExtension(ext1Path)!,
      loadExtension(ext2Path)!,
    ];
    const failed =
      await performWorkspaceExtensionMigration(extensionsToMigrate);

    expect(failed).toEqual([]);

    const userExtensionsDir = path.join(tempHomeDir, GEMINI_DIR, 'extensions');
    const userExt1Path = path.join(userExtensionsDir, 'ext1');
    const extensions = loadExtensions();

    expect(extensions).toHaveLength(2);
    const metadataPath = path.join(userExt1Path, INSTALL_METADATA_FILENAME);
    expect(fs.existsSync(metadataPath)).toBe(true);
    const metadata = JSON.parse(fs.readFileSync(metadataPath, 'utf-8'));
    expect(metadata).toEqual({
      source: ext1Path,
      type: 'local',
    });
  });

  it('should return the names of failed installations', async () => {
    const ext1Path = createExtension({
      extensionsDir: workspaceExtensionsDir,
      name: 'ext1',
      version: '1.0.0',
    });

    const extensions: Extension[] = [
      loadExtension(ext1Path)!,
      {
        path: '/ext/path/1',
        config: { name: 'ext2', version: '1.0.0' },
        contextFiles: [],
      },
    ];

    const failed = await performWorkspaceExtensionMigration(extensions);
    expect(failed).toEqual(['ext2']);
  });
});

function createExtension({
  extensionsDir = 'extensions-dir',
  name = 'my-extension',
  version = '1.0.0',
  addContextFile = false,
  contextFileName = undefined as string | undefined,
  mcpServers = {} as Record<string, MCPServerConfig>,
} = {}): string {
  const extDir = path.join(extensionsDir, name);
  fs.mkdirSync(extDir, { recursive: true });
  fs.writeFileSync(
    path.join(extDir, EXTENSIONS_CONFIG_FILENAME),
    JSON.stringify({ name, version, contextFileName, mcpServers }),
  );

  if (addContextFile) {
    fs.writeFileSync(path.join(extDir, 'CODEY.md'), 'context');
  }

  if (contextFileName) {
    const contextPath = path.join(extDir, contextFileName);
    fs.mkdirSync(path.dirname(contextPath), { recursive: true });
    fs.writeFileSync(contextPath, 'context');
  }
  return extDir;
}

describe('updateExtension', () => {
  let tempHomeDir: string;
  let userExtensionsDir: string;

  beforeEach(() => {
    tempHomeDir = fs.mkdtempSync(
      path.join(os.tmpdir(), 'gemini-cli-test-home-'),
    );
    vi.mocked(os.homedir).mockReturnValue(tempHomeDir);
    userExtensionsDir = path.join(tempHomeDir, GEMINI_DIR, 'extensions');
    // Clean up before each test
    fs.rmSync(userExtensionsDir, { recursive: true, force: true });
    fs.mkdirSync(userExtensionsDir, { recursive: true });
    vi.mocked(isWorkspaceTrusted).mockReturnValue(true);

    vi.mocked(execSync).mockClear();
  });

  afterEach(() => {
    fs.rmSync(tempHomeDir, { recursive: true, force: true });
  });

  it('should update a git-installed extension', async () => {
    const gitUrl = 'https://github.com/google/gemini-extensions.git';
    const extensionName = 'gemini-extensions';
    const targetExtDir = path.join(userExtensionsDir, extensionName);
    const metadataPath = path.join(targetExtDir, INSTALL_METADATA_FILENAME);

    fs.mkdirSync(targetExtDir, { recursive: true });
    fs.writeFileSync(
      path.join(targetExtDir, EXTENSIONS_CONFIG_FILENAME),
      JSON.stringify({ name: extensionName, version: '1.0.0' }),
    );
    fs.writeFileSync(
      metadataPath,
      JSON.stringify({ source: gitUrl, type: 'git' }),
    );

    const clone = vi.fn().mockImplementation(async (_, destination) => {
      fs.mkdirSync(destination, { recursive: true });
      fs.writeFileSync(
        path.join(destination, EXTENSIONS_CONFIG_FILENAME),
        JSON.stringify({ name: extensionName, version: '1.1.0' }),
      );
    });

    const mockedSimpleGit = simpleGit as vi.MockedFunction<typeof simpleGit>;
    mockedSimpleGit.mockReturnValue({
      clone,
    } as unknown as SimpleGit);

    const updateInfo = await updateExtension(loadExtension(targetExtDir));

    expect(updateInfo).toEqual({
      name: 'gemini-extensions',
      originalVersion: '1.0.0',
      updatedVersion: '1.1.0',
    });

    const updatedConfig = JSON.parse(
      fs.readFileSync(
        path.join(targetExtDir, EXTENSIONS_CONFIG_FILENAME),
        'utf-8',
      ),
    );
    expect(updatedConfig.version).toBe('1.1.0');
  });
});

describe('disableExtension', () => {
  let tempWorkspaceDir: string;
  let tempHomeDir: string;

  beforeEach(() => {
    tempWorkspaceDir = fs.mkdtempSync(
      path.join(os.tmpdir(), 'gemini-cli-test-workspace-'),
    );
    tempHomeDir = fs.mkdtempSync(
      path.join(os.tmpdir(), 'gemini-cli-test-home-'),
    );
    vi.mocked(os.homedir).mockReturnValue(tempHomeDir);
    vi.spyOn(process, 'cwd').mockReturnValue(tempWorkspaceDir);
  });

  afterEach(() => {
    fs.rmSync(tempWorkspaceDir, { recursive: true, force: true });
    fs.rmSync(tempHomeDir, { recursive: true, force: true });
  });

  it('should disable an extension at the user scope', () => {
    disableExtension('my-extension', SettingScope.User);
    const settings = loadSettings(tempWorkspaceDir);
    expect(
      settings.forScope(SettingScope.User).settings.extensions?.disabled,
    ).toEqual(['my-extension']);
  });

  it('should disable an extension at the workspace scope', () => {
    disableExtension('my-extension', SettingScope.Workspace);
    const settings = loadSettings(tempWorkspaceDir);
    expect(
      settings.forScope(SettingScope.Workspace).settings.extensions?.disabled,
    ).toEqual(['my-extension']);
  });

  it('should handle disabling the same extension twice', () => {
    disableExtension('my-extension', SettingScope.User);
    disableExtension('my-extension', SettingScope.User);
    const settings = loadSettings(tempWorkspaceDir);
    expect(
      settings.forScope(SettingScope.User).settings.extensions?.disabled,
    ).toEqual(['my-extension']);
  });

  it('should throw an error if you request system scope', () => {
    expect(() => disableExtension('my-extension', SettingScope.System)).toThrow(
      'System and SystemDefaults scopes are not supported.',
    );
  });
});

describe('enableExtension', () => {
  let tempWorkspaceDir: string;
  let tempHomeDir: string;
  let userExtensionsDir: string;

  beforeEach(() => {
    tempWorkspaceDir = fs.mkdtempSync(
      path.join(os.tmpdir(), 'gemini-cli-test-workspace-'),
    );
    tempHomeDir = fs.mkdtempSync(
      path.join(os.tmpdir(), 'gemini-cli-test-home-'),
    );
    userExtensionsDir = path.join(tempHomeDir, GEMINI_DIR, 'extensions');
    vi.mocked(os.homedir).mockReturnValue(tempHomeDir);
    vi.spyOn(process, 'cwd').mockReturnValue(tempWorkspaceDir);
  });

  afterEach(() => {
    fs.rmSync(tempWorkspaceDir, { recursive: true, force: true });
    fs.rmSync(tempHomeDir, { recursive: true, force: true });
    fs.rmSync(userExtensionsDir, { recursive: true, force: true });
  });

  afterAll(() => {
    vi.restoreAllMocks();
  });

  const getActiveExtensions = (): GeminiCLIExtension[] => {
    const extensions = loadExtensions();
    const activeExtensions = annotateActiveExtensions(
      extensions,
      [],
      tempWorkspaceDir,
    );
    return activeExtensions.filter((e) => e.isActive);
  };

  it('should enable an extension at the user scope', () => {
    createExtension({
      extensionsDir: userExtensionsDir,
      name: 'ext1',
      version: '1.0.0',
    });
    disableExtension('ext1', SettingScope.User);
    let activeExtensions = getActiveExtensions();
    expect(activeExtensions).toHaveLength(0);

    enableExtension('ext1', [SettingScope.User]);
    activeExtensions = getActiveExtensions();
    expect(activeExtensions).toHaveLength(1);
    expect(activeExtensions[0].name).toBe('ext1');
  });

  it('should enable an extension at the workspace scope', () => {
    createExtension({
      extensionsDir: userExtensionsDir,
      name: 'ext1',
      version: '1.0.0',
    });
    disableExtension('ext1', SettingScope.Workspace);
    let activeExtensions = getActiveExtensions();
    expect(activeExtensions).toHaveLength(0);

    enableExtension('ext1', [SettingScope.Workspace]);
    activeExtensions = getActiveExtensions();
    expect(activeExtensions).toHaveLength(1);
    expect(activeExtensions[0].name).toBe('ext1');
  });
});<|MERGE_RESOLUTION|>--- conflicted
+++ resolved
@@ -36,13 +36,9 @@
   GEMINI_DIR,
   type GeminiCLIExtension,
   type MCPServerConfig,
-<<<<<<< HEAD
-} from '@salesforce/codey-core';
-=======
   ClearcutLogger,
   type Config,
-} from '@google/gemini-cli-core';
->>>>>>> 50e7c88a
+} from '@salesforce/codey-core';
 import { execSync } from 'node:child_process';
 import { SettingScope, loadSettings } from './settings.js';
 import { type SimpleGit, simpleGit } from 'simple-git';
@@ -68,9 +64,9 @@
   };
 });
 
-vi.mock('@google/gemini-cli-core', async (importOriginal) => {
+vi.mock('@salesforce/codey-core', async (importOriginal) => {
   const actual =
-    await importOriginal<typeof import('@google/gemini-cli-core')>();
+    await importOriginal<typeof import('@salesforce/codey-core')>();
   const mockLogExtensionInstallEvent = vi.fn();
   return {
     ...actual,
