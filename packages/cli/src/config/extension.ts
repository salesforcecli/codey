/*
 * Copyright 2025, Salesforce, Inc.
 *
 * Licensed under the Apache License, Version 2.0 (the "License");
 * you may not use this file except in compliance with the License.
 * You may obtain a copy of the License at
 *
 *     http://www.apache.org/licenses/LICENSE-2.0
 *
 * Unless required by applicable law or agreed to in writing, software
 * distributed under the License is distributed on an "AS IS" BASIS,
 * WITHOUT WARRANTIES OR CONDITIONS OF ANY KIND, either express or implied.
 * See the License for the specific language governing permissions and
 * limitations under the License.
 */

import type {
  MCPServerConfig,
  GeminiCLIExtension,
  ExtensionInstallMetadata,
} from '@salesforce/codey-core';
import {
  GEMINI_DIR,
  Storage,
  Config,
  ExtensionInstallEvent,
  ExtensionUninstallEvent,
  ExtensionDisableEvent,
  ExtensionEnableEvent,
  logExtensionEnable,
  logExtensionInstallEvent,
  logExtensionUninstall,
<<<<<<< HEAD
} from '@salesforce/codey-core';
=======
  logExtensionDisable,
} from '@google/gemini-cli-core';
>>>>>>> ea061f52
import * as fs from 'node:fs';
import * as path from 'node:path';
import * as os from 'node:os';
import { SettingScope, loadSettings } from '../config/settings.js';
import { getErrorMessage } from '../utils/errors.js';
import { recursivelyHydrateStrings } from './extensions/variables.js';
import { isWorkspaceTrusted } from './trustedFolders.js';
import { resolveEnvVarsInObject } from '../utils/envVarResolver.js';
import { randomUUID } from 'node:crypto';
import {
  cloneFromGit,
  downloadFromGitHubRelease,
} from './extensions/github.js';
import type { LoadExtensionContext } from './extensions/variableSchema.js';
import { ExtensionEnablementManager } from './extensions/extensionEnablement.js';
import type { UseHistoryManagerReturn } from '../ui/hooks/useHistoryManager.js';
import chalk from 'chalk';

export const EXTENSIONS_DIRECTORY_NAME = path.join(GEMINI_DIR, 'extensions');

export const EXTENSIONS_CONFIG_FILENAME = 'codey-extension.json';
export const INSTALL_METADATA_FILENAME = '.codey-extension-install.json';

export interface Extension {
  path: string;
  config: ExtensionConfig;
  contextFiles: string[];
  installMetadata?: ExtensionInstallMetadata | undefined;
}

export interface ExtensionConfig {
  name: string;
  version: string;
  mcpServers?: Record<string, MCPServerConfig>;
  contextFileName?: string | string[];
  excludeTools?: string[];
}

export interface ExtensionUpdateInfo {
  name: string;
  originalVersion: string;
  updatedVersion: string;
}

export class ExtensionStorage {
  private readonly extensionName: string;

  constructor(extensionName: string) {
    this.extensionName = extensionName;
  }

  getExtensionDir(): string {
    return path.join(
      ExtensionStorage.getUserExtensionsDir(),
      this.extensionName,
    );
  }

  getConfigPath(): string {
    return path.join(this.getExtensionDir(), EXTENSIONS_CONFIG_FILENAME);
  }

  static getUserExtensionsDir(): string {
    const storage = new Storage(os.homedir());
    return storage.getExtensionsDir();
  }

  static async createTmpDir(): Promise<string> {
    return await fs.promises.mkdtemp(
      path.join(os.tmpdir(), 'gemini-extension'),
    );
  }
}

export function getWorkspaceExtensions(workspaceDir: string): Extension[] {
  // If the workspace dir is the user extensions dir, there are no workspace extensions.
  if (path.resolve(workspaceDir) === path.resolve(os.homedir())) {
    return [];
  }
  return loadExtensionsFromDir(workspaceDir);
}

export async function copyExtension(
  source: string,
  destination: string,
): Promise<void> {
  await fs.promises.cp(source, destination, { recursive: true });
}

export async function performWorkspaceExtensionMigration(
  extensions: Extension[],
  requestConsent: (consent: string) => Promise<boolean>,
): Promise<string[]> {
  const failedInstallNames: string[] = [];

  for (const extension of extensions) {
    try {
      const installMetadata: ExtensionInstallMetadata = {
        source: extension.path,
        type: 'local',
      };
      await installExtension(installMetadata, requestConsent);
    } catch (_) {
      failedInstallNames.push(extension.config.name);
    }
  }
  return failedInstallNames;
}

function getTelemetryConfig(cwd: string) {
  const settings = loadSettings(cwd);
  const config = new Config({
    telemetry: settings.merged.telemetry,
    interactive: false,
    sessionId: randomUUID(),
    targetDir: cwd,
    cwd,
    model: '',
    debugMode: false,
  });
  return config;
}

export function loadExtensions(
  extensionEnablementManager: ExtensionEnablementManager,
  workspaceDir: string = process.cwd(),
): Extension[] {
  const settings = loadSettings(workspaceDir).merged;
  const allExtensions = [...loadUserExtensions()];

  if (
    (isWorkspaceTrusted(settings) ?? true) &&
    // Default management setting to true
    !(settings.experimental?.extensionManagement ?? true)
  ) {
    allExtensions.push(...getWorkspaceExtensions(workspaceDir));
  }

  const uniqueExtensions = new Map<string, Extension>();

  for (const extension of allExtensions) {
    if (
      !uniqueExtensions.has(extension.config.name) &&
      extensionEnablementManager.isEnabled(extension.config.name, workspaceDir)
    ) {
      uniqueExtensions.set(extension.config.name, extension);
    }
  }

  return Array.from(uniqueExtensions.values());
}

export function loadUserExtensions(): Extension[] {
  const userExtensions = loadExtensionsFromDir(os.homedir());

  const uniqueExtensions = new Map<string, Extension>();
  for (const extension of userExtensions) {
    if (!uniqueExtensions.has(extension.config.name)) {
      uniqueExtensions.set(extension.config.name, extension);
    }
  }

  return Array.from(uniqueExtensions.values());
}

export function loadExtensionsFromDir(dir: string): Extension[] {
  const storage = new Storage(dir);
  const extensionsDir = storage.getExtensionsDir();
  if (!fs.existsSync(extensionsDir)) {
    return [];
  }

  const extensions: Extension[] = [];
  for (const subdir of fs.readdirSync(extensionsDir)) {
    const extensionDir = path.join(extensionsDir, subdir);

    const extension = loadExtension({ extensionDir, workspaceDir: dir });
    if (extension != null) {
      extensions.push(extension);
    }
  }
  return extensions;
}

export function loadExtension(context: LoadExtensionContext): Extension | null {
  const { extensionDir, workspaceDir } = context;
  if (!fs.statSync(extensionDir).isDirectory()) {
    return null;
  }

  const installMetadata = loadInstallMetadata(extensionDir);
  let effectiveExtensionPath = extensionDir;

  if (installMetadata?.type === 'link') {
    effectiveExtensionPath = installMetadata.source;
  }

  try {
    let config = loadExtensionConfig({
      extensionDir: effectiveExtensionPath,
      workspaceDir,
    });

    config = resolveEnvVarsInObject(config);

    if (config.mcpServers) {
      config.mcpServers = Object.fromEntries(
        Object.entries(config.mcpServers).map(([key, value]) => [
          key,
          filterMcpConfig(value),
        ]),
      );
    }

    const contextFiles = getContextFileNames(config)
      .map((contextFileName) =>
        path.join(effectiveExtensionPath, contextFileName),
      )
      .filter((contextFilePath) => fs.existsSync(contextFilePath));

    return {
      path: effectiveExtensionPath,
      config,
      contextFiles,
      installMetadata,
    };
  } catch (e) {
    console.error(
      `Warning: Skipping extension in ${effectiveExtensionPath}: ${getErrorMessage(
        e,
      )}`,
    );
    return null;
  }
}

export function loadExtensionByName(
  name: string,
  workspaceDir: string = process.cwd(),
): Extension | null {
  const userExtensionsDir = ExtensionStorage.getUserExtensionsDir();
  if (!fs.existsSync(userExtensionsDir)) {
    return null;
  }

  for (const subdir of fs.readdirSync(userExtensionsDir)) {
    const extensionDir = path.join(userExtensionsDir, subdir);
    if (!fs.statSync(extensionDir).isDirectory()) {
      continue;
    }
    const extension = loadExtension({ extensionDir, workspaceDir });
    if (
      extension &&
      extension.config.name.toLowerCase() === name.toLowerCase()
    ) {
      return extension;
    }
  }

  return null;
}

function filterMcpConfig(original: MCPServerConfig): MCPServerConfig {
  // eslint-disable-next-line @typescript-eslint/no-unused-vars
  const { trust, ...rest } = original;
  return Object.freeze(rest);
}

export function loadInstallMetadata(
  extensionDir: string,
): ExtensionInstallMetadata | undefined {
  const metadataFilePath = path.join(extensionDir, INSTALL_METADATA_FILENAME);
  try {
    const configContent = fs.readFileSync(metadataFilePath, 'utf-8');
    const metadata = JSON.parse(configContent) as ExtensionInstallMetadata;
    return metadata;
  } catch (_e) {
    return undefined;
  }
}

function getContextFileNames(config: ExtensionConfig): string[] {
  if (!config.contextFileName) {
    return ['CODEY.md'];
  } else if (!Array.isArray(config.contextFileName)) {
    return [config.contextFileName];
  }
  return config.contextFileName;
}

/**
 * Returns an annotated list of extensions. If an extension is listed in enabledExtensionNames, it will be active.
 * If enabledExtensionNames is empty, an extension is active unless it is disabled.
 * @param extensions The base list of extensions.
 * @param enabledExtensionNames The names of explicitly enabled extensions.
 * @param workspaceDir The current workspace directory.
 */
export function annotateActiveExtensions(
  extensions: Extension[],
  workspaceDir: string,
  manager: ExtensionEnablementManager,
): GeminiCLIExtension[] {
  manager.validateExtensionOverrides(extensions);
  return extensions.map((extension) => ({
    name: extension.config.name,
    version: extension.config.version,
    isActive: manager.isEnabled(extension.config.name, workspaceDir),
    path: extension.path,
    installMetadata: extension.installMetadata,
  }));
}

/**
 * Requests consent from the user to perform an action, by reading a Y/n
 * character from stdin.
 *
 * This should not be called from interactive mode as it will break the CLI.
 *
 * @param consentDescription The description of the thing they will be consenting to.
 * @returns boolean, whether they consented or not.
 */
export async function requestConsentNonInteractive(
  consentDescription: string,
): Promise<boolean> {
  console.info(consentDescription);
  const result = await promptForContinuationNonInteractive(
    'Do you want to continue? [Y/n]: ',
  );
  return result;
}

/**
 * Requests consent from the user to perform an action, in interactive mode.
 *
 * This should not be called from non-interactive mode as it will not work.
 *
 * @param consentDescription The description of the thing they will be consenting to.
 * @returns boolean, whether they consented or not.
 */
export async function requestConsentInteractive(
  _consentDescription: string,
  addHistoryItem: UseHistoryManagerReturn['addItem'],
): Promise<boolean> {
  addHistoryItem(
    {
      type: 'info',
      text: 'Tried to update an extension but it has some changes that require consent, please use `gemini extensions update`.',
    },
    Date.now(),
  );
  return false;
}

/**
 * Asks users a prompt and awaits for a y/n response on stdin.
 *
 * This should not be called from interactive mode as it will break the CLI.
 *
 * @param prompt A yes/no prompt to ask the user
 * @returns Whether or not the user answers 'y' (yes). Defaults to 'yes' on enter.
 */
async function promptForContinuationNonInteractive(
  prompt: string,
): Promise<boolean> {
  const readline = await import('node:readline');
  const rl = readline.createInterface({
    input: process.stdin,
    output: process.stdout,
  });

  return new Promise((resolve) => {
    rl.question(prompt, (answer) => {
      rl.close();
      resolve(['y', ''].includes(answer.trim().toLowerCase()));
    });
  });
}

export async function installExtension(
  installMetadata: ExtensionInstallMetadata,
  requestConsent: (consent: string) => Promise<boolean>,
  cwd: string = process.cwd(),
  previousExtensionConfig?: ExtensionConfig,
): Promise<string> {
  const telemetryConfig = getTelemetryConfig(cwd);
  let newExtensionConfig: ExtensionConfig | null = null;
  let localSourcePath: string | undefined;

  try {
    const settings = loadSettings(cwd).merged;
    if (!isWorkspaceTrusted(settings)) {
      throw new Error(
        `Could not install extension from untrusted folder at ${installMetadata.source}`,
      );
    }

    const extensionsDir = ExtensionStorage.getUserExtensionsDir();
    await fs.promises.mkdir(extensionsDir, { recursive: true });

    if (
      !path.isAbsolute(installMetadata.source) &&
      (installMetadata.type === 'local' || installMetadata.type === 'link')
    ) {
      installMetadata.source = path.resolve(cwd, installMetadata.source);
    }

    let tempDir: string | undefined;

    if (
      installMetadata.type === 'git' ||
      installMetadata.type === 'github-release'
    ) {
      tempDir = await ExtensionStorage.createTmpDir();
      try {
        const result = await downloadFromGitHubRelease(
          installMetadata,
          tempDir,
        );
        installMetadata.type = result.type;
        installMetadata.releaseTag = result.tagName;
      } catch (_error) {
        await cloneFromGit(installMetadata, tempDir);
        installMetadata.type = 'git';
      }
      localSourcePath = tempDir;
    } else if (
      installMetadata.type === 'local' ||
      installMetadata.type === 'link'
    ) {
      localSourcePath = installMetadata.source;
    } else {
      throw new Error(`Unsupported install type: ${installMetadata.type}`);
    }

    try {
      newExtensionConfig = loadExtensionConfig({
        extensionDir: localSourcePath,
        workspaceDir: cwd,
      });

      const newExtensionName = newExtensionConfig.name;
      const extensionStorage = new ExtensionStorage(newExtensionName);
      const destinationPath = extensionStorage.getExtensionDir();

      const installedExtensions = loadUserExtensions();
      if (
        installedExtensions.some(
          (installed) => installed.config.name === newExtensionName,
        )
      ) {
        throw new Error(
          `Extension "${newExtensionName}" is already installed. Please uninstall it first.`,
        );
      }
      await maybeRequestConsentOrFail(
        newExtensionConfig,
        requestConsent,
        previousExtensionConfig,
      );
      await fs.promises.mkdir(destinationPath, { recursive: true });

      if (
        installMetadata.type === 'local' ||
        installMetadata.type === 'git' ||
        installMetadata.type === 'github-release'
      ) {
        await copyExtension(localSourcePath, destinationPath);
      }

      const metadataString = JSON.stringify(installMetadata, null, 2);
      const metadataPath = path.join(
        destinationPath,
        INSTALL_METADATA_FILENAME,
      );
      await fs.promises.writeFile(metadataPath, metadataString);
    } finally {
      if (tempDir) {
        await fs.promises.rm(tempDir, { recursive: true, force: true });
      }
    }

    logExtensionInstallEvent(
      telemetryConfig,
      new ExtensionInstallEvent(
        newExtensionConfig!.name,
        newExtensionConfig!.version,
        installMetadata.source,
        'success',
      ),
    );

    enableExtension(newExtensionConfig!.name, SettingScope.User);
    return newExtensionConfig!.name;
  } catch (error) {
    // Attempt to load config from the source path even if installation fails
    // to get the name and version for logging.
    if (!newExtensionConfig && localSourcePath) {
      try {
        newExtensionConfig = loadExtensionConfig({
          extensionDir: localSourcePath,
          workspaceDir: cwd,
        });
      } catch {
        // Ignore error, this is just for logging.
      }
    }
    logExtensionInstallEvent(
      telemetryConfig,
      new ExtensionInstallEvent(
        newExtensionConfig?.name ?? '',
        newExtensionConfig?.version ?? '',
        installMetadata.source,
        'error',
      ),
    );
    throw error;
  }
}

/**
 * Builds a consent string for installing an extension based on it's
 * extensionConfig.
 */
function extensionConsentString(extensionConfig: ExtensionConfig): string {
  const output: string[] = [];
  const mcpServerEntries = Object.entries(extensionConfig.mcpServers || {});
  output.push('Extensions may introduce unexpected behavior.');
  output.push(
    'Ensure you have investigated the extension source and trust the author.',
  );

  if (mcpServerEntries.length) {
    output.push('This extension will run the following MCP servers:');
    for (const [key, mcpServer] of mcpServerEntries) {
      const isLocal = !!mcpServer.command;
      const source =
        mcpServer.httpUrl ??
        `${mcpServer.command || ''}${mcpServer.args ? ' ' + mcpServer.args.join(' ') : ''}`;
      output.push(`  * ${key} (${isLocal ? 'local' : 'remote'}): ${source}`);
    }
<<<<<<< HEAD
    console.info('The extension will append info to your codey.md context');
=======
  }
  if (extensionConfig.contextFileName) {
    output.push(
      `This extension will append info to your gemini.md context using ${extensionConfig.contextFileName}`,
    );
  }
  if (extensionConfig.excludeTools) {
    output.push(
      `This extension will exclude the following core tools: ${extensionConfig.excludeTools}`,
    );
  }
  return output.join('\n');
}
>>>>>>> ea061f52

/**
 * Requests consent from the user to install an extension (extensionConfig), if
 * there is any difference between the consent string for `extensionConfig` and
 * `previousExtensionConfig`.
 *
 * Always requests consent if previousExtensionConfig is null.
 *
 * Throws if the user does not consent.
 */
async function maybeRequestConsentOrFail(
  extensionConfig: ExtensionConfig,
  requestConsent: (consent: string) => Promise<boolean>,
  previousExtensionConfig?: ExtensionConfig,
) {
  const extensionConsent = extensionConsentString(extensionConfig);
  if (previousExtensionConfig) {
    const previousExtensionConsent = extensionConsentString(
      previousExtensionConfig,
    );
    if (previousExtensionConsent === extensionConsent) {
      return;
    }
  }
  if (!(await requestConsent(extensionConsent))) {
    throw new Error('Installation cancelled.');
  }
}

export function validateName(name: string) {
  if (!/^[a-zA-Z0-9-]+$/.test(name)) {
    throw new Error(
      `Invalid extension name: "${name}". Only letters (a-z, A-Z), numbers (0-9), and dashes (-) are allowed.`,
    );
  }
}

export function loadExtensionConfig(
  context: LoadExtensionContext,
): ExtensionConfig {
  const { extensionDir, workspaceDir } = context;
  const configFilePath = path.join(extensionDir, EXTENSIONS_CONFIG_FILENAME);
  if (!fs.existsSync(configFilePath)) {
    throw new Error(`Configuration file not found at ${configFilePath}`);
  }
  try {
    const configContent = fs.readFileSync(configFilePath, 'utf-8');
    const config = recursivelyHydrateStrings(JSON.parse(configContent), {
      extensionPath: extensionDir,
      workspacePath: workspaceDir,
      '/': path.sep,
      pathSeparator: path.sep,
    }) as unknown as ExtensionConfig;
    if (!config.name || !config.version) {
      throw new Error(
        `Invalid configuration in ${configFilePath}: missing ${!config.name ? '"name"' : '"version"'}`,
      );
    }
    validateName(config.name);
    return config;
  } catch (e) {
    throw new Error(
      `Failed to load extension config from ${configFilePath}: ${getErrorMessage(
        e,
      )}`,
    );
  }
}

export async function uninstallExtension(
  extensionIdentifier: string,
  cwd: string = process.cwd(),
): Promise<void> {
  const telemetryConfig = getTelemetryConfig(cwd);
  const installedExtensions = loadUserExtensions();
  const extensionName = installedExtensions.find(
    (installed) =>
      installed.config.name.toLowerCase() ===
        extensionIdentifier.toLowerCase() ||
      installed.installMetadata?.source.toLowerCase() ===
        extensionIdentifier.toLowerCase(),
  )?.config.name;
  if (!extensionName) {
    throw new Error(`Extension not found.`);
  }
  const manager = new ExtensionEnablementManager(
    ExtensionStorage.getUserExtensionsDir(),
    [extensionName],
  );
  manager.remove(extensionName);
  const storage = new ExtensionStorage(extensionName);

  await fs.promises.rm(storage.getExtensionDir(), {
    recursive: true,
    force: true,
  });
  logExtensionUninstall(
    telemetryConfig,
    new ExtensionUninstallEvent(extensionName, 'success'),
  );
}

export function toOutputString(
  extension: Extension,
  workspaceDir: string,
): string {
  const manager = new ExtensionEnablementManager(
    ExtensionStorage.getUserExtensionsDir(),
  );
  const userEnabled = manager.isEnabled(extension.config.name, os.homedir());
  const workspaceEnabled = manager.isEnabled(
    extension.config.name,
    workspaceDir,
  );

  const status = workspaceEnabled ? chalk.green('✓') : chalk.red('✗');
  let output = `${status} ${extension.config.name} (${extension.config.version})`;
  output += `\n Path: ${extension.path}`;
  if (extension.installMetadata) {
    output += `\n Source: ${extension.installMetadata.source} (Type: ${extension.installMetadata.type})`;
    if (extension.installMetadata.ref) {
      output += `\n Ref: ${extension.installMetadata.ref}`;
    }
    if (extension.installMetadata.releaseTag) {
      output += `\n Release tag: ${extension.installMetadata.releaseTag}`;
    }
  }
  output += `\n Enabled (User): ${userEnabled}`;
  output += `\n Enabled (Workspace): ${workspaceEnabled}`;
  if (extension.contextFiles.length > 0) {
    output += `\n Context files:`;
    extension.contextFiles.forEach((contextFile) => {
      output += `\n  ${contextFile}`;
    });
  }
  if (extension.config.mcpServers) {
    output += `\n MCP servers:`;
    Object.keys(extension.config.mcpServers).forEach((key) => {
      output += `\n  ${key}`;
    });
  }
  if (extension.config.excludeTools) {
    output += `\n Excluded tools:`;
    extension.config.excludeTools.forEach((tool) => {
      output += `\n  ${tool}`;
    });
  }
  return output;
}

export function disableExtension(
  name: string,
  scope: SettingScope,
  cwd: string = process.cwd(),
) {
  const config = getTelemetryConfig(cwd);
  if (scope === SettingScope.System || scope === SettingScope.SystemDefaults) {
    throw new Error('System and SystemDefaults scopes are not supported.');
  }
  const extension = loadExtensionByName(name, cwd);
  if (!extension) {
    throw new Error(`Extension with name ${name} does not exist.`);
  }

  const manager = new ExtensionEnablementManager(
    ExtensionStorage.getUserExtensionsDir(),
    [name],
  );
  const scopePath = scope === SettingScope.Workspace ? cwd : os.homedir();
  manager.disable(name, true, scopePath);
  logExtensionDisable(config, new ExtensionDisableEvent(name, scope));
}

export function enableExtension(
  name: string,
  scope: SettingScope,
  cwd: string = process.cwd(),
) {
  if (scope === SettingScope.System || scope === SettingScope.SystemDefaults) {
    throw new Error('System and SystemDefaults scopes are not supported.');
  }
  const extension = loadExtensionByName(name, cwd);
  if (!extension) {
    throw new Error(`Extension with name ${name} does not exist.`);
  }
  const manager = new ExtensionEnablementManager(
    ExtensionStorage.getUserExtensionsDir(),
  );
  const scopePath = scope === SettingScope.Workspace ? cwd : os.homedir();
  manager.enable(name, true, scopePath);
  const config = getTelemetryConfig(cwd);
  logExtensionEnable(config, new ExtensionEnableEvent(name, scope));
}<|MERGE_RESOLUTION|>--- conflicted
+++ resolved
@@ -30,12 +30,8 @@
   logExtensionEnable,
   logExtensionInstallEvent,
   logExtensionUninstall,
-<<<<<<< HEAD
+  logExtensionDisable,
 } from '@salesforce/codey-core';
-=======
-  logExtensionDisable,
-} from '@google/gemini-cli-core';
->>>>>>> ea061f52
 import * as fs from 'node:fs';
 import * as path from 'node:path';
 import * as os from 'node:os';
@@ -576,13 +572,10 @@
         `${mcpServer.command || ''}${mcpServer.args ? ' ' + mcpServer.args.join(' ') : ''}`;
       output.push(`  * ${key} (${isLocal ? 'local' : 'remote'}): ${source}`);
     }
-<<<<<<< HEAD
-    console.info('The extension will append info to your codey.md context');
-=======
   }
   if (extensionConfig.contextFileName) {
     output.push(
-      `This extension will append info to your gemini.md context using ${extensionConfig.contextFileName}`,
+      `This extension will append info to your CODEY.md context using ${extensionConfig.contextFileName}`,
     );
   }
   if (extensionConfig.excludeTools) {
@@ -592,7 +585,6 @@
   }
   return output.join('\n');
 }
->>>>>>> ea061f52
 
 /**
  * Requests consent from the user to install an extension (extensionConfig), if
