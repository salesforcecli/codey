/*
 * Copyright 2025, Salesforce, Inc.
 *
 * Licensed under the Apache License, Version 2.0 (the "License");
 * you may not use this file except in compliance with the License.
 * You may obtain a copy of the License at
 *
 *     http://www.apache.org/licenses/LICENSE-2.0
 *
 * Unless required by applicable law or agreed to in writing, software
 * distributed under the License is distributed on an "AS IS" BASIS,
 * WITHOUT WARRANTIES OR CONDITIONS OF ANY KIND, either express or implied.
 * See the License for the specific language governing permissions and
 * limitations under the License.
 */

import * as fs from 'node:fs';
import * as path from 'node:path';
import { homedir, platform } from 'node:os';
import * as dotenv from 'dotenv';
import process from 'node:process';
import {
  FatalConfigError,
  GEMINI_CONFIG_DIR as GEMINI_DIR,
  getErrorMessage,
  Storage,
  AuthType,
} from '@salesforce/codey-core';
import stripJsonComments from 'strip-json-comments';
import { DefaultLight } from '../ui/themes/default-light.js';
import { DefaultDark } from '../ui/themes/default.js';
import { isWorkspaceTrusted } from './trustedFolders.js';
import {
  type Settings,
  type MemoryImportFormat,
  type MergeStrategy,
  type SettingsSchema,
  type SettingDefinition,
  getSettingsSchema,
} from './settingsSchema.js';
import { resolveEnvVarsInObject } from '../utils/envVarResolver.js';
import { customDeepMerge, type MergeableObject } from '../utils/deepMerge.js';
import { updateSettingsFilePreservingFormat } from '../utils/commentJson.js';
<<<<<<< HEAD
import { BUILTIN_SYSTEM_DEFAULTS } from './builtinSystemDefaults.js';
=======
import { disableExtension } from './extension.js';
>>>>>>> 10392ad3

function getMergeStrategyForPath(path: string[]): MergeStrategy | undefined {
  let current: SettingDefinition | undefined = undefined;
  let currentSchema: SettingsSchema | undefined = getSettingsSchema();

  for (const key of path) {
    if (!currentSchema || !currentSchema[key]) {
      return undefined;
    }
    current = currentSchema[key];
    currentSchema = current.properties;
  }

  return current?.mergeStrategy;
}

export type { Settings, MemoryImportFormat };

export const SETTINGS_DIRECTORY_NAME = '.codey';

export const USER_SETTINGS_PATH = Storage.getGlobalSettingsPath();
export const USER_SETTINGS_DIR = path.dirname(USER_SETTINGS_PATH);
export const DEFAULT_EXCLUDED_ENV_VARS = ['DEBUG', 'DEBUG_MODE'];

const MIGRATE_V2_OVERWRITE = true;

const MIGRATION_MAP: Record<string, string> = {
  accessibility: 'ui.accessibility',
  allowedTools: 'tools.allowed',
  allowMCPServers: 'mcp.allowed',
  autoAccept: 'tools.autoAccept',
  autoConfigureMaxOldSpaceSize: 'advanced.autoConfigureMemory',
  bugCommand: 'advanced.bugCommand',
  chatCompression: 'model.chatCompression',
  checkpointing: 'general.checkpointing',
  coreTools: 'tools.core',
  contextFileName: 'context.fileName',
  customThemes: 'ui.customThemes',
  customWittyPhrases: 'ui.customWittyPhrases',
  debugKeystrokeLogging: 'general.debugKeystrokeLogging',
  disableAutoUpdate: 'general.disableAutoUpdate',
  disableUpdateNag: 'general.disableUpdateNag',
  dnsResolutionOrder: 'advanced.dnsResolutionOrder',
  enablePromptCompletion: 'general.enablePromptCompletion',
  enforcedAuthType: 'security.auth.enforcedType',
  excludeTools: 'tools.exclude',
  excludeMCPServers: 'mcp.excluded',
  excludedProjectEnvVars: 'advanced.excludedEnvVars',
  extensionManagement: 'experimental.extensionManagement',
  extensions: 'extensions',
  fileFiltering: 'context.fileFiltering',
  folderTrustFeature: 'security.folderTrust.featureEnabled',
  folderTrust: 'security.folderTrust.enabled',
  hasSeenIdeIntegrationNudge: 'ide.hasSeenNudge',
  hideWindowTitle: 'ui.hideWindowTitle',
  hideTips: 'ui.hideTips',
  hideBanner: 'ui.hideBanner',
  hideFooter: 'ui.hideFooter',
  hideCWD: 'ui.footer.hideCWD',
  hideSandboxStatus: 'ui.footer.hideSandboxStatus',
  hideModelInfo: 'ui.footer.hideModelInfo',
  hideContextSummary: 'ui.hideContextSummary',
  showMemoryUsage: 'ui.showMemoryUsage',
  showLineNumbers: 'ui.showLineNumbers',
  showCitations: 'ui.showCitations',
  ideMode: 'ide.enabled',
  includeDirectories: 'context.includeDirectories',
  loadMemoryFromIncludeDirectories: 'context.loadFromIncludeDirectories',
  maxSessionTurns: 'model.maxSessionTurns',
  mcpServers: 'mcpServers',
  mcpServerCommand: 'mcp.serverCommand',
  memoryImportFormat: 'context.importFormat',
  memoryDiscoveryMaxDirs: 'context.discoveryMaxDirs',
  model: 'model.name',
  preferredEditor: 'general.preferredEditor',
  sandbox: 'tools.sandbox',
  selectedAuthType: 'security.auth.selectedType',
  shouldUseNodePtyShell: 'tools.shell.enableInteractiveShell',
  shellPager: 'tools.shell.pager',
  shellShowColor: 'tools.shell.showColor',
  skipNextSpeakerCheck: 'model.skipNextSpeakerCheck',
  summarizeToolOutput: 'model.summarizeToolOutput',
  telemetry: 'telemetry',
  theme: 'ui.theme',
  toolDiscoveryCommand: 'tools.discoveryCommand',
  toolCallCommand: 'tools.callCommand',
  usageStatisticsEnabled: 'privacy.usageStatisticsEnabled',
  useExternalAuth: 'security.auth.useExternal',
  useRipgrep: 'tools.useRipgrep',
  vimMode: 'general.vimMode',
};

export function getSystemSettingsPath(): string {
  if (process.env['GEMINI_CLI_SYSTEM_SETTINGS_PATH']) {
    return process.env['GEMINI_CLI_SYSTEM_SETTINGS_PATH'];
  }
  if (platform() === 'darwin') {
    return '/Library/Application Support/Codey/settings.json';
  } else if (platform() === 'win32') {
    return 'C:\\ProgramData\\codey\\settings.json';
  } else {
    return '/etc/codey/settings.json';
  }
}

export function getSystemDefaultsPath(): string {
  if (process.env['GEMINI_CLI_SYSTEM_DEFAULTS_PATH']) {
    return process.env['GEMINI_CLI_SYSTEM_DEFAULTS_PATH'];
  }
  return path.join(
    path.dirname(getSystemSettingsPath()),
    'system-defaults.json',
  );
}

export type { DnsResolutionOrder } from './settingsSchema.js';

export enum SettingScope {
  User = 'User',
  Workspace = 'Workspace',
  System = 'System',
  SystemDefaults = 'SystemDefaults',
}

export interface CheckpointingSettings {
  enabled?: boolean;
}

export interface SummarizeToolOutputSettings {
  tokenBudget?: number;
}

export interface AccessibilitySettings {
  disableLoadingPhrases?: boolean;
  screenReader?: boolean;
}

export interface SettingsError {
  message: string;
  path: string;
}

export interface SettingsFile {
  settings: Settings;
  originalSettings: Settings;
  path: string;
  rawJson?: string;
}

function setNestedProperty(
  obj: Record<string, unknown>,
  path: string,
  value: unknown,
) {
  const keys = path.split('.');
  const lastKey = keys.pop();
  if (!lastKey) return;

  let current: Record<string, unknown> = obj;
  for (const key of keys) {
    if (current[key] === undefined) {
      current[key] = {};
    }
    const next = current[key];
    if (typeof next === 'object' && next !== null) {
      current = next as Record<string, unknown>;
    } else {
      // This path is invalid, so we stop.
      return;
    }
  }
  current[lastKey] = value;
}

export function needsMigration(settings: Record<string, unknown>): boolean {
  // A file needs migration if it contains any top-level key that is moved to a
  // nested location in V2.
  const hasV1Keys = Object.entries(MIGRATION_MAP).some(([v1Key, v2Path]) => {
    if (v1Key === v2Path || !(v1Key in settings)) {
      return false;
    }
    // If a key exists that is both a V1 key and a V2 container (like 'model'),
    // we need to check the type. If it's an object, it's a V2 container and not
    // a V1 key that needs migration.
    if (
      KNOWN_V2_CONTAINERS.has(v1Key) &&
      typeof settings[v1Key] === 'object' &&
      settings[v1Key] !== null
    ) {
      return false;
    }
    return true;
  });

  return hasV1Keys;
}

function migrateSettingsToV2(
  flatSettings: Record<string, unknown>,
): Record<string, unknown> | null {
  if (!needsMigration(flatSettings)) {
    return null;
  }

  const v2Settings: Record<string, unknown> = {};
  const flatKeys = new Set(Object.keys(flatSettings));

  for (const [oldKey, newPath] of Object.entries(MIGRATION_MAP)) {
    if (flatKeys.has(oldKey)) {
      setNestedProperty(v2Settings, newPath, flatSettings[oldKey]);
      flatKeys.delete(oldKey);
    }
  }

  // Preserve mcpServers at the top level
  if (flatSettings['mcpServers']) {
    v2Settings['mcpServers'] = flatSettings['mcpServers'];
    flatKeys.delete('mcpServers');
  }

  // Carry over any unrecognized keys
  for (const remainingKey of flatKeys) {
    const existingValue = v2Settings[remainingKey];
    const newValue = flatSettings[remainingKey];

    if (
      typeof existingValue === 'object' &&
      existingValue !== null &&
      !Array.isArray(existingValue) &&
      typeof newValue === 'object' &&
      newValue !== null &&
      !Array.isArray(newValue)
    ) {
      const pathAwareGetStrategy = (path: string[]) =>
        getMergeStrategyForPath([remainingKey, ...path]);
      v2Settings[remainingKey] = customDeepMerge(
        pathAwareGetStrategy,
        {},
        newValue as MergeableObject,
        existingValue as MergeableObject,
      );
    } else {
      v2Settings[remainingKey] = newValue;
    }
  }

  return v2Settings;
}

function getNestedProperty(
  obj: Record<string, unknown>,
  path: string,
): unknown {
  const keys = path.split('.');
  let current: unknown = obj;
  for (const key of keys) {
    if (typeof current !== 'object' || current === null || !(key in current)) {
      return undefined;
    }
    current = (current as Record<string, unknown>)[key];
  }
  return current;
}

const REVERSE_MIGRATION_MAP: Record<string, string> = Object.fromEntries(
  Object.entries(MIGRATION_MAP).map(([key, value]) => [value, key]),
);

// Dynamically determine the top-level keys from the V2 settings structure.
const KNOWN_V2_CONTAINERS = new Set(
  Object.values(MIGRATION_MAP).map((path) => path.split('.')[0]),
);

export function migrateSettingsToV1(
  v2Settings: Record<string, unknown>,
): Record<string, unknown> {
  const v1Settings: Record<string, unknown> = {};
  const v2Keys = new Set(Object.keys(v2Settings));

  for (const [newPath, oldKey] of Object.entries(REVERSE_MIGRATION_MAP)) {
    const value = getNestedProperty(v2Settings, newPath);
    if (value !== undefined) {
      v1Settings[oldKey] = value;
      v2Keys.delete(newPath.split('.')[0]);
    }
  }

  // Preserve mcpServers at the top level
  if (v2Settings['mcpServers']) {
    v1Settings['mcpServers'] = v2Settings['mcpServers'];
    v2Keys.delete('mcpServers');
  }

  // Carry over any unrecognized keys
  for (const remainingKey of v2Keys) {
    const value = v2Settings[remainingKey];
    if (value === undefined) {
      continue;
    }

    // Don't carry over empty objects that were just containers for migrated settings.
    if (
      KNOWN_V2_CONTAINERS.has(remainingKey) &&
      typeof value === 'object' &&
      value !== null &&
      !Array.isArray(value) &&
      Object.keys(value).length === 0
    ) {
      continue;
    }

    v1Settings[remainingKey] = value;
  }

  return v1Settings;
}

function mergeSettings(
  system: Settings,
  systemDefaults: Settings,
  user: Settings,
  workspace: Settings,
  isTrusted: boolean,
): Settings {
  const safeWorkspace = isTrusted ? workspace : ({} as Settings);

  // Settings are merged with the following precedence (last one wins for
  // single values):
  // 1. System Defaults
  // 2. User Settings
  // 3. Workspace Settings
  // 4. System Settings (as overrides)
  return customDeepMerge(
    getMergeStrategyForPath,
    {}, // Start with an empty object
    systemDefaults,
    user,
    safeWorkspace,
    system,
  ) as Settings;
}

export class LoadedSettings {
  constructor(
    system: SettingsFile,
    systemDefaults: SettingsFile,
    user: SettingsFile,
    workspace: SettingsFile,
    isTrusted: boolean,
    migratedInMemorScopes: Set<SettingScope>,
  ) {
    this.system = system;
    this.systemDefaults = systemDefaults;
    this.user = user;
    this.workspace = workspace;
    this.isTrusted = isTrusted;
    this.migratedInMemorScopes = migratedInMemorScopes;
    this._merged = this.computeMergedSettings();
  }

  readonly system: SettingsFile;
  readonly systemDefaults: SettingsFile;
  readonly user: SettingsFile;
  readonly workspace: SettingsFile;
  readonly isTrusted: boolean;
  readonly migratedInMemorScopes: Set<SettingScope>;

  private _merged: Settings;

  get merged(): Settings {
    return this._merged;
  }

  private computeMergedSettings(deriveAuth: boolean = false): Settings {
    const merged = mergeSettings(
      this.system.settings,
      this.systemDefaults.settings,
      this.user.settings,
      this.workspace.settings,
      this.isTrusted,
    );

    if (!deriveAuth) {
      return merged;
    }

    // Minimal env-driven auth selection: if no selectedType is set, prefer
    // CODEY_ORG_USERNAME (LLM Gateway) over GEMINI_API_KEY (Gemini API Key).
    // Do not persist; this only affects the merged, in-memory view.
    try {
      const enforced = merged.security?.auth?.enforcedType;
      const selected = merged.security?.auth?.selectedType;
      if (!selected && !enforced) {
        const hasOrgUsername = Boolean(process.env['CODEY_ORG_USERNAME']);
        const hasGeminiKey = Boolean(process.env['GEMINI_API_KEY']);

        let autoType: AuthType | undefined;
        if (hasOrgUsername) {
          autoType = AuthType.USE_SF_LLMG;
        } else if (hasGeminiKey) {
          autoType = AuthType.USE_GEMINI;
        }

        if (autoType) {
          setNestedProperty(
            merged as unknown as Record<string, unknown>,
            'security.auth.selectedType',
            autoType,
          );
        }
      }
    } catch {
      // Best-effort only; do not block settings load on any error here.
    }

    return merged;
  }

  forScope(scope: SettingScope): SettingsFile {
    switch (scope) {
      case SettingScope.User:
        return this.user;
      case SettingScope.Workspace:
        return this.workspace;
      case SettingScope.System:
        return this.system;
      case SettingScope.SystemDefaults:
        return this.systemDefaults;
      default:
        throw new Error(`Invalid scope: ${scope}`);
    }
  }

  setValue(scope: SettingScope, key: string, value: unknown): void {
    const settingsFile = this.forScope(scope);
    setNestedProperty(settingsFile.settings, key, value);
    setNestedProperty(settingsFile.originalSettings, key, value);
    this._merged = this.computeMergedSettings();
    saveSettings(settingsFile);
  }

  refresh(): void {
    this._merged = this.computeMergedSettings(true);
  }
}

function findEnvFile(startDir: string): string | null {
  let currentDir = path.resolve(startDir);
  while (true) {
    // prefer gemini-specific .env under GEMINI_DIR
    const geminiEnvPath = path.join(currentDir, GEMINI_DIR, '.env');
    if (fs.existsSync(geminiEnvPath)) {
      return geminiEnvPath;
    }
    const envPath = path.join(currentDir, '.env');
    if (fs.existsSync(envPath)) {
      return envPath;
    }
    const parentDir = path.dirname(currentDir);
    if (parentDir === currentDir || !parentDir) {
      // check .env under home as fallback, again preferring gemini-specific .env
      const homeGeminiEnvPath = path.join(homedir(), GEMINI_DIR, '.env');
      if (fs.existsSync(homeGeminiEnvPath)) {
        return homeGeminiEnvPath;
      }
      const homeEnvPath = path.join(homedir(), '.env');
      if (fs.existsSync(homeEnvPath)) {
        return homeEnvPath;
      }
      return null;
    }
    currentDir = parentDir;
  }
}

export function setUpCloudShellEnvironment(envFilePath: string | null): void {
  // Special handling for GOOGLE_CLOUD_PROJECT in Cloud Shell:
  // Because GOOGLE_CLOUD_PROJECT in Cloud Shell tracks the project
  // set by the user using "gcloud config set project" we do not want to
  // use its value. So, unless the user overrides GOOGLE_CLOUD_PROJECT in
  // one of the .env files, we set the Cloud Shell-specific default here.
  if (envFilePath && fs.existsSync(envFilePath)) {
    const envFileContent = fs.readFileSync(envFilePath);
    const parsedEnv = dotenv.parse(envFileContent);
    if (parsedEnv['GOOGLE_CLOUD_PROJECT']) {
      // .env file takes precedence in Cloud Shell
      process.env['GOOGLE_CLOUD_PROJECT'] = parsedEnv['GOOGLE_CLOUD_PROJECT'];
    } else {
      // If not in .env, set to default and override global
      process.env['GOOGLE_CLOUD_PROJECT'] = 'cloudshell-gca';
    }
  } else {
    // If no .env file, set to default and override global
    process.env['GOOGLE_CLOUD_PROJECT'] = 'cloudshell-gca';
  }
}

export function loadEnvironment(settings: Settings): void {
  const envFilePath = findEnvFile(process.cwd());

  if (!isWorkspaceTrusted(settings)) {
    return;
  }

  // Cloud Shell environment variable handling
  if (process.env['CLOUD_SHELL'] === 'true') {
    setUpCloudShellEnvironment(envFilePath);
  }

  if (envFilePath) {
    // Manually parse and load environment variables to handle exclusions correctly.
    // This avoids modifying environment variables that were already set from the shell.
    try {
      const envFileContent = fs.readFileSync(envFilePath, 'utf-8');
      const parsedEnv = dotenv.parse(envFileContent);

      const excludedVars =
        settings?.advanced?.excludedEnvVars || DEFAULT_EXCLUDED_ENV_VARS;
      const isProjectEnvFile = !envFilePath.includes(GEMINI_DIR);

      for (const key in parsedEnv) {
        if (Object.hasOwn(parsedEnv, key)) {
          // If it's a project .env file, skip loading excluded variables.
          if (isProjectEnvFile && excludedVars.includes(key)) {
            continue;
          }

          // Load variable only if it's not already set in the environment.
          if (!Object.hasOwn(process.env, key)) {
            process.env[key] = parsedEnv[key];
          }
        }
      }
    } catch (_e) {
      // Errors are ignored to match the behavior of `dotenv.config({ quiet: true })`.
    }
  }
}

/**
 * Loads settings from user and workspace directories.
 * Project settings override user settings.
 */
export function loadSettings(
  workspaceDir: string = process.cwd(),
): LoadedSettings {
  let systemSettings: Settings = {};
  let systemDefaultSettings: Settings = {};
  let userSettings: Settings = {};
  let workspaceSettings: Settings = {};
  const settingsErrors: SettingsError[] = [];
  const systemSettingsPath = getSystemSettingsPath();
  const systemDefaultsPath = getSystemDefaultsPath();
  const migratedInMemorScopes = new Set<SettingScope>();

  // Resolve paths to their canonical representation to handle symlinks
  const resolvedWorkspaceDir = path.resolve(workspaceDir);
  const resolvedHomeDir = path.resolve(homedir());

  let realWorkspaceDir = resolvedWorkspaceDir;
  try {
    // fs.realpathSync gets the "true" path, resolving any symlinks
    realWorkspaceDir = fs.realpathSync(resolvedWorkspaceDir);
  } catch (_e) {
    // This is okay. The path might not exist yet, and that's a valid state.
  }

  // We expect homedir to always exist and be resolvable.
  const realHomeDir = fs.realpathSync(resolvedHomeDir);

  const workspaceSettingsPath = new Storage(
    workspaceDir,
  ).getWorkspaceSettingsPath();

  const loadAndMigrate = (
    filePath: string,
    scope: SettingScope,
  ): { settings: Settings; rawJson?: string } => {
    try {
      if (fs.existsSync(filePath)) {
        const content = fs.readFileSync(filePath, 'utf-8');
        const rawSettings: unknown = JSON.parse(stripJsonComments(content));

        if (
          typeof rawSettings !== 'object' ||
          rawSettings === null ||
          Array.isArray(rawSettings)
        ) {
          settingsErrors.push({
            message: 'Settings file is not a valid JSON object.',
            path: filePath,
          });
          return { settings: {} };
        }

        let settingsObject = rawSettings as Record<string, unknown>;
        if (needsMigration(settingsObject)) {
          const migratedSettings = migrateSettingsToV2(settingsObject);
          if (migratedSettings) {
            if (MIGRATE_V2_OVERWRITE) {
              try {
                fs.renameSync(filePath, `${filePath}.orig`);
                fs.writeFileSync(
                  filePath,
                  JSON.stringify(migratedSettings, null, 2),
                  'utf-8',
                );
              } catch (e) {
                console.error(
                  `Error migrating settings file on disk: ${getErrorMessage(
                    e,
                  )}`,
                );
              }
            } else {
              migratedInMemorScopes.add(scope);
            }
            settingsObject = migratedSettings;
          }
        }
        return { settings: settingsObject as Settings, rawJson: content };
      }
    } catch (error: unknown) {
      settingsErrors.push({
        message: getErrorMessage(error),
        path: filePath,
      });
    }
    return { settings: {} };
  };

  const systemResult = loadAndMigrate(systemSettingsPath, SettingScope.System);
  const systemDefaultsResult = loadAndMigrate(
    systemDefaultsPath,
    SettingScope.SystemDefaults,
  );
  const userResult = loadAndMigrate(USER_SETTINGS_PATH, SettingScope.User);

  let workspaceResult: { settings: Settings; rawJson?: string } = {
    settings: {} as Settings,
    rawJson: undefined,
  };
  if (realWorkspaceDir !== realHomeDir) {
    workspaceResult = loadAndMigrate(
      workspaceSettingsPath,
      SettingScope.Workspace,
    );
  }

  const systemOriginalSettings = structuredClone(systemResult.settings);
  const systemDefaultsOriginalSettings = structuredClone(
    systemDefaultsResult.settings,
  );
  const userOriginalSettings = structuredClone(userResult.settings);
  const workspaceOriginalSettings = structuredClone(workspaceResult.settings);

  // Environment variables for runtime use
  systemSettings = resolveEnvVarsInObject(systemResult.settings);
  systemDefaultSettings = resolveEnvVarsInObject(
    customDeepMerge(
      getMergeStrategyForPath,
      {},
      BUILTIN_SYSTEM_DEFAULTS,
      systemDefaultsResult.settings,
    ) as Settings,
  );
  userSettings = resolveEnvVarsInObject(userResult.settings);
  workspaceSettings = resolveEnvVarsInObject(workspaceResult.settings);

  // Support legacy theme names
  if (userSettings.ui?.theme === 'VS') {
    userSettings.ui.theme = DefaultLight.name;
  } else if (userSettings.ui?.theme === 'VS2015') {
    userSettings.ui.theme = DefaultDark.name;
  }
  if (workspaceSettings.ui?.theme === 'VS') {
    workspaceSettings.ui.theme = DefaultLight.name;
  } else if (workspaceSettings.ui?.theme === 'VS2015') {
    workspaceSettings.ui.theme = DefaultDark.name;
  }

  // For the initial trust check, we can only use user and system settings.
  const initialTrustCheckSettings = customDeepMerge(
    getMergeStrategyForPath,
    {},
    systemSettings,
    userSettings,
  );
  const isTrusted =
    isWorkspaceTrusted(initialTrustCheckSettings as Settings) ?? true;

  // Create a temporary merged settings object to pass to loadEnvironment.
  const tempMergedSettings = mergeSettings(
    systemSettings,
    systemDefaultSettings,
    userSettings,
    workspaceSettings,
    isTrusted,
  );

  // loadEnviroment depends on settings so we have to create a temp version of
  // the settings to avoid a cycle
  loadEnvironment(tempMergedSettings);

  // Create LoadedSettings first

  if (settingsErrors.length > 0) {
    const errorMessages = settingsErrors.map(
      (error) => `Error in ${error.path}: ${error.message}`,
    );
    throw new FatalConfigError(
      `${errorMessages.join('\n')}\nPlease fix the configuration file(s) and try again.`,
    );
  }

  return new LoadedSettings(
    {
      path: systemSettingsPath,
      settings: systemSettings,
      originalSettings: systemOriginalSettings,
      rawJson: systemResult.rawJson,
    },
    {
      path: systemDefaultsPath,
      settings: systemDefaultSettings,
      originalSettings: systemDefaultsOriginalSettings,
      rawJson: systemDefaultsResult.rawJson,
    },
    {
      path: USER_SETTINGS_PATH,
      settings: userSettings,
      originalSettings: userOriginalSettings,
      rawJson: userResult.rawJson,
    },
    {
      path: workspaceSettingsPath,
      settings: workspaceSettings,
      originalSettings: workspaceOriginalSettings,
      rawJson: workspaceResult.rawJson,
    },
    isTrusted,
    migratedInMemorScopes,
  );
}

export function migrateDeprecatedSettings(
  loadedSettings: LoadedSettings,
  workspaceDir: string = process.cwd(),
): void {
  const processScope = (scope: SettingScope) => {
    const settings = loadedSettings.forScope(scope).settings;
    if (settings.extensions?.disabled) {
      console.log(
        `Migrating deprecated extensions.disabled settings from ${scope} settings...`,
      );
      for (const extension of settings.extensions.disabled ?? []) {
        disableExtension(extension, scope, workspaceDir);
      }

      const newExtensionsValue = { ...settings.extensions };
      newExtensionsValue.disabled = undefined;

      loadedSettings.setValue(scope, 'extensions', newExtensionsValue);
    }
  };

  processScope(SettingScope.User);
  processScope(SettingScope.Workspace);
}

export function saveSettings(settingsFile: SettingsFile): void {
  try {
    // Ensure the directory exists
    const dirPath = path.dirname(settingsFile.path);
    if (!fs.existsSync(dirPath)) {
      fs.mkdirSync(dirPath, { recursive: true });
    }

    let settingsToSave = settingsFile.originalSettings;
    if (!MIGRATE_V2_OVERWRITE) {
      settingsToSave = migrateSettingsToV1(
        settingsToSave as Record<string, unknown>,
      ) as Settings;
    }

    // Use the format-preserving update function
    updateSettingsFilePreservingFormat(
      settingsFile.path,
      settingsToSave as Record<string, unknown>,
    );
  } catch (error) {
    console.error('Error saving user settings file:', error);
  }
}<|MERGE_RESOLUTION|>--- conflicted
+++ resolved
@@ -41,11 +41,8 @@
 import { resolveEnvVarsInObject } from '../utils/envVarResolver.js';
 import { customDeepMerge, type MergeableObject } from '../utils/deepMerge.js';
 import { updateSettingsFilePreservingFormat } from '../utils/commentJson.js';
-<<<<<<< HEAD
+import { disableExtension } from './extension.js';
 import { BUILTIN_SYSTEM_DEFAULTS } from './builtinSystemDefaults.js';
-=======
-import { disableExtension } from './extension.js';
->>>>>>> 10392ad3
 
 function getMergeStrategyForPath(path: string[]): MergeStrategy | undefined {
   let current: SettingDefinition | undefined = undefined;
