/*
 * Copyright 2025, Salesforce, Inc.
 *
 * Licensed under the Apache License, Version 2.0 (the "License");
 * you may not use this file except in compliance with the License.
 * You may obtain a copy of the License at
 *
 *     http://www.apache.org/licenses/LICENSE-2.0
 *
 * Unless required by applicable law or agreed to in writing, software
 * distributed under the License is distributed on an "AS IS" BASIS,
 * WITHOUT WARRANTIES OR CONDITIONS OF ANY KIND, either express or implied.
 * See the License for the specific language governing permissions and
 * limitations under the License.
 */

/// <reference types="vitest/globals" />

// Mock 'os' first.
import * as osActual from 'node:os'; // Import for type info for the mock factory

vi.mock('os', async (importOriginal) => {
  const actualOs = await importOriginal<typeof osActual>();
  return {
    ...actualOs,
    homedir: vi.fn(() => '/mock/home/user'),
    platform: vi.fn(() => 'linux'),
  };
});

// Mock './settings.js' to ensure it uses the mocked 'os.homedir()' for its internal constants.
vi.mock('./settings.js', async (importActual) => {
  const originalModule = await importActual<typeof import('./settings.js')>();
  return {
    __esModule: true, // Ensure correct module shape
    ...originalModule, // Re-export all original members
    // We are relying on originalModule's USER_SETTINGS_PATH being constructed with mocked os.homedir()
  };
});

// Mock trustedFolders
vi.mock('./trustedFolders.js', () => ({
  isWorkspaceTrusted: vi.fn(),
}));

// NOW import everything else, including the (now effectively re-exported) settings.js
import path, * as pathActual from 'node:path'; // Restored for MOCK_WORKSPACE_SETTINGS_PATH
import {
  describe,
  it,
  expect,
  vi,
  beforeEach,
  afterEach,
  type Mocked,
  type Mock,
  fail,
} from 'vitest';
import * as fs from 'node:fs'; // fs will be mocked separately
import stripJsonComments from 'strip-json-comments'; // Will be mocked separately
import { isWorkspaceTrusted } from './trustedFolders.js';

// These imports will get the versions from the vi.mock('./settings.js', ...) factory.
import {
  loadSettings,
  USER_SETTINGS_PATH, // This IS the mocked path.
  getSystemSettingsPath,
  getSystemDefaultsPath,
  SETTINGS_DIRECTORY_NAME, // This is from the original module, but used by the mock.
  migrateSettingsToV1,
  needsMigration,
  type Settings,
  loadEnvironment,
} from './settings.js';
<<<<<<< HEAD
import { GEMINI_DIR } from '@salesforce/codey-core';
=======
import { FatalConfigError, GEMINI_DIR } from '@google/gemini-cli-core';
>>>>>>> 69da43eb

const MOCK_WORKSPACE_DIR = '/mock/workspace';
// Use the (mocked) SETTINGS_DIRECTORY_NAME for consistency
const MOCK_WORKSPACE_SETTINGS_PATH = pathActual.join(
  MOCK_WORKSPACE_DIR,
  SETTINGS_DIRECTORY_NAME,
  'settings.json',
);

// A more flexible type for test data that allows arbitrary properties.
type TestSettings = Settings & { [key: string]: unknown };

vi.mock('fs', async (importOriginal) => {
  // Get all the functions from the real 'fs' module
  const actualFs = await importOriginal<typeof fs>();

  return {
    ...actualFs, // Keep all the real functions
    // Now, just override the ones we need for the test
    existsSync: vi.fn(),
    readFileSync: vi.fn(),
    writeFileSync: vi.fn(),
    mkdirSync: vi.fn(),
    realpathSync: (p: string) => p,
  };
});

vi.mock('strip-json-comments', () => ({
  default: vi.fn((content) => content),
}));

describe('Settings Loading and Merging', () => {
  let mockFsExistsSync: Mocked<typeof fs.existsSync>;
  let mockStripJsonComments: Mocked<typeof stripJsonComments>;
  let mockFsMkdirSync: Mocked<typeof fs.mkdirSync>;

  beforeEach(() => {
    vi.resetAllMocks();

    mockFsExistsSync = vi.mocked(fs.existsSync);
    mockFsMkdirSync = vi.mocked(fs.mkdirSync);
    mockStripJsonComments = vi.mocked(stripJsonComments);

    vi.mocked(osActual.homedir).mockReturnValue('/mock/home/user');
    (mockStripJsonComments as unknown as Mock).mockImplementation(
      (jsonString: string) => jsonString,
    );
    (mockFsExistsSync as Mock).mockReturnValue(false);
    (fs.readFileSync as Mock).mockReturnValue('{}'); // Return valid empty JSON
    (mockFsMkdirSync as Mock).mockImplementation(() => undefined);
    vi.mocked(isWorkspaceTrusted).mockReturnValue(true);
  });

  afterEach(() => {
    vi.restoreAllMocks();
  });

  describe('loadSettings', () => {
    it('should load empty settings if no files exist', () => {
      const settings = loadSettings(MOCK_WORKSPACE_DIR);
      expect(settings.system.settings).toEqual({});
      expect(settings.user.settings).toEqual({});
      expect(settings.workspace.settings).toEqual({});
      expect(settings.merged).toEqual({});
    });

    it('should load system settings if only system file exists', () => {
      (mockFsExistsSync as Mock).mockImplementation(
        (p: fs.PathLike) => p === getSystemSettingsPath(),
      );
      const systemSettingsContent = {
        ui: {
          theme: 'system-default',
        },
        tools: {
          sandbox: false,
        },
      };
      (fs.readFileSync as Mock).mockImplementation(
        (p: fs.PathOrFileDescriptor) => {
          if (p === getSystemSettingsPath())
            return JSON.stringify(systemSettingsContent);
          return '{}';
        },
      );

      const settings = loadSettings(MOCK_WORKSPACE_DIR);

      expect(fs.readFileSync).toHaveBeenCalledWith(
        getSystemSettingsPath(),
        'utf-8',
      );
      expect(settings.system.settings).toEqual(systemSettingsContent);
      expect(settings.user.settings).toEqual({});
      expect(settings.workspace.settings).toEqual({});
      expect(settings.merged).toEqual({
        ...systemSettingsContent,
      });
    });

    it('should load user settings if only user file exists', () => {
      const expectedUserSettingsPath = USER_SETTINGS_PATH; // Use the path actually resolved by the (mocked) module

      (mockFsExistsSync as Mock).mockImplementation(
        (p: fs.PathLike) => p === expectedUserSettingsPath,
      );
      const userSettingsContent = {
        ui: {
          theme: 'dark',
        },
        context: {
          fileName: 'USER_CONTEXT.md',
        },
      };
      (fs.readFileSync as Mock).mockImplementation(
        (p: fs.PathOrFileDescriptor) => {
          if (p === expectedUserSettingsPath)
            return JSON.stringify(userSettingsContent);
          return '{}';
        },
      );

      const settings = loadSettings(MOCK_WORKSPACE_DIR);

      expect(fs.readFileSync).toHaveBeenCalledWith(
        expectedUserSettingsPath,
        'utf-8',
      );
      expect(settings.user.settings).toEqual(userSettingsContent);
      expect(settings.workspace.settings).toEqual({});
      expect(settings.merged).toEqual({
        ...userSettingsContent,
      });
    });

    it('should load workspace settings if only workspace file exists', () => {
      (mockFsExistsSync as Mock).mockImplementation(
        (p: fs.PathLike) => p === MOCK_WORKSPACE_SETTINGS_PATH,
      );
      const workspaceSettingsContent = {
        tools: {
          sandbox: true,
        },
        context: {
          fileName: 'WORKSPACE_CONTEXT.md',
        },
      };
      (fs.readFileSync as Mock).mockImplementation(
        (p: fs.PathOrFileDescriptor) => {
          if (p === MOCK_WORKSPACE_SETTINGS_PATH)
            return JSON.stringify(workspaceSettingsContent);
          return '';
        },
      );

      const settings = loadSettings(MOCK_WORKSPACE_DIR);

      expect(fs.readFileSync).toHaveBeenCalledWith(
        MOCK_WORKSPACE_SETTINGS_PATH,
        'utf-8',
      );
      expect(settings.user.settings).toEqual({});
      expect(settings.workspace.settings).toEqual(workspaceSettingsContent);
      expect(settings.merged).toEqual({
        ...workspaceSettingsContent,
      });
    });

    it('should merge system, user and workspace settings, with system taking precedence over workspace, and workspace over user', () => {
      (mockFsExistsSync as Mock).mockImplementation(
        (p: fs.PathLike) =>
          p === getSystemSettingsPath() ||
          p === USER_SETTINGS_PATH ||
          p === MOCK_WORKSPACE_SETTINGS_PATH,
      );
      const systemSettingsContent = {
        ui: {
          theme: 'system-theme',
        },
        tools: {
          sandbox: false,
        },
        mcp: {
          allowed: ['server1', 'server2'],
        },
        telemetry: { enabled: false },
      };
      const userSettingsContent = {
        ui: {
          theme: 'dark',
        },
        tools: {
          sandbox: true,
        },
        context: {
          fileName: 'USER_CONTEXT.md',
        },
      };
      const workspaceSettingsContent = {
        tools: {
          sandbox: false,
          core: ['tool1'],
        },
        context: {
          fileName: 'WORKSPACE_CONTEXT.md',
        },
        mcp: {
          allowed: ['server1', 'server2', 'server3'],
        },
      };

      (fs.readFileSync as Mock).mockImplementation(
        (p: fs.PathOrFileDescriptor) => {
          if (p === getSystemSettingsPath())
            return JSON.stringify(systemSettingsContent);
          if (p === USER_SETTINGS_PATH)
            return JSON.stringify(userSettingsContent);
          if (p === MOCK_WORKSPACE_SETTINGS_PATH)
            return JSON.stringify(workspaceSettingsContent);
          return '';
        },
      );

      const settings = loadSettings(MOCK_WORKSPACE_DIR);

      expect(settings.system.settings).toEqual(systemSettingsContent);
      expect(settings.user.settings).toEqual(userSettingsContent);
      expect(settings.workspace.settings).toEqual(workspaceSettingsContent);
      expect(settings.merged).toEqual({
        ui: {
          theme: 'system-theme',
        },
        tools: {
          sandbox: false,
          core: ['tool1'],
        },
        telemetry: { enabled: false },
        context: {
          fileName: 'WORKSPACE_CONTEXT.md',
        },
        mcp: {
          allowed: ['server1', 'server2'],
        },
      });
    });

    it('should correctly migrate a complex legacy (v1) settings file', () => {
      (mockFsExistsSync as Mock).mockImplementation(
        (p: fs.PathLike) => p === USER_SETTINGS_PATH,
      );
      const legacySettingsContent = {
        theme: 'legacy-dark',
        vimMode: true,
        contextFileName: 'LEGACY_CONTEXT.md',
        model: 'gemini-pro',
        mcpServers: {
          'legacy-server-1': {
            command: 'npm',
            args: ['run', 'start:server1'],
            description: 'Legacy Server 1',
          },
          'legacy-server-2': {
            command: 'node',
            args: ['server2.js'],
            description: 'Legacy Server 2',
          },
        },
        allowMCPServers: ['legacy-server-1'],
        someUnrecognizedSetting: 'should-be-preserved',
      };

      (fs.readFileSync as Mock).mockImplementation(
        (p: fs.PathOrFileDescriptor) => {
          if (p === USER_SETTINGS_PATH)
            return JSON.stringify(legacySettingsContent);
          return '{}';
        },
      );

      const settings = loadSettings(MOCK_WORKSPACE_DIR);

      expect(settings.merged).toEqual({
        ui: {
          theme: 'legacy-dark',
        },
        general: {
          vimMode: true,
        },
        context: {
          fileName: 'LEGACY_CONTEXT.md',
        },
        model: {
          name: 'gemini-pro',
        },
        mcpServers: {
          'legacy-server-1': {
            command: 'npm',
            args: ['run', 'start:server1'],
            description: 'Legacy Server 1',
          },
          'legacy-server-2': {
            command: 'node',
            args: ['server2.js'],
            description: 'Legacy Server 2',
          },
        },
        mcp: {
          allowed: ['legacy-server-1'],
        },
        someUnrecognizedSetting: 'should-be-preserved',
      });
    });

    it('should rewrite allowedTools to tools.allowed during migration', () => {
      (mockFsExistsSync as Mock).mockImplementation(
        (p: fs.PathLike) => p === USER_SETTINGS_PATH,
      );
      const legacySettingsContent = {
        allowedTools: ['fs', 'shell'],
      };
      (fs.readFileSync as Mock).mockImplementation(
        (p: fs.PathOrFileDescriptor) => {
          if (p === USER_SETTINGS_PATH)
            return JSON.stringify(legacySettingsContent);
          return '{}';
        },
      );

      const settings = loadSettings(MOCK_WORKSPACE_DIR);

      expect(settings.merged.tools?.allowed).toEqual(['fs', 'shell']);
      expect((settings.merged as TestSettings)['allowedTools']).toBeUndefined();
    });

    it('should correctly merge and migrate legacy array properties from multiple scopes', () => {
      (mockFsExistsSync as Mock).mockReturnValue(true);
      const legacyUserSettings = {
        includeDirectories: ['/user/dir'],
        excludeTools: ['user-tool'],
        excludedProjectEnvVars: ['USER_VAR'],
      };
      const legacyWorkspaceSettings = {
        includeDirectories: ['/workspace/dir'],
        excludeTools: ['workspace-tool'],
        excludedProjectEnvVars: ['WORKSPACE_VAR', 'USER_VAR'],
      };

      (fs.readFileSync as Mock).mockImplementation(
        (p: fs.PathOrFileDescriptor) => {
          if (p === USER_SETTINGS_PATH)
            return JSON.stringify(legacyUserSettings);
          if (p === MOCK_WORKSPACE_SETTINGS_PATH)
            return JSON.stringify(legacyWorkspaceSettings);
          return '{}';
        },
      );

      const settings = loadSettings(MOCK_WORKSPACE_DIR);

      // Verify includeDirectories are concatenated
      expect(settings.merged.context?.includeDirectories).toEqual([
        '/user/dir',
        '/workspace/dir',
      ]);

      // Verify excludeTools are overwritten by workspace
      expect(settings.merged.tools?.exclude).toEqual(['workspace-tool']);

      // Verify excludedProjectEnvVars are concatenated and de-duped
      expect(settings.merged.advanced?.excludedEnvVars).toEqual(
        expect.arrayContaining(['USER_VAR', 'WORKSPACE_VAR']),
      );
      expect(settings.merged.advanced?.excludedEnvVars).toHaveLength(2);
    });

    it('should merge all settings files with the correct precedence', () => {
      (mockFsExistsSync as Mock).mockReturnValue(true);
      const systemDefaultsContent = {
        ui: {
          theme: 'default-theme',
        },
        tools: {
          sandbox: true,
        },
        telemetry: true,
        context: {
          includeDirectories: ['/system/defaults/dir'],
        },
      };
      const userSettingsContent = {
        ui: {
          theme: 'user-theme',
        },
        context: {
          fileName: 'USER_CONTEXT.md',
          includeDirectories: ['/user/dir1', '/user/dir2'],
        },
      };
      const workspaceSettingsContent = {
        tools: {
          sandbox: false,
        },
        context: {
          fileName: 'WORKSPACE_CONTEXT.md',
          includeDirectories: ['/workspace/dir'],
        },
      };
      const systemSettingsContent = {
        ui: {
          theme: 'system-theme',
        },
        telemetry: false,
        context: {
          includeDirectories: ['/system/dir'],
        },
      };

      (fs.readFileSync as Mock).mockImplementation(
        (p: fs.PathOrFileDescriptor) => {
          if (p === getSystemDefaultsPath())
            return JSON.stringify(systemDefaultsContent);
          if (p === getSystemSettingsPath())
            return JSON.stringify(systemSettingsContent);
          if (p === USER_SETTINGS_PATH)
            return JSON.stringify(userSettingsContent);
          if (p === MOCK_WORKSPACE_SETTINGS_PATH)
            return JSON.stringify(workspaceSettingsContent);
          return '';
        },
      );

      const settings = loadSettings(MOCK_WORKSPACE_DIR);

      expect(settings.systemDefaults.settings).toEqual(systemDefaultsContent);
      expect(settings.system.settings).toEqual(systemSettingsContent);
      expect(settings.user.settings).toEqual(userSettingsContent);
      expect(settings.workspace.settings).toEqual(workspaceSettingsContent);
      expect(settings.merged).toEqual({
        context: {
          fileName: 'WORKSPACE_CONTEXT.md',
          includeDirectories: [
            '/system/defaults/dir',
            '/user/dir1',
            '/user/dir2',
            '/workspace/dir',
            '/system/dir',
          ],
        },
        telemetry: false,
        tools: {
          sandbox: false,
        },
        ui: {
          theme: 'system-theme',
        },
      });
    });

    it('should use folderTrust from workspace settings when trusted', () => {
      (mockFsExistsSync as Mock).mockReturnValue(true);
      const userSettingsContent = {
        security: {
          folderTrust: {
            enabled: true,
          },
        },
      };
      const workspaceSettingsContent = {
        security: {
          folderTrust: {
            enabled: false, // This should be used
          },
        },
      };
      const systemSettingsContent = {
        // No folderTrust here
      };

      (fs.readFileSync as Mock).mockImplementation(
        (p: fs.PathOrFileDescriptor) => {
          if (p === getSystemSettingsPath())
            return JSON.stringify(systemSettingsContent);
          if (p === USER_SETTINGS_PATH)
            return JSON.stringify(userSettingsContent);
          if (p === MOCK_WORKSPACE_SETTINGS_PATH)
            return JSON.stringify(workspaceSettingsContent);
          return '{}';
        },
      );

      const settings = loadSettings(MOCK_WORKSPACE_DIR);
      expect(settings.merged.security?.folderTrust?.enabled).toBe(false); // Workspace setting should be used
    });

    it('should use system folderTrust over user setting', () => {
      (mockFsExistsSync as Mock).mockReturnValue(true);
      const userSettingsContent = {
        security: {
          folderTrust: {
            enabled: false,
          },
        },
      };
      const workspaceSettingsContent = {
        security: {
          folderTrust: {
            enabled: true, // This should be ignored
          },
        },
      };
      const systemSettingsContent = {
        security: {
          folderTrust: {
            enabled: true,
          },
        },
      };

      (fs.readFileSync as Mock).mockImplementation(
        (p: fs.PathOrFileDescriptor) => {
          if (p === getSystemSettingsPath())
            return JSON.stringify(systemSettingsContent);
          if (p === USER_SETTINGS_PATH)
            return JSON.stringify(userSettingsContent);
          if (p === MOCK_WORKSPACE_SETTINGS_PATH)
            return JSON.stringify(workspaceSettingsContent);
          return '{}';
        },
      );

      const settings = loadSettings(MOCK_WORKSPACE_DIR);
      expect(settings.merged.security?.folderTrust?.enabled).toBe(true); // System setting should be used
    });

    it('should handle contextFileName correctly when only in user settings', () => {
      (mockFsExistsSync as Mock).mockImplementation(
        (p: fs.PathLike) => p === USER_SETTINGS_PATH,
      );
      const userSettingsContent = { context: { fileName: 'CUSTOM.md' } };
      (fs.readFileSync as Mock).mockImplementation(
        (p: fs.PathOrFileDescriptor) => {
          if (p === USER_SETTINGS_PATH)
            return JSON.stringify(userSettingsContent);
          return '';
        },
      );

      const settings = loadSettings(MOCK_WORKSPACE_DIR);
      expect(settings.merged.context?.fileName).toBe('CUSTOM.md');
    });

    it('should handle contextFileName correctly when only in workspace settings', () => {
      (mockFsExistsSync as Mock).mockImplementation(
        (p: fs.PathLike) => p === MOCK_WORKSPACE_SETTINGS_PATH,
      );
      const workspaceSettingsContent = {
        context: { fileName: 'PROJECT_SPECIFIC.md' },
      };
      (fs.readFileSync as Mock).mockImplementation(
        (p: fs.PathOrFileDescriptor) => {
          if (p === MOCK_WORKSPACE_SETTINGS_PATH)
            return JSON.stringify(workspaceSettingsContent);
          return '';
        },
      );

      const settings = loadSettings(MOCK_WORKSPACE_DIR);
      expect(settings.merged.context?.fileName).toBe('PROJECT_SPECIFIC.md');
    });

    it('should handle excludedProjectEnvVars correctly when only in user settings', () => {
      (mockFsExistsSync as Mock).mockImplementation(
        (p: fs.PathLike) => p === USER_SETTINGS_PATH,
      );
      const userSettingsContent = {
        general: {},
        advanced: { excludedEnvVars: ['DEBUG', 'NODE_ENV', 'CUSTOM_VAR'] },
      };
      (fs.readFileSync as Mock).mockImplementation(
        (p: fs.PathOrFileDescriptor) => {
          if (p === USER_SETTINGS_PATH)
            return JSON.stringify(userSettingsContent);
          return '';
        },
      );

      const settings = loadSettings(MOCK_WORKSPACE_DIR);
      expect(settings.merged.advanced?.excludedEnvVars).toEqual([
        'DEBUG',
        'NODE_ENV',
        'CUSTOM_VAR',
      ]);
    });

    it('should handle excludedProjectEnvVars correctly when only in workspace settings', () => {
      (mockFsExistsSync as Mock).mockImplementation(
        (p: fs.PathLike) => p === MOCK_WORKSPACE_SETTINGS_PATH,
      );
      const workspaceSettingsContent = {
        general: {},
        advanced: { excludedEnvVars: ['WORKSPACE_DEBUG', 'WORKSPACE_VAR'] },
      };
      (fs.readFileSync as Mock).mockImplementation(
        (p: fs.PathOrFileDescriptor) => {
          if (p === MOCK_WORKSPACE_SETTINGS_PATH)
            return JSON.stringify(workspaceSettingsContent);
          return '';
        },
      );

      const settings = loadSettings(MOCK_WORKSPACE_DIR);
      expect(settings.merged.advanced?.excludedEnvVars).toEqual([
        'WORKSPACE_DEBUG',
        'WORKSPACE_VAR',
      ]);
    });

    it('should merge excludedProjectEnvVars with workspace taking precedence over user', () => {
      (mockFsExistsSync as Mock).mockImplementation(
        (p: fs.PathLike) =>
          p === USER_SETTINGS_PATH || p === MOCK_WORKSPACE_SETTINGS_PATH,
      );
      const userSettingsContent = {
        general: {},
        advanced: { excludedEnvVars: ['DEBUG', 'NODE_ENV', 'USER_VAR'] },
      };
      const workspaceSettingsContent = {
        general: {},
        advanced: { excludedEnvVars: ['WORKSPACE_DEBUG', 'WORKSPACE_VAR'] },
      };

      (fs.readFileSync as Mock).mockImplementation(
        (p: fs.PathOrFileDescriptor) => {
          if (p === USER_SETTINGS_PATH)
            return JSON.stringify(userSettingsContent);
          if (p === MOCK_WORKSPACE_SETTINGS_PATH)
            return JSON.stringify(workspaceSettingsContent);
          return '';
        },
      );

      const settings = loadSettings(MOCK_WORKSPACE_DIR);

      expect(settings.user.settings.advanced?.excludedEnvVars).toEqual([
        'DEBUG',
        'NODE_ENV',
        'USER_VAR',
      ]);
      expect(settings.workspace.settings.advanced?.excludedEnvVars).toEqual([
        'WORKSPACE_DEBUG',
        'WORKSPACE_VAR',
      ]);
      expect(settings.merged.advanced?.excludedEnvVars).toEqual([
        'DEBUG',
        'NODE_ENV',
        'USER_VAR',
        'WORKSPACE_DEBUG',
        'WORKSPACE_VAR',
      ]);
    });

    it('should default contextFileName to undefined if not in any settings file', () => {
      (mockFsExistsSync as Mock).mockImplementation(
        (p: fs.PathLike) =>
          p === USER_SETTINGS_PATH || p === MOCK_WORKSPACE_SETTINGS_PATH,
      );
      const userSettingsContent = { ui: { theme: 'dark' } };
      const workspaceSettingsContent = { tools: { sandbox: true } };
      (fs.readFileSync as Mock).mockImplementation(
        (p: fs.PathOrFileDescriptor) => {
          if (p === USER_SETTINGS_PATH)
            return JSON.stringify(userSettingsContent);
          if (p === MOCK_WORKSPACE_SETTINGS_PATH)
            return JSON.stringify(workspaceSettingsContent);
          return '';
        },
      );

      const settings = loadSettings(MOCK_WORKSPACE_DIR);
      expect(settings.merged.context?.fileName).toBeUndefined();
    });

    it('should load telemetry setting from user settings', () => {
      (mockFsExistsSync as Mock).mockImplementation(
        (p: fs.PathLike) => p === USER_SETTINGS_PATH,
      );
      const userSettingsContent = { telemetry: { enabled: true } };
      (fs.readFileSync as Mock).mockImplementation(
        (p: fs.PathOrFileDescriptor) => {
          if (p === USER_SETTINGS_PATH)
            return JSON.stringify(userSettingsContent);
          return '{}';
        },
      );
      const settings = loadSettings(MOCK_WORKSPACE_DIR);
      expect(settings.merged.telemetry?.enabled).toBe(true);
    });

    it('should load telemetry setting from workspace settings', () => {
      (mockFsExistsSync as Mock).mockImplementation(
        (p: fs.PathLike) => p === MOCK_WORKSPACE_SETTINGS_PATH,
      );
      const workspaceSettingsContent = { telemetry: { enabled: false } };
      (fs.readFileSync as Mock).mockImplementation(
        (p: fs.PathOrFileDescriptor) => {
          if (p === MOCK_WORKSPACE_SETTINGS_PATH)
            return JSON.stringify(workspaceSettingsContent);
          return '{}';
        },
      );
      const settings = loadSettings(MOCK_WORKSPACE_DIR);
      expect(settings.merged.telemetry?.enabled).toBe(false);
    });

    it('should prioritize workspace telemetry setting over user setting', () => {
      (mockFsExistsSync as Mock).mockReturnValue(true);
      const userSettingsContent = { telemetry: { enabled: true } };
      const workspaceSettingsContent = { telemetry: { enabled: false } };
      (fs.readFileSync as Mock).mockImplementation(
        (p: fs.PathOrFileDescriptor) => {
          if (p === USER_SETTINGS_PATH)
            return JSON.stringify(userSettingsContent);
          if (p === MOCK_WORKSPACE_SETTINGS_PATH)
            return JSON.stringify(workspaceSettingsContent);
          return '{}';
        },
      );
      const settings = loadSettings(MOCK_WORKSPACE_DIR);
      expect(settings.merged.telemetry?.enabled).toBe(false);
    });

    it('should have telemetry as undefined if not in any settings file', () => {
      (mockFsExistsSync as Mock).mockReturnValue(false); // No settings files exist
      (fs.readFileSync as Mock).mockReturnValue('{}');
      const settings = loadSettings(MOCK_WORKSPACE_DIR);
      expect(settings.merged.telemetry).toBeUndefined();
      expect(settings.merged.ui).toBeUndefined();
      expect(settings.merged.mcpServers).toBeUndefined();
    });

    it('should merge MCP servers correctly, with workspace taking precedence', () => {
      (mockFsExistsSync as Mock).mockImplementation(
        (p: fs.PathLike) =>
          p === USER_SETTINGS_PATH || p === MOCK_WORKSPACE_SETTINGS_PATH,
      );
      const userSettingsContent = {
        mcpServers: {
          'user-server': {
            command: 'user-command',
            args: ['--user-arg'],
            description: 'User MCP server',
          },
          'shared-server': {
            command: 'user-shared-command',
            description: 'User shared server config',
          },
        },
      };
      const workspaceSettingsContent = {
        mcpServers: {
          'workspace-server': {
            command: 'workspace-command',
            args: ['--workspace-arg'],
            description: 'Workspace MCP server',
          },
          'shared-server': {
            command: 'workspace-shared-command',
            description: 'Workspace shared server config',
          },
        },
      };

      (fs.readFileSync as Mock).mockImplementation(
        (p: fs.PathOrFileDescriptor) => {
          if (p === USER_SETTINGS_PATH)
            return JSON.stringify(userSettingsContent);
          if (p === MOCK_WORKSPACE_SETTINGS_PATH)
            return JSON.stringify(workspaceSettingsContent);
          return '';
        },
      );

      const settings = loadSettings(MOCK_WORKSPACE_DIR);

      expect(settings.user.settings).toEqual(userSettingsContent);
      expect(settings.workspace.settings).toEqual(workspaceSettingsContent);
      expect(settings.merged.mcpServers).toEqual({
        'user-server': {
          command: 'user-command',
          args: ['--user-arg'],
          description: 'User MCP server',
        },
        'workspace-server': {
          command: 'workspace-command',
          args: ['--workspace-arg'],
          description: 'Workspace MCP server',
        },
        'shared-server': {
          command: 'workspace-shared-command',
          description: 'Workspace shared server config',
        },
      });
    });

    it('should handle MCP servers when only in user settings', () => {
      (mockFsExistsSync as Mock).mockImplementation(
        (p: fs.PathLike) => p === USER_SETTINGS_PATH,
      );
      const userSettingsContent = {
        mcpServers: {
          'user-only-server': {
            command: 'user-only-command',
            description: 'User only server',
          },
        },
      };
      (fs.readFileSync as Mock).mockImplementation(
        (p: fs.PathOrFileDescriptor) => {
          if (p === USER_SETTINGS_PATH)
            return JSON.stringify(userSettingsContent);
          return '';
        },
      );

      const settings = loadSettings(MOCK_WORKSPACE_DIR);
      expect(settings.merged.mcpServers).toEqual({
        'user-only-server': {
          command: 'user-only-command',
          description: 'User only server',
        },
      });
    });

    it('should handle MCP servers when only in workspace settings', () => {
      (mockFsExistsSync as Mock).mockImplementation(
        (p: fs.PathLike) => p === MOCK_WORKSPACE_SETTINGS_PATH,
      );
      const workspaceSettingsContent = {
        mcpServers: {
          'workspace-only-server': {
            command: 'workspace-only-command',
            description: 'Workspace only server',
          },
        },
      };
      (fs.readFileSync as Mock).mockImplementation(
        (p: fs.PathOrFileDescriptor) => {
          if (p === MOCK_WORKSPACE_SETTINGS_PATH)
            return JSON.stringify(workspaceSettingsContent);
          return '';
        },
      );

      const settings = loadSettings(MOCK_WORKSPACE_DIR);
      expect(settings.merged.mcpServers).toEqual({
        'workspace-only-server': {
          command: 'workspace-only-command',
          description: 'Workspace only server',
        },
      });
    });

    it('should have mcpServers as undefined if not in any settings file', () => {
      (mockFsExistsSync as Mock).mockReturnValue(false); // No settings files exist
      (fs.readFileSync as Mock).mockReturnValue('{}');
      const settings = loadSettings(MOCK_WORKSPACE_DIR);
      expect(settings.merged.mcpServers).toBeUndefined();
    });

    it('should merge MCP servers from system, user, and workspace with system taking precedence', () => {
      (mockFsExistsSync as Mock).mockReturnValue(true);
      const systemSettingsContent = {
        mcpServers: {
          'shared-server': {
            command: 'system-command',
            args: ['--system-arg'],
          },
          'system-only-server': {
            command: 'system-only-command',
          },
        },
      };
      const userSettingsContent = {
        mcpServers: {
          'user-server': {
            command: 'user-command',
          },
          'shared-server': {
            command: 'user-command',
            description: 'from user',
          },
        },
      };
      const workspaceSettingsContent = {
        mcpServers: {
          'workspace-server': {
            command: 'workspace-command',
          },
          'shared-server': {
            command: 'workspace-command',
            args: ['--workspace-arg'],
          },
        },
      };

      (fs.readFileSync as Mock).mockImplementation(
        (p: fs.PathOrFileDescriptor) => {
          if (p === getSystemSettingsPath())
            return JSON.stringify(systemSettingsContent);
          if (p === USER_SETTINGS_PATH)
            return JSON.stringify(userSettingsContent);
          if (p === MOCK_WORKSPACE_SETTINGS_PATH)
            return JSON.stringify(workspaceSettingsContent);
          return '{}';
        },
      );

      const settings = loadSettings(MOCK_WORKSPACE_DIR);

      expect(settings.merged.mcpServers).toEqual({
        'user-server': {
          command: 'user-command',
        },
        'workspace-server': {
          command: 'workspace-command',
        },
        'system-only-server': {
          command: 'system-only-command',
        },
        'shared-server': {
          command: 'system-command',
          args: ['--system-arg'],
        },
      });
    });

    it('should merge mcp allowed/excluded lists with system taking precedence over workspace', () => {
      (mockFsExistsSync as Mock).mockReturnValue(true);
      const systemSettingsContent = {
        mcp: {
          allowed: ['system-allowed'],
        },
      };
      const userSettingsContent = {
        mcp: {
          allowed: ['user-allowed'],
          excluded: ['user-excluded'],
        },
      };
      const workspaceSettingsContent = {
        mcp: {
          allowed: ['workspace-allowed'],
          excluded: ['workspace-excluded'],
        },
      };

      (fs.readFileSync as Mock).mockImplementation(
        (p: fs.PathOrFileDescriptor) => {
          if (p === getSystemSettingsPath())
            return JSON.stringify(systemSettingsContent);
          if (p === USER_SETTINGS_PATH)
            return JSON.stringify(userSettingsContent);
          if (p === MOCK_WORKSPACE_SETTINGS_PATH)
            return JSON.stringify(workspaceSettingsContent);
          return '{}';
        },
      );

      const settings = loadSettings(MOCK_WORKSPACE_DIR);

      expect(settings.merged.mcp).toEqual({
        allowed: ['system-allowed'],
        excluded: ['workspace-excluded'],
      });
    });

    it('should merge chatCompression settings, with workspace taking precedence', () => {
      (mockFsExistsSync as Mock).mockReturnValue(true);
      const userSettingsContent = {
        general: {},
        model: { chatCompression: { contextPercentageThreshold: 0.5 } },
      };
      const workspaceSettingsContent = {
        general: {},
        model: { chatCompression: { contextPercentageThreshold: 0.8 } },
      };

      (fs.readFileSync as Mock).mockImplementation(
        (p: fs.PathOrFileDescriptor) => {
          if (p === USER_SETTINGS_PATH)
            return JSON.stringify(userSettingsContent);
          if (p === MOCK_WORKSPACE_SETTINGS_PATH)
            return JSON.stringify(workspaceSettingsContent);
          return '{}';
        },
      );

      const settings = loadSettings(MOCK_WORKSPACE_DIR);
      const e = settings.user.settings.model?.chatCompression;
      console.log(e);

      expect(settings.user.settings.model?.chatCompression).toEqual({
        contextPercentageThreshold: 0.5,
      });
      expect(settings.workspace.settings.model?.chatCompression).toEqual({
        contextPercentageThreshold: 0.8,
      });
      expect(settings.merged.model?.chatCompression).toEqual({
        contextPercentageThreshold: 0.8,
      });
    });

    it('should handle chatCompression when only in user settings', () => {
      (mockFsExistsSync as Mock).mockImplementation(
        (p: fs.PathLike) => p === USER_SETTINGS_PATH,
      );
      const userSettingsContent = {
        general: {},
        model: { chatCompression: { contextPercentageThreshold: 0.5 } },
      };
      (fs.readFileSync as Mock).mockImplementation(
        (p: fs.PathOrFileDescriptor) => {
          if (p === USER_SETTINGS_PATH)
            return JSON.stringify(userSettingsContent);
          return '{}';
        },
      );

      const settings = loadSettings(MOCK_WORKSPACE_DIR);
      expect(settings.merged.model?.chatCompression).toEqual({
        contextPercentageThreshold: 0.5,
      });
    });

    it('should have model as undefined if not in any settings file', () => {
      (mockFsExistsSync as Mock).mockReturnValue(false); // No settings files exist
      (fs.readFileSync as Mock).mockReturnValue('{}');
      const settings = loadSettings(MOCK_WORKSPACE_DIR);
      expect(settings.merged.model).toBeUndefined();
    });

    it('should ignore chatCompression if contextPercentageThreshold is invalid', () => {
      const warnSpy = vi.spyOn(console, 'warn').mockImplementation(() => {});
      (mockFsExistsSync as Mock).mockImplementation(
        (p: fs.PathLike) => p === USER_SETTINGS_PATH,
      );
      const userSettingsContent = {
        general: {},
        model: { chatCompression: { contextPercentageThreshold: 1.5 } },
      };
      (fs.readFileSync as Mock).mockImplementation(
        (p: fs.PathOrFileDescriptor) => {
          if (p === USER_SETTINGS_PATH)
            return JSON.stringify(userSettingsContent);
          return '{}';
        },
      );

      const settings = loadSettings(MOCK_WORKSPACE_DIR);
      expect(settings.merged.model?.chatCompression).toEqual({
        contextPercentageThreshold: 1.5,
      });
      warnSpy.mockRestore();
    });

    it('should deep merge chatCompression settings', () => {
      (mockFsExistsSync as Mock).mockReturnValue(true);
      const userSettingsContent = {
        general: {},
        model: { chatCompression: { contextPercentageThreshold: 0.5 } },
      };
      const workspaceSettingsContent = {
        general: {},
        model: { chatCompression: {} },
      };

      (fs.readFileSync as Mock).mockImplementation(
        (p: fs.PathOrFileDescriptor) => {
          if (p === USER_SETTINGS_PATH)
            return JSON.stringify(userSettingsContent);
          if (p === MOCK_WORKSPACE_SETTINGS_PATH)
            return JSON.stringify(workspaceSettingsContent);
          return '{}';
        },
      );

      const settings = loadSettings(MOCK_WORKSPACE_DIR);

      expect(settings.merged.model?.chatCompression).toEqual({
        contextPercentageThreshold: 0.5,
      });
    });

    it('should merge includeDirectories from all scopes', () => {
      (mockFsExistsSync as Mock).mockReturnValue(true);
      const systemSettingsContent = {
        context: { includeDirectories: ['/system/dir'] },
      };
      const systemDefaultsContent = {
        context: { includeDirectories: ['/system/defaults/dir'] },
      };
      const userSettingsContent = {
        context: { includeDirectories: ['/user/dir1', '/user/dir2'] },
      };
      const workspaceSettingsContent = {
        context: { includeDirectories: ['/workspace/dir'] },
      };

      (fs.readFileSync as Mock).mockImplementation(
        (p: fs.PathOrFileDescriptor) => {
          if (p === getSystemSettingsPath())
            return JSON.stringify(systemSettingsContent);
          if (p === getSystemDefaultsPath())
            return JSON.stringify(systemDefaultsContent);
          if (p === USER_SETTINGS_PATH)
            return JSON.stringify(userSettingsContent);
          if (p === MOCK_WORKSPACE_SETTINGS_PATH)
            return JSON.stringify(workspaceSettingsContent);
          return '{}';
        },
      );

      const settings = loadSettings(MOCK_WORKSPACE_DIR);

      expect(settings.merged.context?.includeDirectories).toEqual([
        '/system/defaults/dir',
        '/user/dir1',
        '/user/dir2',
        '/workspace/dir',
        '/system/dir',
      ]);
    });

    it('should handle JSON parsing errors gracefully', () => {
      (mockFsExistsSync as Mock).mockReturnValue(true); // Both files "exist"
      const invalidJsonContent = 'invalid json';
      const userReadError = new SyntaxError(
        "Expected ',' or '}' after property value in JSON at position 10",
      );
      const workspaceReadError = new SyntaxError(
        'Unexpected token i in JSON at position 0',
      );

      (fs.readFileSync as Mock).mockImplementation(
        (p: fs.PathOrFileDescriptor) => {
          if (p === USER_SETTINGS_PATH) {
            // Simulate JSON.parse throwing for user settings
            vi.spyOn(JSON, 'parse').mockImplementationOnce(() => {
              throw userReadError;
            });
            return invalidJsonContent; // Content that would cause JSON.parse to throw
          }
          if (p === MOCK_WORKSPACE_SETTINGS_PATH) {
            // Simulate JSON.parse throwing for workspace settings
            vi.spyOn(JSON, 'parse').mockImplementationOnce(() => {
              throw workspaceReadError;
            });
            return invalidJsonContent;
          }
          return '{}'; // Default for other reads
        },
      );

      try {
        loadSettings(MOCK_WORKSPACE_DIR);
        fail('loadSettings should have thrown a FatalConfigError');
      } catch (e) {
        expect(e).toBeInstanceOf(FatalConfigError);
        const error = e as FatalConfigError;
        expect(error.message).toContain(
          `Error in ${USER_SETTINGS_PATH}: ${userReadError.message}`,
        );
        expect(error.message).toContain(
          `Error in ${MOCK_WORKSPACE_SETTINGS_PATH}: ${workspaceReadError.message}`,
        );
        expect(error.message).toContain(
          'Please fix the configuration file(s) and try again.',
        );
      }

      // Restore JSON.parse mock if it was spied on specifically for this test
      vi.restoreAllMocks(); // Or more targeted restore if needed
    });

    it('should resolve environment variables in user settings', () => {
      process.env['TEST_API_KEY'] = 'user_api_key_from_env';
      const userSettingsContent: TestSettings = {
        apiKey: '$TEST_API_KEY',
        someUrl: 'https://test.com/${TEST_API_KEY}',
      };
      (mockFsExistsSync as Mock).mockImplementation(
        (p: fs.PathLike) => p === USER_SETTINGS_PATH,
      );
      (fs.readFileSync as Mock).mockImplementation(
        (p: fs.PathOrFileDescriptor) => {
          if (p === USER_SETTINGS_PATH)
            return JSON.stringify(userSettingsContent);
          return '{}';
        },
      );

      const settings = loadSettings(MOCK_WORKSPACE_DIR);
      expect((settings.user.settings as TestSettings)['apiKey']).toBe(
        'user_api_key_from_env',
      );
      expect((settings.user.settings as TestSettings)['someUrl']).toBe(
        'https://test.com/user_api_key_from_env',
      );
      expect((settings.merged as TestSettings)['apiKey']).toBe(
        'user_api_key_from_env',
      );
      delete process.env['TEST_API_KEY'];
    });

    it('should resolve environment variables in workspace settings', () => {
      process.env['WORKSPACE_ENDPOINT'] = 'workspace_endpoint_from_env';
      const workspaceSettingsContent: TestSettings = {
        endpoint: '${WORKSPACE_ENDPOINT}/api',
        nested: { value: '$WORKSPACE_ENDPOINT' },
      };
      (mockFsExistsSync as Mock).mockImplementation(
        (p: fs.PathLike) => p === MOCK_WORKSPACE_SETTINGS_PATH,
      );
      (fs.readFileSync as Mock).mockImplementation(
        (p: fs.PathOrFileDescriptor) => {
          if (p === MOCK_WORKSPACE_SETTINGS_PATH)
            return JSON.stringify(workspaceSettingsContent);
          return '{}';
        },
      );

      const settings = loadSettings(MOCK_WORKSPACE_DIR);
      expect((settings.workspace.settings as TestSettings)['endpoint']).toBe(
        'workspace_endpoint_from_env/api',
      );
      expect(
        (settings.workspace.settings as TestSettings)['nested']['value'],
      ).toBe('workspace_endpoint_from_env');
      expect((settings.merged as TestSettings)['endpoint']).toBe(
        'workspace_endpoint_from_env/api',
      );
      delete process.env['WORKSPACE_ENDPOINT'];
    });

    it('should correctly resolve and merge env variables from different scopes', () => {
      process.env['SYSTEM_VAR'] = 'system_value';
      process.env['USER_VAR'] = 'user_value';
      process.env['WORKSPACE_VAR'] = 'workspace_value';
      process.env['SHARED_VAR'] = 'final_value';

      const systemSettingsContent: TestSettings = {
        configValue: '$SHARED_VAR',
        systemOnly: '$SYSTEM_VAR',
      };
      const userSettingsContent: TestSettings = {
        configValue: '$SHARED_VAR',
        userOnly: '$USER_VAR',
        ui: {
          theme: 'dark',
        },
      };
      const workspaceSettingsContent: TestSettings = {
        configValue: '$SHARED_VAR',
        workspaceOnly: '$WORKSPACE_VAR',
        ui: {
          theme: 'light',
        },
      };

      (mockFsExistsSync as Mock).mockReturnValue(true);
      (fs.readFileSync as Mock).mockImplementation(
        (p: fs.PathOrFileDescriptor) => {
          if (p === getSystemSettingsPath()) {
            return JSON.stringify(systemSettingsContent);
          }
          if (p === USER_SETTINGS_PATH) {
            return JSON.stringify(userSettingsContent);
          }
          if (p === MOCK_WORKSPACE_SETTINGS_PATH) {
            return JSON.stringify(workspaceSettingsContent);
          }
          return '{}';
        },
      );

      const settings = loadSettings(MOCK_WORKSPACE_DIR);

      // Check resolved values in individual scopes
      expect((settings.system.settings as TestSettings)['configValue']).toBe(
        'final_value',
      );
      expect((settings.system.settings as TestSettings)['systemOnly']).toBe(
        'system_value',
      );
      expect((settings.user.settings as TestSettings)['configValue']).toBe(
        'final_value',
      );
      expect((settings.user.settings as TestSettings)['userOnly']).toBe(
        'user_value',
      );
      expect((settings.workspace.settings as TestSettings)['configValue']).toBe(
        'final_value',
      );
      expect(
        (settings.workspace.settings as TestSettings)['workspaceOnly'],
      ).toBe('workspace_value');

      // Check merged values (system > workspace > user)
      expect((settings.merged as TestSettings)['configValue']).toBe(
        'final_value',
      );
      expect((settings.merged as TestSettings)['systemOnly']).toBe(
        'system_value',
      );
      expect((settings.merged as TestSettings)['userOnly']).toBe('user_value');
      expect((settings.merged as TestSettings)['workspaceOnly']).toBe(
        'workspace_value',
      );
      expect(settings.merged.ui?.theme).toBe('light'); // workspace overrides user

      delete process.env['SYSTEM_VAR'];
      delete process.env['USER_VAR'];
      delete process.env['WORKSPACE_VAR'];
      delete process.env['SHARED_VAR'];
    });

    it('should correctly merge dnsResolutionOrder with workspace taking precedence', () => {
      (mockFsExistsSync as Mock).mockReturnValue(true);
      const userSettingsContent = {
        advanced: { dnsResolutionOrder: 'ipv4first' },
      };
      const workspaceSettingsContent = {
        advanced: { dnsResolutionOrder: 'verbatim' },
      };

      (fs.readFileSync as Mock).mockImplementation(
        (p: fs.PathOrFileDescriptor) => {
          if (p === USER_SETTINGS_PATH)
            return JSON.stringify(userSettingsContent);
          if (p === MOCK_WORKSPACE_SETTINGS_PATH)
            return JSON.stringify(workspaceSettingsContent);
          return '{}';
        },
      );

      const settings = loadSettings(MOCK_WORKSPACE_DIR);
      expect(settings.merged.advanced?.dnsResolutionOrder).toBe('verbatim');
    });

    it('should use user dnsResolutionOrder if workspace is not defined', () => {
      (mockFsExistsSync as Mock).mockImplementation(
        (p: fs.PathLike) => p === USER_SETTINGS_PATH,
      );
      const userSettingsContent = {
        advanced: { dnsResolutionOrder: 'verbatim' },
      };
      (fs.readFileSync as Mock).mockImplementation(
        (p: fs.PathOrFileDescriptor) => {
          if (p === USER_SETTINGS_PATH)
            return JSON.stringify(userSettingsContent);
          return '{}';
        },
      );

      const settings = loadSettings(MOCK_WORKSPACE_DIR);
      expect(settings.merged.advanced?.dnsResolutionOrder).toBe('verbatim');
    });

    it('should leave unresolved environment variables as is', () => {
      const userSettingsContent: TestSettings = { apiKey: '$UNDEFINED_VAR' };
      (mockFsExistsSync as Mock).mockImplementation(
        (p: fs.PathLike) => p === USER_SETTINGS_PATH,
      );
      (fs.readFileSync as Mock).mockImplementation(
        (p: fs.PathOrFileDescriptor) => {
          if (p === USER_SETTINGS_PATH)
            return JSON.stringify(userSettingsContent);
          return '{}';
        },
      );

      const settings = loadSettings(MOCK_WORKSPACE_DIR);
      expect((settings.user.settings as TestSettings)['apiKey']).toBe(
        '$UNDEFINED_VAR',
      );
      expect((settings.merged as TestSettings)['apiKey']).toBe(
        '$UNDEFINED_VAR',
      );
    });

    it('should resolve multiple environment variables in a single string', () => {
      process.env['VAR_A'] = 'valueA';
      process.env['VAR_B'] = 'valueB';
      const userSettingsContent: TestSettings = {
        path: '/path/$VAR_A/${VAR_B}/end',
      };
      (mockFsExistsSync as Mock).mockImplementation(
        (p: fs.PathLike) => p === USER_SETTINGS_PATH,
      );
      (fs.readFileSync as Mock).mockImplementation(
        (p: fs.PathOrFileDescriptor) => {
          if (p === USER_SETTINGS_PATH)
            return JSON.stringify(userSettingsContent);
          return '{}';
        },
      );
      const settings = loadSettings(MOCK_WORKSPACE_DIR);
      expect((settings.user.settings as TestSettings)['path']).toBe(
        '/path/valueA/valueB/end',
      );
      delete process.env['VAR_A'];
      delete process.env['VAR_B'];
    });

    it('should resolve environment variables in arrays', () => {
      process.env['ITEM_1'] = 'item1_env';
      process.env['ITEM_2'] = 'item2_env';
      const userSettingsContent: TestSettings = {
        list: ['$ITEM_1', '${ITEM_2}', 'literal'],
      };
      (mockFsExistsSync as Mock).mockImplementation(
        (p: fs.PathLike) => p === USER_SETTINGS_PATH,
      );
      (fs.readFileSync as Mock).mockImplementation(
        (p: fs.PathOrFileDescriptor) => {
          if (p === USER_SETTINGS_PATH)
            return JSON.stringify(userSettingsContent);
          return '{}';
        },
      );
      const settings = loadSettings(MOCK_WORKSPACE_DIR);
      expect((settings.user.settings as TestSettings)['list']).toEqual([
        'item1_env',
        'item2_env',
        'literal',
      ]);
      delete process.env['ITEM_1'];
      delete process.env['ITEM_2'];
    });

    it('should correctly pass through null, boolean, and number types, and handle undefined properties', () => {
      process.env['MY_ENV_STRING'] = 'env_string_value';
      process.env['MY_ENV_STRING_NESTED'] = 'env_string_nested_value';

      const userSettingsContent: TestSettings = {
        nullVal: null,
        trueVal: true,
        falseVal: false,
        numberVal: 123.45,
        stringVal: '$MY_ENV_STRING',
        nestedObj: {
          nestedNull: null,
          nestedBool: true,
          nestedNum: 0,
          nestedString: 'literal',
          anotherEnv: '${MY_ENV_STRING_NESTED}',
        },
      };

      (mockFsExistsSync as Mock).mockImplementation(
        (p: fs.PathLike) => p === USER_SETTINGS_PATH,
      );
      (fs.readFileSync as Mock).mockImplementation(
        (p: fs.PathOrFileDescriptor) => {
          if (p === USER_SETTINGS_PATH)
            return JSON.stringify(userSettingsContent);
          return '{}';
        },
      );

      const settings = loadSettings(MOCK_WORKSPACE_DIR);

      expect((settings.user.settings as TestSettings)['nullVal']).toBeNull();
      expect((settings.user.settings as TestSettings)['trueVal']).toBe(true);
      expect((settings.user.settings as TestSettings)['falseVal']).toBe(false);
      expect((settings.user.settings as TestSettings)['numberVal']).toBe(
        123.45,
      );
      expect((settings.user.settings as TestSettings)['stringVal']).toBe(
        'env_string_value',
      );
      expect(
        (settings.user.settings as TestSettings)['undefinedVal'],
      ).toBeUndefined();

      expect(
        (settings.user.settings as TestSettings)['nestedObj']['nestedNull'],
      ).toBeNull();
      expect(
        (settings.user.settings as TestSettings)['nestedObj']['nestedBool'],
      ).toBe(true);
      expect(
        (settings.user.settings as TestSettings)['nestedObj']['nestedNum'],
      ).toBe(0);
      expect(
        (settings.user.settings as TestSettings)['nestedObj']['nestedString'],
      ).toBe('literal');
      expect(
        (settings.user.settings as TestSettings)['nestedObj']['anotherEnv'],
      ).toBe('env_string_nested_value');

      delete process.env['MY_ENV_STRING'];
      delete process.env['MY_ENV_STRING_NESTED'];
    });

    it('should resolve multiple concatenated environment variables in a single string value', () => {
      process.env['TEST_HOST'] = 'myhost';
      process.env['TEST_PORT'] = '9090';
      const userSettingsContent: TestSettings = {
        serverAddress: '${TEST_HOST}:${TEST_PORT}/api',
      };
      (mockFsExistsSync as Mock).mockImplementation(
        (p: fs.PathLike) => p === USER_SETTINGS_PATH,
      );
      (fs.readFileSync as Mock).mockImplementation(
        (p: fs.PathOrFileDescriptor) => {
          if (p === USER_SETTINGS_PATH)
            return JSON.stringify(userSettingsContent);
          return '{}';
        },
      );

      const settings = loadSettings(MOCK_WORKSPACE_DIR);
      expect((settings.user.settings as TestSettings)['serverAddress']).toBe(
        'myhost:9090/api',
      );

      delete process.env['TEST_HOST'];
      delete process.env['TEST_PORT'];
    });

    describe('when GEMINI_CLI_SYSTEM_SETTINGS_PATH is set', () => {
      const MOCK_ENV_SYSTEM_SETTINGS_PATH = '/mock/env/system/settings.json';

      beforeEach(() => {
        process.env['GEMINI_CLI_SYSTEM_SETTINGS_PATH'] =
          MOCK_ENV_SYSTEM_SETTINGS_PATH;
      });

      afterEach(() => {
        delete process.env['GEMINI_CLI_SYSTEM_SETTINGS_PATH'];
      });

      it('should load system settings from the path specified in the environment variable', () => {
        (mockFsExistsSync as Mock).mockImplementation(
          (p: fs.PathLike) => p === MOCK_ENV_SYSTEM_SETTINGS_PATH,
        );
        const systemSettingsContent = {
          ui: { theme: 'env-var-theme' },
          tools: { sandbox: true },
        };
        (fs.readFileSync as Mock).mockImplementation(
          (p: fs.PathOrFileDescriptor) => {
            if (p === MOCK_ENV_SYSTEM_SETTINGS_PATH)
              return JSON.stringify(systemSettingsContent);
            return '{}';
          },
        );

        const settings = loadSettings(MOCK_WORKSPACE_DIR);

        expect(fs.readFileSync).toHaveBeenCalledWith(
          MOCK_ENV_SYSTEM_SETTINGS_PATH,
          'utf-8',
        );
        expect(settings.system.path).toBe(MOCK_ENV_SYSTEM_SETTINGS_PATH);
        expect(settings.system.settings).toEqual(systemSettingsContent);
        expect(settings.merged).toEqual({
          ...systemSettingsContent,
        });
      });
    });
  });

  describe('excludedProjectEnvVars integration', () => {
    const originalEnv = { ...process.env };

    beforeEach(() => {
      process.env = { ...originalEnv };
    });

    afterEach(() => {
      process.env = originalEnv;
    });

    it('should exclude DEBUG and DEBUG_MODE from project .env files by default', () => {
      // Create a workspace settings file with excludedProjectEnvVars
      const workspaceSettingsContent = {
        general: {},
        advanced: { excludedEnvVars: ['DEBUG', 'DEBUG_MODE'] },
      };

      (mockFsExistsSync as Mock).mockImplementation(
        (p: fs.PathLike) => p === MOCK_WORKSPACE_SETTINGS_PATH,
      );

      (fs.readFileSync as Mock).mockImplementation(
        (p: fs.PathOrFileDescriptor) => {
          if (p === MOCK_WORKSPACE_SETTINGS_PATH)
            return JSON.stringify(workspaceSettingsContent);
          return '{}';
        },
      );

      // Mock findEnvFile to return a project .env file
      const originalFindEnvFile = (
        loadSettings as unknown as { findEnvFile: () => string }
      ).findEnvFile;
      (loadSettings as unknown as { findEnvFile: () => string }).findEnvFile =
        () => '/mock/project/.env';

      // Mock fs.readFileSync for .env file content
      const originalReadFileSync = fs.readFileSync;
      (fs.readFileSync as Mock).mockImplementation(
        (p: fs.PathOrFileDescriptor) => {
          if (p === '/mock/project/.env') {
            return 'DEBUG=true\nDEBUG_MODE=1\nGEMINI_API_KEY=test-key';
          }
          if (p === MOCK_WORKSPACE_SETTINGS_PATH) {
            return JSON.stringify(workspaceSettingsContent);
          }
          return '{}';
        },
      );

      try {
        // This will call loadEnvironment internally with the merged settings
        const settings = loadSettings(MOCK_WORKSPACE_DIR);

        // Verify the settings were loaded correctly
        expect(settings.merged.advanced?.excludedEnvVars).toEqual([
          'DEBUG',
          'DEBUG_MODE',
        ]);

        // Note: We can't directly test process.env changes here because the mocking
        // prevents the actual file system operations, but we can verify the settings
        // are correctly merged and passed to loadEnvironment
      } finally {
        (loadSettings as unknown as { findEnvFile: () => string }).findEnvFile =
          originalFindEnvFile;
        (fs.readFileSync as Mock).mockImplementation(originalReadFileSync);
      }
    });

    it('should respect custom excludedProjectEnvVars from user settings', () => {
      const userSettingsContent = {
        general: {},
        advanced: { excludedEnvVars: ['NODE_ENV', 'DEBUG'] },
      };

      (mockFsExistsSync as Mock).mockImplementation(
        (p: fs.PathLike) => p === USER_SETTINGS_PATH,
      );

      (fs.readFileSync as Mock).mockImplementation(
        (p: fs.PathOrFileDescriptor) => {
          if (p === USER_SETTINGS_PATH)
            return JSON.stringify(userSettingsContent);
          return '{}';
        },
      );

      const settings = loadSettings(MOCK_WORKSPACE_DIR);
      expect(settings.user.settings.advanced?.excludedEnvVars).toEqual([
        'NODE_ENV',
        'DEBUG',
      ]);
      expect(settings.merged.advanced?.excludedEnvVars).toEqual([
        'NODE_ENV',
        'DEBUG',
      ]);
    });

    it('should merge excludedProjectEnvVars with workspace taking precedence', () => {
      const userSettingsContent = {
        general: {},
        advanced: { excludedEnvVars: ['DEBUG', 'NODE_ENV', 'USER_VAR'] },
      };
      const workspaceSettingsContent = {
        general: {},
        advanced: { excludedEnvVars: ['WORKSPACE_DEBUG', 'WORKSPACE_VAR'] },
      };

      (mockFsExistsSync as Mock).mockReturnValue(true);

      (fs.readFileSync as Mock).mockImplementation(
        (p: fs.PathOrFileDescriptor) => {
          if (p === USER_SETTINGS_PATH)
            return JSON.stringify(userSettingsContent);
          if (p === MOCK_WORKSPACE_SETTINGS_PATH)
            return JSON.stringify(workspaceSettingsContent);
          return '{}';
        },
      );

      const settings = loadSettings(MOCK_WORKSPACE_DIR);

      expect(settings.user.settings.advanced?.excludedEnvVars).toEqual([
        'DEBUG',
        'NODE_ENV',
        'USER_VAR',
      ]);
      expect(settings.workspace.settings.advanced?.excludedEnvVars).toEqual([
        'WORKSPACE_DEBUG',
        'WORKSPACE_VAR',
      ]);
      expect(settings.merged.advanced?.excludedEnvVars).toEqual([
        'DEBUG',
        'NODE_ENV',
        'USER_VAR',
        'WORKSPACE_DEBUG',
        'WORKSPACE_VAR',
      ]);
    });
  });

  describe('with workspace trust', () => {
    it('should merge workspace settings when workspace is trusted', () => {
      (mockFsExistsSync as Mock).mockReturnValue(true);
      const userSettingsContent = {
        ui: { theme: 'dark' },
        tools: { sandbox: false },
      };
      const workspaceSettingsContent = {
        tools: { sandbox: true },
        context: { fileName: 'WORKSPACE.md' },
      };

      (fs.readFileSync as Mock).mockImplementation(
        (p: fs.PathOrFileDescriptor) => {
          if (p === USER_SETTINGS_PATH)
            return JSON.stringify(userSettingsContent);
          if (p === MOCK_WORKSPACE_SETTINGS_PATH)
            return JSON.stringify(workspaceSettingsContent);
          return '{}';
        },
      );

      const settings = loadSettings(MOCK_WORKSPACE_DIR);
      expect(settings.merged.tools?.sandbox).toBe(true);
      expect(settings.merged.context?.fileName).toBe('WORKSPACE.md');
      expect(settings.merged.ui?.theme).toBe('dark');
    });

    it('should NOT merge workspace settings when workspace is not trusted', () => {
      vi.mocked(isWorkspaceTrusted).mockReturnValue(false);
      (mockFsExistsSync as Mock).mockReturnValue(true);
      const userSettingsContent = {
        ui: { theme: 'dark' },
        tools: { sandbox: false },
        context: { fileName: 'USER.md' },
      };
      const workspaceSettingsContent = {
        tools: { sandbox: true },
        context: { fileName: 'WORKSPACE.md' },
      };

      (fs.readFileSync as Mock).mockImplementation(
        (p: fs.PathOrFileDescriptor) => {
          if (p === USER_SETTINGS_PATH)
            return JSON.stringify(userSettingsContent);
          if (p === MOCK_WORKSPACE_SETTINGS_PATH)
            return JSON.stringify(workspaceSettingsContent);
          return '{}';
        },
      );

      const settings = loadSettings(MOCK_WORKSPACE_DIR);

      expect(settings.merged.tools?.sandbox).toBe(false); // User setting
      expect(settings.merged.context?.fileName).toBe('USER.md'); // User setting
      expect(settings.merged.ui?.theme).toBe('dark'); // User setting
    });
  });

  describe('migrateSettingsToV1', () => {
    it('should handle an empty object', () => {
      const v2Settings = {};
      const v1Settings = migrateSettingsToV1(v2Settings);
      expect(v1Settings).toEqual({});
    });

    it('should migrate a simple v2 settings object to v1', () => {
      const v2Settings = {
        general: {
          preferredEditor: 'vscode',
          vimMode: true,
        },
        ui: {
          theme: 'dark',
        },
      };
      const v1Settings = migrateSettingsToV1(v2Settings);
      expect(v1Settings).toEqual({
        preferredEditor: 'vscode',
        vimMode: true,
        theme: 'dark',
      });
    });

    it('should handle nested properties correctly', () => {
      const v2Settings = {
        security: {
          folderTrust: {
            enabled: true,
          },
          auth: {
            selectedType: 'oauth',
          },
        },
        advanced: {
          autoConfigureMemory: true,
        },
      };
      const v1Settings = migrateSettingsToV1(v2Settings);
      expect(v1Settings).toEqual({
        folderTrust: true,
        selectedAuthType: 'oauth',
        autoConfigureMaxOldSpaceSize: true,
      });
    });

    it('should preserve mcpServers at the top level', () => {
      const v2Settings = {
        general: {
          preferredEditor: 'vscode',
        },
        mcpServers: {
          'my-server': {
            command: 'npm start',
          },
        },
      };
      const v1Settings = migrateSettingsToV1(v2Settings);
      expect(v1Settings).toEqual({
        preferredEditor: 'vscode',
        mcpServers: {
          'my-server': {
            command: 'npm start',
          },
        },
      });
    });

    it('should carry over unrecognized top-level properties', () => {
      const v2Settings = {
        general: {
          vimMode: false,
        },
        unrecognized: 'value',
        another: {
          nested: true,
        },
      };
      const v1Settings = migrateSettingsToV1(v2Settings);
      expect(v1Settings).toEqual({
        vimMode: false,
        unrecognized: 'value',
        another: {
          nested: true,
        },
      });
    });

    it('should handle a complex object with mixed properties', () => {
      const v2Settings = {
        general: {
          disableAutoUpdate: true,
        },
        ui: {
          hideBanner: true,
          customThemes: {
            myTheme: {},
          },
        },
        model: {
          name: 'gemini-pro',
          chatCompression: {
            contextPercentageThreshold: 0.5,
          },
        },
        mcpServers: {
          'server-1': {
            command: 'node server.js',
          },
        },
        unrecognized: {
          should: 'be-preserved',
        },
      };
      const v1Settings = migrateSettingsToV1(v2Settings);
      expect(v1Settings).toEqual({
        disableAutoUpdate: true,
        hideBanner: true,
        customThemes: {
          myTheme: {},
        },
        model: 'gemini-pro',
        chatCompression: {
          contextPercentageThreshold: 0.5,
        },
        mcpServers: {
          'server-1': {
            command: 'node server.js',
          },
        },
        unrecognized: {
          should: 'be-preserved',
        },
      });
    });

    it('should not migrate a v1 settings object', () => {
      const v1Settings = {
        preferredEditor: 'vscode',
        vimMode: true,
        theme: 'dark',
      };
      const migratedSettings = migrateSettingsToV1(v1Settings);
      expect(migratedSettings).toEqual({
        preferredEditor: 'vscode',
        vimMode: true,
        theme: 'dark',
      });
    });

    it('should migrate a full v2 settings object to v1', () => {
      const v2Settings: TestSettings = {
        general: {
          preferredEditor: 'code',
          vimMode: true,
        },
        ui: {
          theme: 'dark',
        },
        privacy: {
          usageStatisticsEnabled: false,
        },
        model: {
          name: 'gemini-pro',
          chatCompression: {
            contextPercentageThreshold: 0.8,
          },
        },
        context: {
          fileName: 'CONTEXT.md',
          includeDirectories: ['/src'],
        },
        tools: {
          sandbox: true,
          exclude: ['toolA'],
        },
        mcp: {
          allowed: ['server1'],
        },
        security: {
          folderTrust: {
            enabled: true,
          },
        },
        advanced: {
          dnsResolutionOrder: 'ipv4first',
          excludedEnvVars: ['SECRET'],
        },
        mcpServers: {
          'my-server': {
            command: 'npm start',
          },
        },
        unrecognizedTopLevel: {
          value: 'should be preserved',
        },
      };

      const v1Settings = migrateSettingsToV1(v2Settings);

      expect(v1Settings).toEqual({
        preferredEditor: 'code',
        vimMode: true,
        theme: 'dark',
        usageStatisticsEnabled: false,
        model: 'gemini-pro',
        chatCompression: {
          contextPercentageThreshold: 0.8,
        },
        contextFileName: 'CONTEXT.md',
        includeDirectories: ['/src'],
        sandbox: true,
        excludeTools: ['toolA'],
        allowMCPServers: ['server1'],
        folderTrust: true,
        dnsResolutionOrder: 'ipv4first',
        excludedProjectEnvVars: ['SECRET'],
        mcpServers: {
          'my-server': {
            command: 'npm start',
          },
        },
        unrecognizedTopLevel: {
          value: 'should be preserved',
        },
      });
    });

    it('should handle partial v2 settings', () => {
      const v2Settings: TestSettings = {
        general: {
          vimMode: false,
        },
        ui: {},
        model: {
          name: 'gemini-1.5-pro',
        },
        unrecognized: 'value',
      };

      const v1Settings = migrateSettingsToV1(v2Settings);

      expect(v1Settings).toEqual({
        vimMode: false,
        model: 'gemini-1.5-pro',
        unrecognized: 'value',
      });
    });

    it('should handle settings with different data types', () => {
      const v2Settings: TestSettings = {
        general: {
          vimMode: false,
        },
        model: {
          maxSessionTurns: 0,
        },
        context: {
          includeDirectories: [],
        },
        security: {
          folderTrust: {
            enabled: null,
          },
        },
      };

      const v1Settings = migrateSettingsToV1(v2Settings);

      expect(v1Settings).toEqual({
        vimMode: false,
        maxSessionTurns: 0,
        includeDirectories: [],
        folderTrust: null,
      });
    });

    it('should preserve unrecognized top-level keys', () => {
      const v2Settings: TestSettings = {
        general: {
          vimMode: true,
        },
        customTopLevel: {
          a: 1,
          b: [2],
        },
        anotherOne: 'hello',
      };

      const v1Settings = migrateSettingsToV1(v2Settings);

      expect(v1Settings).toEqual({
        vimMode: true,
        customTopLevel: {
          a: 1,
          b: [2],
        },
        anotherOne: 'hello',
      });
    });

    it('should handle an empty v2 settings object', () => {
      const v2Settings = {};
      const v1Settings = migrateSettingsToV1(v2Settings);
      expect(v1Settings).toEqual({});
    });

    it('should correctly handle mcpServers at the top level', () => {
      const v2Settings: TestSettings = {
        mcpServers: {
          serverA: { command: 'a' },
        },
        mcp: {
          allowed: ['serverA'],
        },
      };

      const v1Settings = migrateSettingsToV1(v2Settings);

      expect(v1Settings).toEqual({
        mcpServers: {
          serverA: { command: 'a' },
        },
        allowMCPServers: ['serverA'],
      });
    });
  });

  describe('loadEnvironment', () => {
    function setup({
      isFolderTrustEnabled = true,
      isWorkspaceTrustedValue = true,
    }) {
      delete process.env['TESTTEST']; // reset
      const geminiEnvPath = path.resolve(path.join(GEMINI_DIR, '.env'));

      vi.mocked(isWorkspaceTrusted).mockReturnValue(isWorkspaceTrustedValue);
      (mockFsExistsSync as Mock).mockImplementation((p: fs.PathLike) =>
        [USER_SETTINGS_PATH, geminiEnvPath].includes(p.toString()),
      );
      const userSettingsContent: Settings = {
        ui: {
          theme: 'dark',
        },
        security: {
          folderTrust: {
            enabled: isFolderTrustEnabled,
          },
        },
        context: {
          fileName: 'USER_CONTEXT.md',
        },
      };
      (fs.readFileSync as Mock).mockImplementation(
        (p: fs.PathOrFileDescriptor) => {
          if (p === USER_SETTINGS_PATH)
            return JSON.stringify(userSettingsContent);
          if (p === geminiEnvPath) return 'TESTTEST=1234';
          return '{}';
        },
      );
    }

    it('sets environment variables from .env files', () => {
      setup({ isFolderTrustEnabled: false, isWorkspaceTrustedValue: true });
      loadEnvironment(loadSettings(MOCK_WORKSPACE_DIR).merged);

      expect(process.env['TESTTEST']).toEqual('1234');
    });

    it('does not load env files from untrusted spaces', () => {
      setup({ isFolderTrustEnabled: true, isWorkspaceTrustedValue: false });
      loadEnvironment(loadSettings(MOCK_WORKSPACE_DIR).merged);

      expect(process.env['TESTTEST']).not.toEqual('1234');
    });
  });

  describe('needsMigration', () => {
    it('should return false for an empty object', () => {
      expect(needsMigration({})).toBe(false);
    });

    it('should return false for settings that are already in V2 format', () => {
      const v2Settings = {
        ui: {
          theme: 'dark',
        },
        tools: {
          sandbox: true,
        },
      };
      expect(needsMigration(v2Settings)).toBe(false);
    });

    it('should return true for settings with a V1 key that needs to be moved', () => {
      const v1Settings = {
        theme: 'dark', // v1 key
      };
      expect(needsMigration(v1Settings)).toBe(true);
    });

    it('should return true for settings with a mix of V1 and V2 keys', () => {
      const mixedSettings = {
        theme: 'dark', // v1 key
        tools: {
          sandbox: true, // v2 key
        },
      };
      expect(needsMigration(mixedSettings)).toBe(true);
    });

    it('should return false for settings with only V1 keys that are the same in V2', () => {
      const v1Settings = {
        mcpServers: {},
        telemetry: {},
        extensions: [],
      };
      expect(needsMigration(v1Settings)).toBe(false);
    });

    it('should return true for settings with a mix of V1 keys that are the same in V2 and V1 keys that need moving', () => {
      const v1Settings = {
        mcpServers: {}, // same in v2
        theme: 'dark', // needs moving
      };
      expect(needsMigration(v1Settings)).toBe(true);
    });

    it('should return false for settings with unrecognized keys', () => {
      const settings = {
        someUnrecognizedKey: 'value',
      };
      expect(needsMigration(settings)).toBe(false);
    });

    it('should return false for settings with v2 keys and unrecognized keys', () => {
      const settings = {
        ui: { theme: 'dark' },
        someUnrecognizedKey: 'value',
      };
      expect(needsMigration(settings)).toBe(false);
    });
  });
});<|MERGE_RESOLUTION|>--- conflicted
+++ resolved
@@ -72,11 +72,7 @@
   type Settings,
   loadEnvironment,
 } from './settings.js';
-<<<<<<< HEAD
-import { GEMINI_DIR } from '@salesforce/codey-core';
-=======
-import { FatalConfigError, GEMINI_DIR } from '@google/gemini-cli-core';
->>>>>>> 69da43eb
+import { FatalConfigError, GEMINI_DIR } from '@salesforce/codey-core';
 
 const MOCK_WORKSPACE_DIR = '/mock/workspace';
 // Use the (mocked) SETTINGS_DIRECTORY_NAME for consistency
