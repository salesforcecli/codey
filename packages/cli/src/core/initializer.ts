/*
 * Copyright 2025, Salesforce, Inc.
 *
 * Licensed under the Apache License, Version 2.0 (the "License");
 * you may not use this file except in compliance with the License.
 * You may obtain a copy of the License at
 *
 *     http://www.apache.org/licenses/LICENSE-2.0
 *
 * Unless required by applicable law or agreed to in writing, software
 * distributed under the License is distributed on an "AS IS" BASIS,
 * WITHOUT WARRANTIES OR CONDITIONS OF ANY KIND, either express or implied.
 * See the License for the specific language governing permissions and
 * limitations under the License.
 */

<<<<<<< HEAD
import { type Config } from '@salesforce/codey-core';
=======
import {
  IdeClient,
  IdeConnectionEvent,
  IdeConnectionType,
  logIdeConnection,
  type Config,
} from '@google/gemini-cli-core';
>>>>>>> cf206974
import { type LoadedSettings } from '../config/settings.js';
import { performInitialAuth } from './auth.js';
import { validateTheme } from './theme.js';

export interface InitializationResult {
  authError: string | null;
  themeError: string | null;
  shouldOpenAuthDialog: boolean;
  geminiMdFileCount: number;
}

/**
 * Orchestrates the application's startup initialization.
 * This runs BEFORE the React UI is rendered.
 * @param config The application config.
 * @param settings The loaded application settings.
 * @returns The results of the initialization.
 */
export async function initializeApp(
  config: Config,
  settings: LoadedSettings,
): Promise<InitializationResult> {
  const authError = await performInitialAuth(
    config,
    settings.merged.security?.auth?.selectedType,
  );
  const themeError = validateTheme(settings);

  const shouldOpenAuthDialog =
    settings.merged.security?.auth?.selectedType === undefined || !!authError;

  if (config.getIdeMode()) {
    const ideClient = await IdeClient.getInstance();
    await ideClient.connect();
    logIdeConnection(config, new IdeConnectionEvent(IdeConnectionType.START));
  }

  return {
    authError,
    themeError,
    shouldOpenAuthDialog,
    geminiMdFileCount: config.getGeminiMdFileCount(),
  };
}<|MERGE_RESOLUTION|>--- conflicted
+++ resolved
@@ -14,17 +14,13 @@
  * limitations under the License.
  */
 
-<<<<<<< HEAD
-import { type Config } from '@salesforce/codey-core';
-=======
 import {
   IdeClient,
   IdeConnectionEvent,
   IdeConnectionType,
   logIdeConnection,
   type Config,
-} from '@google/gemini-cli-core';
->>>>>>> cf206974
+} from '@salesforce/codey-core';
 import { type LoadedSettings } from '../config/settings.js';
 import { performInitialAuth } from './auth.js';
 import { validateTheme } from './theme.js';
