--- conflicted
+++ resolved
@@ -16,12 +16,8 @@
 
 import { describe, it, expect, vi, beforeEach, afterEach } from 'vitest';
 import { validateNonInteractiveAuth } from './validateNonInterActiveAuth.js';
-<<<<<<< HEAD
-import { AuthType } from '@salesforce/codey-core';
-=======
-import { AuthType, OutputFormat } from '@google/gemini-cli-core';
-import type { Config } from '@google/gemini-cli-core';
->>>>>>> c999b7e3
+import { AuthType, OutputFormat } from '@salesforce/codey-core';
+import type { Config } from '@salesforce/codey-core';
 import * as auth from './config/auth.js';
 import { type LoadedSettings } from './config/settings.js';
 
