/*
 * Copyright 2025, Salesforce, Inc.
 *
 * Licensed under the Apache License, Version 2.0 (the "License");
 * you may not use this file except in compliance with the License.
 * You may obtain a copy of the License at
 *
 *     http://www.apache.org/licenses/LICENSE-2.0
 *
 * Unless required by applicable law or agreed to in writing, software
 * distributed under the License is distributed on an "AS IS" BASIS,
 * WITHOUT WARRANTIES OR CONDITIONS OF ANY KIND, either express or implied.
 * See the License for the specific language governing permissions and
 * limitations under the License.
 */

import { useCallback, useEffect, useState, useSyncExternalStore } from 'react';
<<<<<<< HEAD
import { IdeClient, ideContext } from '@salesforce/codey-core';
=======
import { IdeClient, ideContextStore } from '@google/gemini-cli-core';
>>>>>>> cf206974

/**
 * This hook listens for trust status updates from the IDE companion extension.
 * It provides the current trust status from the IDE and a flag indicating
 * if a restart is needed because the trust state has changed.
 */
export function useIdeTrustListener() {
  const subscribe = useCallback((onStoreChange: () => void) => {
    (async () => {
      const ideClient = await IdeClient.getInstance();
      ideClient.addTrustChangeListener(onStoreChange);
    })();
    return () => {
      (async () => {
        const ideClient = await IdeClient.getInstance();
        ideClient.removeTrustChangeListener(onStoreChange);
      })();
    };
  }, []);

  const getSnapshot = () => ideContextStore.get()?.workspaceState?.isTrusted;

  const isIdeTrusted = useSyncExternalStore(subscribe, getSnapshot);

  const [needsRestart, setNeedsRestart] = useState(false);
  const [initialTrustValue] = useState(isIdeTrusted);

  useEffect(() => {
    if (
      !needsRestart &&
      initialTrustValue !== undefined &&
      initialTrustValue !== isIdeTrusted
    ) {
      setNeedsRestart(true);
    }
  }, [isIdeTrusted, initialTrustValue, needsRestart]);

  return { isIdeTrusted, needsRestart };
}<|MERGE_RESOLUTION|>--- conflicted
+++ resolved
@@ -15,11 +15,7 @@
  */
 
 import { useCallback, useEffect, useState, useSyncExternalStore } from 'react';
-<<<<<<< HEAD
-import { IdeClient, ideContext } from '@salesforce/codey-core';
-=======
-import { IdeClient, ideContextStore } from '@google/gemini-cli-core';
->>>>>>> cf206974
+import { IdeClient, ideContextStore } from '@salesforce/codey-core';
 
 /**
  * This hook listens for trust status updates from the IDE companion extension.
