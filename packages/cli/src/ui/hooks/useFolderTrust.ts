/*
 * Copyright 2025, Salesforce, Inc.
 *
 * Licensed under the Apache License, Version 2.0 (the "License");
 * you may not use this file except in compliance with the License.
 * You may obtain a copy of the License at
 *
 *     http://www.apache.org/licenses/LICENSE-2.0
 *
 * Unless required by applicable law or agreed to in writing, software
 * distributed under the License is distributed on an "AS IS" BASIS,
 * WITHOUT WARRANTIES OR CONDITIONS OF ANY KIND, either express or implied.
 * See the License for the specific language governing permissions and
 * limitations under the License.
 */

import { useState, useCallback, useEffect } from 'react';
<<<<<<< HEAD
import { type Config } from '@salesforce/codey-core';
=======
>>>>>>> 50e7c88a
import type { LoadedSettings } from '../../config/settings.js';
import { FolderTrustChoice } from '../components/FolderTrustDialog.js';
import {
  loadTrustedFolders,
  TrustLevel,
  isWorkspaceTrusted,
} from '../../config/trustedFolders.js';
import * as process from 'node:process';

export const useFolderTrust = (
  settings: LoadedSettings,
  onTrustChange: (isTrusted: boolean | undefined) => void,
  refreshStatic: () => void,
) => {
  const [isTrusted, setIsTrusted] = useState<boolean | undefined>(undefined);
  const [isFolderTrustDialogOpen, setIsFolderTrustDialogOpen] = useState(false);
  const [isRestarting, setIsRestarting] = useState(false);

  const folderTrust = settings.merged.security?.folderTrust?.enabled;

  useEffect(() => {
    const trusted = isWorkspaceTrusted(settings.merged);
    setIsTrusted(trusted);
    setIsFolderTrustDialogOpen(trusted === undefined);
    onTrustChange(trusted);
  }, [folderTrust, onTrustChange, settings.merged]);

  useEffect(() => {
    // When the folder trust dialog is about to open/close, we need to force a refresh
    // of the static content to ensure the Tips are hidden/shown correctly.
    refreshStatic();
  }, [isFolderTrustDialogOpen, refreshStatic]);

  const handleFolderTrustSelect = useCallback(
    (choice: FolderTrustChoice) => {
      const trustedFolders = loadTrustedFolders();
      const cwd = process.cwd();
      let trustLevel: TrustLevel;

      const wasTrusted = isTrusted ?? true;

      switch (choice) {
        case FolderTrustChoice.TRUST_FOLDER:
          trustLevel = TrustLevel.TRUST_FOLDER;
          break;
        case FolderTrustChoice.TRUST_PARENT:
          trustLevel = TrustLevel.TRUST_PARENT;
          break;
        case FolderTrustChoice.DO_NOT_TRUST:
          trustLevel = TrustLevel.DO_NOT_TRUST;
          break;
        default:
          return;
      }

      trustedFolders.setValue(cwd, trustLevel);
      const currentIsTrusted =
        trustLevel === TrustLevel.TRUST_FOLDER ||
        trustLevel === TrustLevel.TRUST_PARENT;
      setIsTrusted(currentIsTrusted);
      onTrustChange(currentIsTrusted);

      const needsRestart = wasTrusted !== currentIsTrusted;
      if (needsRestart) {
        setIsRestarting(true);
        setIsFolderTrustDialogOpen(true);
      } else {
        setIsFolderTrustDialogOpen(false);
      }
    },
    [onTrustChange, isTrusted],
  );

  return {
    isTrusted,
    isFolderTrustDialogOpen,
    handleFolderTrustSelect,
    isRestarting,
  };
};<|MERGE_RESOLUTION|>--- conflicted
+++ resolved
@@ -15,10 +15,6 @@
  */
 
 import { useState, useCallback, useEffect } from 'react';
-<<<<<<< HEAD
-import { type Config } from '@salesforce/codey-core';
-=======
->>>>>>> 50e7c88a
 import type { LoadedSettings } from '../../config/settings.js';
 import { FolderTrustChoice } from '../components/FolderTrustDialog.js';
 import {
