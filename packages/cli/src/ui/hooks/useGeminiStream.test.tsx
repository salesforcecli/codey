--- conflicted
+++ resolved
@@ -41,12 +41,8 @@
   DEFAULT_GEMINI_FLASH_MODEL,
   GeminiEventType as ServerGeminiEventType,
   ToolErrorType,
-<<<<<<< HEAD
+  ToolConfirmationOutcome,
 } from '@salesforce/codey-core';
-=======
-  ToolConfirmationOutcome,
-} from '@google/gemini-cli-core';
->>>>>>> c999b7e3
 import type { Part, PartListUnion } from '@google/genai';
 import type { UseHistoryManagerReturn } from './useHistoryManager.js';
 import type { HistoryItem, SlashCommandProcessorResult } from '../types.js';
