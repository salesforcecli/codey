--- conflicted
+++ resolved
@@ -41,13 +41,8 @@
   ApprovalMode,
   parseAndFormatApiError,
   ToolConfirmationOutcome,
-<<<<<<< HEAD
-  getCodeAssistServer,
-  UserTierId,
+  promptIdContext,
   getModel,
-=======
->>>>>>> 10392ad3
-  promptIdContext,
 } from '@salesforce/codey-core';
 import { type Part, type PartListUnion, FinishReason } from '@google/genai';
 import type {
@@ -706,14 +701,7 @@
             handleErrorEvent(event.value, userMessageTimestamp);
             break;
           case ServerGeminiEventType.ChatCompressed:
-<<<<<<< HEAD
-            if (process.env['CODEY_IGNORE_CHAT_COMPRESSION']) {
-              break;
-            }
-            handleChatCompressionEvent(event.value);
-=======
             handleChatCompressionEvent(event.value, userMessageTimestamp);
->>>>>>> 10392ad3
             break;
           case ServerGeminiEventType.ToolCallConfirmation:
           case ServerGeminiEventType.ToolCallResponse:
