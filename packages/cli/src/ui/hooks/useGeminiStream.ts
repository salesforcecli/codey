/*
 * Copyright 2025, Salesforce, Inc.
 *
 * Licensed under the Apache License, Version 2.0 (the "License");
 * you may not use this file except in compliance with the License.
 * You may obtain a copy of the License at
 *
 *     http://www.apache.org/licenses/LICENSE-2.0
 *
 * Unless required by applicable law or agreed to in writing, software
 * distributed under the License is distributed on an "AS IS" BASIS,
 * WITHOUT WARRANTIES OR CONDITIONS OF ANY KIND, either express or implied.
 * See the License for the specific language governing permissions and
 * limitations under the License.
 */

import { useState, useRef, useCallback, useEffect, useMemo } from 'react';
import type {
  Config,
  EditorType,
  GeminiClient,
  ServerGeminiChatCompressedEvent,
  ServerGeminiContentEvent as ContentEvent,
  ServerGeminiFinishedEvent,
  ServerGeminiStreamEvent as GeminiEvent,
  ThoughtSummary,
  ToolCallRequestInfo,
  GeminiErrorEventValue,
} from '@salesforce/codey-core';
import {
  GeminiEventType as ServerGeminiEventType,
  getErrorMessage,
  isNodeError,
  MessageSenderType,
  logUserPrompt,
  GitService,
  UnauthorizedError,
  UserPromptEvent,
  logConversationFinishedEvent,
  ConversationFinishedEvent,
  ApprovalMode,
  parseAndFormatApiError,
  getCodeAssistServer,
  UserTierId,
<<<<<<< HEAD
  getModel,
} from '@salesforce/codey-core';
=======
  promptIdContext,
} from '@google/gemini-cli-core';
>>>>>>> 50e7c88a
import { type Part, type PartListUnion, FinishReason } from '@google/genai';
import type {
  HistoryItem,
  HistoryItemWithoutId,
  HistoryItemToolGroup,
  SlashCommandProcessorResult,
} from '../types.js';
import { StreamingState, MessageType, ToolCallStatus } from '../types.js';
import { isAtCommand, isSlashCommand } from '../utils/commandUtils.js';
import { useShellCommandProcessor } from './shellCommandProcessor.js';
import { handleAtCommand } from './atCommandProcessor.js';
import { findLastSafeSplitPoint } from '../utils/markdownUtilities.js';
import { useStateAndRef } from './useStateAndRef.js';
import type { UseHistoryManagerReturn } from './useHistoryManager.js';
import { useLogger } from './useLogger.js';
import type {
  TrackedToolCall,
  TrackedCompletedToolCall,
  TrackedCancelledToolCall,
} from './useReactToolScheduler.js';
import { promises as fs } from 'node:fs';
import path from 'node:path';
import {
  useReactToolScheduler,
  mapToDisplay as mapTrackedToolCallsToDisplay,
} from './useReactToolScheduler.js';
import { useSessionStats } from '../contexts/SessionContext.js';
import { useKeypress } from './useKeypress.js';
import type { LoadedSettings } from '../../config/settings.js';

enum StreamProcessingStatus {
  Completed,
  UserCancelled,
  Error,
}

function showCitations(settings: LoadedSettings, config: Config): boolean {
  const enabled = settings?.merged?.ui?.showCitations;
  if (enabled !== undefined) {
    return enabled;
  }
  const server = getCodeAssistServer(config);
  return (server && server.userTier !== UserTierId.FREE) ?? false;
}

/**
 * Manages the Gemini stream, including user input, command processing,
 * API interaction, and tool call lifecycle.
 */
export const useGeminiStream = (
  geminiClient: GeminiClient,
  history: HistoryItem[],
  addItem: UseHistoryManagerReturn['addItem'],
  config: Config,
  settings: LoadedSettings,
  onDebugMessage: (message: string) => void,
  handleSlashCommand: (
    cmd: PartListUnion,
  ) => Promise<SlashCommandProcessorResult | false>,
  shellModeActive: boolean,
  getPreferredEditor: () => EditorType | undefined,
  onAuthError: (error: string) => void,
  performMemoryRefresh: () => Promise<void>,
  modelSwitchedFromQuotaError: boolean,
  setModelSwitchedFromQuotaError: React.Dispatch<React.SetStateAction<boolean>>,
  onEditorClose: () => void,
  onCancelSubmit: () => void,
) => {
  const [initError, setInitError] = useState<string | null>(null);
  const abortControllerRef = useRef<AbortController | null>(null);
  const turnCancelledRef = useRef(false);
  const [isResponding, setIsResponding] = useState<boolean>(false);
  const [thought, setThought] = useState<ThoughtSummary | null>(null);
  const [pendingHistoryItemRef, setPendingHistoryItem] =
    useStateAndRef<HistoryItemWithoutId | null>(null);
  const processedMemoryToolsRef = useRef<Set<string>>(new Set());
  const { startNewPrompt, getPromptCount } = useSessionStats();
  const storage = config.storage;
  const logger = useLogger(storage);
  const gitService = useMemo(() => {
    if (!config.getProjectRoot()) {
      return;
    }
    return new GitService(config.getProjectRoot(), storage);
  }, [config, storage]);

  const [toolCalls, scheduleToolCalls, markToolsAsSubmitted] =
    useReactToolScheduler(
      async (completedToolCallsFromScheduler) => {
        // This onComplete is called when ALL scheduled tools for a given batch are done.
        if (completedToolCallsFromScheduler.length > 0) {
          // Add the final state of these tools to the history for display.
          addItem(
            mapTrackedToolCallsToDisplay(
              completedToolCallsFromScheduler as TrackedToolCall[],
            ),
            Date.now(),
          );

          // Handle tool response submission immediately when tools complete
          await handleCompletedTools(
            completedToolCallsFromScheduler as TrackedToolCall[],
          );
        }
      },
      config,
      setPendingHistoryItem,
      getPreferredEditor,
      onEditorClose,
    );

  const pendingToolCallGroupDisplay = useMemo(
    () =>
      toolCalls.length ? mapTrackedToolCallsToDisplay(toolCalls) : undefined,
    [toolCalls],
  );

  const loopDetectedRef = useRef(false);

  const onExec = useCallback(async (done: Promise<void>) => {
    setIsResponding(true);
    await done;
    setIsResponding(false);
  }, []);
  const { handleShellCommand } = useShellCommandProcessor(
    addItem,
    setPendingHistoryItem,
    onExec,
    onDebugMessage,
    config,
    geminiClient,
  );

  const streamingState = useMemo(() => {
    if (toolCalls.some((tc) => tc.status === 'awaiting_approval')) {
      return StreamingState.WaitingForConfirmation;
    }
    if (
      isResponding ||
      toolCalls.some(
        (tc) =>
          tc.status === 'executing' ||
          tc.status === 'scheduled' ||
          tc.status === 'validating' ||
          ((tc.status === 'success' ||
            tc.status === 'error' ||
            tc.status === 'cancelled') &&
            !(tc as TrackedCompletedToolCall | TrackedCancelledToolCall)
              .responseSubmittedToGemini),
      )
    ) {
      return StreamingState.Responding;
    }
    return StreamingState.Idle;
  }, [isResponding, toolCalls]);

  useEffect(() => {
    if (
      config.getApprovalMode() === ApprovalMode.YOLO &&
      streamingState === StreamingState.Idle
    ) {
      const lastUserMessageIndex = history.findLastIndex(
        (item: HistoryItem) => item.type === MessageType.USER,
      );

      const turnCount =
        lastUserMessageIndex === -1 ? 0 : history.length - lastUserMessageIndex;

      if (turnCount > 0) {
        logConversationFinishedEvent(
          config,
          new ConversationFinishedEvent(config.getApprovalMode(), turnCount),
        );
      }
    }
  }, [streamingState, config, history]);

  const cancelOngoingRequest = useCallback(() => {
    if (streamingState !== StreamingState.Responding) {
      return;
    }
    if (turnCancelledRef.current) {
      return;
    }
    turnCancelledRef.current = true;
    abortControllerRef.current?.abort();
    if (pendingHistoryItemRef.current) {
      addItem(pendingHistoryItemRef.current, Date.now());
    }
    addItem(
      {
        type: MessageType.INFO,
        text: 'Request cancelled.',
      },
      Date.now(),
    );
    setPendingHistoryItem(null);
    onCancelSubmit();
    setIsResponding(false);
  }, [
    streamingState,
    addItem,
    setPendingHistoryItem,
    onCancelSubmit,
    pendingHistoryItemRef,
  ]);

  useKeypress(
    (key) => {
      if (key.name === 'escape') {
        cancelOngoingRequest();
      }
    },
    { isActive: streamingState === StreamingState.Responding },
  );

  const prepareQueryForGemini = useCallback(
    async (
      query: PartListUnion,
      userMessageTimestamp: number,
      abortSignal: AbortSignal,
      prompt_id: string,
    ): Promise<{
      queryToSend: PartListUnion | null;
      shouldProceed: boolean;
    }> => {
      if (turnCancelledRef.current) {
        return { queryToSend: null, shouldProceed: false };
      }
      if (typeof query === 'string' && query.trim().length === 0) {
        return { queryToSend: null, shouldProceed: false };
      }

      let localQueryToSendToGemini: PartListUnion | null = null;

      if (typeof query === 'string') {
        const trimmedQuery = query.trim();
        logUserPrompt(
          config,
          new UserPromptEvent(
            trimmedQuery.length,
            prompt_id,
            config.getContentGeneratorConfig()?.authType,
            trimmedQuery,
          ),
        );
        onDebugMessage(`User query: '${trimmedQuery}'`);
        await logger?.logMessage(MessageSenderType.USER, trimmedQuery);

        // Handle UI-only commands first
        const slashCommandResult = isSlashCommand(trimmedQuery)
          ? await handleSlashCommand(trimmedQuery)
          : false;

        if (slashCommandResult) {
          switch (slashCommandResult.type) {
            case 'schedule_tool': {
              const { toolName, toolArgs } = slashCommandResult;
              const toolCallRequest: ToolCallRequestInfo = {
                callId: `${toolName}-${Date.now()}-${Math.random().toString(16).slice(2)}`,
                name: toolName,
                args: toolArgs,
                isClientInitiated: true,
                prompt_id,
              };
              scheduleToolCalls([toolCallRequest], abortSignal);
              return { queryToSend: null, shouldProceed: false };
            }
            case 'submit_prompt': {
              localQueryToSendToGemini = slashCommandResult.content;

              return {
                queryToSend: localQueryToSendToGemini,
                shouldProceed: true,
              };
            }
            case 'handled': {
              return { queryToSend: null, shouldProceed: false };
            }
            default: {
              const unreachable: never = slashCommandResult;
              throw new Error(
                `Unhandled slash command result type: ${unreachable}`,
              );
            }
          }
        }

        if (shellModeActive && handleShellCommand(trimmedQuery, abortSignal)) {
          return { queryToSend: null, shouldProceed: false };
        }

        // Handle @-commands (which might involve tool calls)
        if (isAtCommand(trimmedQuery)) {
          const atCommandResult = await handleAtCommand({
            query: trimmedQuery,
            config,
            addItem,
            onDebugMessage,
            messageId: userMessageTimestamp,
            signal: abortSignal,
          });

          // Add user's turn after @ command processing is done.
          addItem(
            { type: MessageType.USER, text: trimmedQuery },
            userMessageTimestamp,
          );

          if (!atCommandResult.shouldProceed) {
            return { queryToSend: null, shouldProceed: false };
          }
          localQueryToSendToGemini = atCommandResult.processedQuery;
        } else {
          // Normal query for Gemini
          addItem(
            { type: MessageType.USER, text: trimmedQuery },
            userMessageTimestamp,
          );
          localQueryToSendToGemini = trimmedQuery;
        }
      } else {
        // It's a function response (PartListUnion that isn't a string)
        localQueryToSendToGemini = query;
      }

      if (localQueryToSendToGemini === null) {
        onDebugMessage(
          'Query processing resulted in null, not sending to Gemini.',
        );
        return { queryToSend: null, shouldProceed: false };
      }
      return { queryToSend: localQueryToSendToGemini, shouldProceed: true };
    },
    [
      config,
      addItem,
      onDebugMessage,
      handleShellCommand,
      handleSlashCommand,
      logger,
      shellModeActive,
      scheduleToolCalls,
    ],
  );

  // --- Stream Event Handlers ---

  const handleContentEvent = useCallback(
    (
      eventValue: ContentEvent['value'],
      currentGeminiMessageBuffer: string,
      userMessageTimestamp: number,
    ): string => {
      if (turnCancelledRef.current) {
        // Prevents additional output after a user initiated cancel.
        return '';
      }
      let newGeminiMessageBuffer = currentGeminiMessageBuffer + eventValue;
      if (
        pendingHistoryItemRef.current?.type !== 'gemini' &&
        pendingHistoryItemRef.current?.type !== 'gemini_content'
      ) {
        if (pendingHistoryItemRef.current) {
          addItem(pendingHistoryItemRef.current, userMessageTimestamp);
        }
        setPendingHistoryItem({ type: 'gemini', text: '' });
        newGeminiMessageBuffer = eventValue;
      }
      // Split large messages for better rendering performance. Ideally,
      // we should maximize the amount of output sent to <Static />.
      const splitPoint = findLastSafeSplitPoint(newGeminiMessageBuffer);
      if (splitPoint === newGeminiMessageBuffer.length) {
        // Update the existing message with accumulated content
        setPendingHistoryItem((item) => ({
          type: item?.type as 'gemini' | 'gemini_content',
          text: newGeminiMessageBuffer,
        }));
      } else {
        // This indicates that we need to split up this Gemini Message.
        // Splitting a message is primarily a performance consideration. There is a
        // <Static> component at the root of App.tsx which takes care of rendering
        // content statically or dynamically. Everything but the last message is
        // treated as static in order to prevent re-rendering an entire message history
        // multiple times per-second (as streaming occurs). Prior to this change you'd
        // see heavy flickering of the terminal. This ensures that larger messages get
        // broken up so that there are more "statically" rendered.
        const beforeText = newGeminiMessageBuffer.substring(0, splitPoint);
        const afterText = newGeminiMessageBuffer.substring(splitPoint);
        addItem(
          {
            type: pendingHistoryItemRef.current?.type as
              | 'gemini'
              | 'gemini_content',
            text: beforeText,
          },
          userMessageTimestamp,
        );
        setPendingHistoryItem({ type: 'gemini_content', text: afterText });
        newGeminiMessageBuffer = afterText;
      }
      return newGeminiMessageBuffer;
    },
    [addItem, pendingHistoryItemRef, setPendingHistoryItem],
  );

  const handleUserCancelledEvent = useCallback(
    (userMessageTimestamp: number) => {
      if (turnCancelledRef.current) {
        return;
      }
      if (pendingHistoryItemRef.current) {
        if (pendingHistoryItemRef.current.type === 'tool_group') {
          const updatedTools = pendingHistoryItemRef.current.tools.map(
            (tool) =>
              tool.status === ToolCallStatus.Pending ||
              tool.status === ToolCallStatus.Confirming ||
              tool.status === ToolCallStatus.Executing
                ? { ...tool, status: ToolCallStatus.Canceled }
                : tool,
          );
          const pendingItem: HistoryItemToolGroup = {
            ...pendingHistoryItemRef.current,
            tools: updatedTools,
          };
          addItem(pendingItem, userMessageTimestamp);
        } else {
          addItem(pendingHistoryItemRef.current, userMessageTimestamp);
        }
        setPendingHistoryItem(null);
      }
      addItem(
        { type: MessageType.INFO, text: 'User cancelled the request.' },
        userMessageTimestamp,
      );
      setIsResponding(false);
      setThought(null); // Reset thought when user cancels
    },
    [addItem, pendingHistoryItemRef, setPendingHistoryItem, setThought],
  );

  const handleErrorEvent = useCallback(
    (eventValue: GeminiErrorEventValue, userMessageTimestamp: number) => {
      if (pendingHistoryItemRef.current) {
        addItem(pendingHistoryItemRef.current, userMessageTimestamp);
        setPendingHistoryItem(null);
      }
      addItem(
        {
          type: MessageType.ERROR,
          text: parseAndFormatApiError(
            eventValue.error,
            config.getContentGeneratorConfig()?.authType,
            undefined,
            config.getModel(),
            getModel('fallback'),
          ),
        },
        userMessageTimestamp,
      );
      setThought(null); // Reset thought when there's an error
    },
    [addItem, pendingHistoryItemRef, setPendingHistoryItem, config, setThought],
  );

  const handleCitationEvent = useCallback(
    (text: string, userMessageTimestamp: number) => {
      if (!showCitations(settings, config)) {
        return;
      }

      if (pendingHistoryItemRef.current) {
        addItem(pendingHistoryItemRef.current, userMessageTimestamp);
        setPendingHistoryItem(null);
      }
      addItem({ type: MessageType.INFO, text }, userMessageTimestamp);
    },
    [addItem, pendingHistoryItemRef, setPendingHistoryItem, settings, config],
  );

  const handleFinishedEvent = useCallback(
    (event: ServerGeminiFinishedEvent, userMessageTimestamp: number) => {
      const finishReason = event.value.reason;
      if (!finishReason) {
        return;
      }

      const finishReasonMessages: Record<FinishReason, string | undefined> = {
        [FinishReason.FINISH_REASON_UNSPECIFIED]: undefined,
        [FinishReason.STOP]: undefined,
        [FinishReason.MAX_TOKENS]: 'Response truncated due to token limits.',
        [FinishReason.SAFETY]: 'Response stopped due to safety reasons.',
        [FinishReason.RECITATION]: 'Response stopped due to recitation policy.',
        [FinishReason.LANGUAGE]:
          'Response stopped due to unsupported language.',
        [FinishReason.BLOCKLIST]: 'Response stopped due to forbidden terms.',
        [FinishReason.PROHIBITED_CONTENT]:
          'Response stopped due to prohibited content.',
        [FinishReason.SPII]:
          'Response stopped due to sensitive personally identifiable information.',
        [FinishReason.OTHER]: 'Response stopped for other reasons.',
        [FinishReason.MALFORMED_FUNCTION_CALL]:
          'Response stopped due to malformed function call.',
        [FinishReason.IMAGE_SAFETY]:
          'Response stopped due to image safety violations.',
        [FinishReason.UNEXPECTED_TOOL_CALL]:
          'Response stopped due to unexpected tool call.',
      };

      const message = finishReasonMessages[finishReason];
      if (message) {
        addItem(
          {
            type: 'info',
            text: `⚠️  ${message}`,
          },
          userMessageTimestamp,
        );
      }
    },
    [addItem],
  );

  const handleChatCompressionEvent = useCallback(
    (eventValue: ServerGeminiChatCompressedEvent['value']) =>
      addItem(
        {
          type: 'info',
          text:
            `IMPORTANT: This conversation approached the input token limit for ${config.getModel()}. ` +
            `A compressed context will be sent for future messages (compressed from: ` +
            `${eventValue?.originalTokenCount ?? 'unknown'} to ` +
            `${eventValue?.newTokenCount ?? 'unknown'} tokens).`,
        },
        Date.now(),
      ),
    [addItem, config],
  );

  const handleMaxSessionTurnsEvent = useCallback(
    () =>
      addItem(
        {
          type: 'info',
          text:
            `The session has reached the maximum number of turns: ${config.getMaxSessionTurns()}. ` +
            `Please update this limit in your setting.json file.`,
        },
        Date.now(),
      ),
    [addItem, config],
  );

  const handleLoopDetectedEvent = useCallback(() => {
    addItem(
      {
        type: 'info',
        text: `A potential loop was detected. This can happen due to repetitive tool calls or other model behavior. The request has been halted.`,
      },
      Date.now(),
    );
  }, [addItem]);

  const processGeminiStreamEvents = useCallback(
    async (
      stream: AsyncIterable<GeminiEvent>,
      userMessageTimestamp: number,
      signal: AbortSignal,
    ): Promise<StreamProcessingStatus> => {
      let geminiMessageBuffer = '';
      const toolCallRequests: ToolCallRequestInfo[] = [];
      for await (const event of stream) {
        switch (event.type) {
          case ServerGeminiEventType.Thought:
            setThought(event.value);
            break;
          case ServerGeminiEventType.Content:
            geminiMessageBuffer = handleContentEvent(
              event.value,
              geminiMessageBuffer,
              userMessageTimestamp,
            );
            break;
          case ServerGeminiEventType.ToolCallRequest:
            toolCallRequests.push(event.value);
            break;
          case ServerGeminiEventType.UserCancelled:
            handleUserCancelledEvent(userMessageTimestamp);
            break;
          case ServerGeminiEventType.Error:
            handleErrorEvent(event.value, userMessageTimestamp);
            break;
          case ServerGeminiEventType.ChatCompressed:
            if (process.env['CODEY_IGNORE_CHAT_COMPRESSION']) {
              break;
            }
            handleChatCompressionEvent(event.value);
            break;
          case ServerGeminiEventType.ToolCallConfirmation:
          case ServerGeminiEventType.ToolCallResponse:
            // do nothing
            break;
          case ServerGeminiEventType.MaxSessionTurns:
            handleMaxSessionTurnsEvent();
            break;
          case ServerGeminiEventType.Finished:
            handleFinishedEvent(
              event as ServerGeminiFinishedEvent,
              userMessageTimestamp,
            );
            break;
          case ServerGeminiEventType.Citation:
            handleCitationEvent(event.value, userMessageTimestamp);
            break;
          case ServerGeminiEventType.LoopDetected:
            // handle later because we want to move pending history to history
            // before we add loop detected message to history
            loopDetectedRef.current = true;
            break;
          case ServerGeminiEventType.Retry:
            // Will add the missing logic later
            break;
          default: {
            // enforces exhaustive switch-case
            const unreachable: never = event;
            return unreachable;
          }
        }
      }
      if (toolCallRequests.length > 0) {
        scheduleToolCalls(toolCallRequests, signal);
      }
      return StreamProcessingStatus.Completed;
    },
    [
      handleContentEvent,
      handleUserCancelledEvent,
      handleErrorEvent,
      scheduleToolCalls,
      handleChatCompressionEvent,
      handleFinishedEvent,
      handleMaxSessionTurnsEvent,
      handleCitationEvent,
    ],
  );

  const submitQuery = useCallback(
    async (
      query: PartListUnion,
      options?: { isContinuation: boolean },
      prompt_id?: string,
    ) => {
      if (
        (streamingState === StreamingState.Responding ||
          streamingState === StreamingState.WaitingForConfirmation) &&
        !options?.isContinuation
      )
        return;

      const userMessageTimestamp = Date.now();

      // Reset quota error flag when starting a new query (not a continuation)
      if (!options?.isContinuation) {
        setModelSwitchedFromQuotaError(false);
        config.setQuotaErrorOccurred(false);
      }

      abortControllerRef.current = new AbortController();
      const abortSignal = abortControllerRef.current.signal;
      turnCancelledRef.current = false;

      if (!prompt_id) {
        prompt_id = config.getSessionId() + '########' + getPromptCount();
      }
      return promptIdContext.run(prompt_id, async () => {
        const { queryToSend, shouldProceed } = await prepareQueryForGemini(
          query,
          userMessageTimestamp,
          abortSignal,
          prompt_id,
        );

        if (!shouldProceed || queryToSend === null) {
          return;
        }

        if (!options?.isContinuation) {
          startNewPrompt();
          setThought(null); // Reset thought when starting a new prompt
        }
<<<<<<< HEAD
        if (loopDetectedRef.current) {
          loopDetectedRef.current = false;
          handleLoopDetectedEvent();
        }
      } catch (error: unknown) {
        if (error instanceof UnauthorizedError) {
          onAuthError('Session expired or is unauthorized.');
        } else if (!isNodeError(error) || error.name !== 'AbortError') {
          addItem(
            {
              type: MessageType.ERROR,
              text: parseAndFormatApiError(
                getErrorMessage(error) || 'Unknown error',
                config.getContentGeneratorConfig()?.authType,
                undefined,
                config.getModel(),
                getModel('fallback'),
              ),
            },
=======

        setIsResponding(true);
        setInitError(null);

        try {
          const stream = geminiClient.sendMessageStream(
            queryToSend,
            abortSignal,
            prompt_id,
          );
          const processingStatus = await processGeminiStreamEvents(
            stream,
>>>>>>> 50e7c88a
            userMessageTimestamp,
            abortSignal,
          );

          if (processingStatus === StreamProcessingStatus.UserCancelled) {
            return;
          }

          if (pendingHistoryItemRef.current) {
            addItem(pendingHistoryItemRef.current, userMessageTimestamp);
            setPendingHistoryItem(null);
          }
          if (loopDetectedRef.current) {
            loopDetectedRef.current = false;
            handleLoopDetectedEvent();
          }
        } catch (error: unknown) {
          if (error instanceof UnauthorizedError) {
            onAuthError('Session expired or is unauthorized.');
          } else if (!isNodeError(error) || error.name !== 'AbortError') {
            addItem(
              {
                type: MessageType.ERROR,
                text: parseAndFormatApiError(
                  getErrorMessage(error) || 'Unknown error',
                  config.getContentGeneratorConfig()?.authType,
                  undefined,
                  config.getModel(),
                  DEFAULT_GEMINI_FLASH_MODEL,
                ),
              },
              userMessageTimestamp,
            );
          }
        } finally {
          setIsResponding(false);
        }
      });
    },
    [
      streamingState,
      setModelSwitchedFromQuotaError,
      prepareQueryForGemini,
      processGeminiStreamEvents,
      pendingHistoryItemRef,
      addItem,
      setPendingHistoryItem,
      setInitError,
      geminiClient,
      onAuthError,
      config,
      startNewPrompt,
      getPromptCount,
      handleLoopDetectedEvent,
    ],
  );

  const handleCompletedTools = useCallback(
    async (completedToolCallsFromScheduler: TrackedToolCall[]) => {
      if (isResponding) {
        return;
      }

      const completedAndReadyToSubmitTools =
        completedToolCallsFromScheduler.filter(
          (
            tc: TrackedToolCall,
          ): tc is TrackedCompletedToolCall | TrackedCancelledToolCall => {
            const isTerminalState =
              tc.status === 'success' ||
              tc.status === 'error' ||
              tc.status === 'cancelled';

            if (isTerminalState) {
              const completedOrCancelledCall = tc as
                | TrackedCompletedToolCall
                | TrackedCancelledToolCall;
              return (
                completedOrCancelledCall.response?.responseParts !== undefined
              );
            }
            return false;
          },
        );

      // Finalize any client-initiated tools as soon as they are done.
      const clientTools = completedAndReadyToSubmitTools.filter(
        (t) => t.request.isClientInitiated,
      );
      if (clientTools.length > 0) {
        markToolsAsSubmitted(clientTools.map((t) => t.request.callId));
      }

      // Identify new, successful save_memory calls that we haven't processed yet.
      const newSuccessfulMemorySaves = completedAndReadyToSubmitTools.filter(
        (t) =>
          t.request.name === 'save_memory' &&
          t.status === 'success' &&
          !processedMemoryToolsRef.current.has(t.request.callId),
      );

      if (newSuccessfulMemorySaves.length > 0) {
        // Perform the refresh only if there are new ones.
        void performMemoryRefresh();
        // Mark them as processed so we don't do this again on the next render.
        newSuccessfulMemorySaves.forEach((t) =>
          processedMemoryToolsRef.current.add(t.request.callId),
        );
      }

      const geminiTools = completedAndReadyToSubmitTools.filter(
        (t) => !t.request.isClientInitiated,
      );

      if (geminiTools.length === 0) {
        return;
      }

      // If all the tools were cancelled, don't submit a response to Gemini.
      const allToolsCancelled = geminiTools.every(
        (tc) => tc.status === 'cancelled',
      );

      if (allToolsCancelled) {
        if (geminiClient) {
          // We need to manually add the function responses to the history
          // so the model knows the tools were cancelled.
          const combinedParts = geminiTools.flatMap(
            (toolCall) => toolCall.response.responseParts,
          );
          geminiClient.addHistory({
            role: 'user',
            parts: combinedParts,
          });
        }

        const callIdsToMarkAsSubmitted = geminiTools.map(
          (toolCall) => toolCall.request.callId,
        );
        markToolsAsSubmitted(callIdsToMarkAsSubmitted);
        return;
      }

      const responsesToSend: Part[] = geminiTools.flatMap(
        (toolCall) => toolCall.response.responseParts,
      );
      const callIdsToMarkAsSubmitted = geminiTools.map(
        (toolCall) => toolCall.request.callId,
      );

      const prompt_ids = geminiTools.map(
        (toolCall) => toolCall.request.prompt_id,
      );

      markToolsAsSubmitted(callIdsToMarkAsSubmitted);

      // Don't continue if model was switched due to quota error
      if (modelSwitchedFromQuotaError) {
        return;
      }

      submitQuery(
        responsesToSend,
        {
          isContinuation: true,
        },
        prompt_ids[0],
      );
    },
    [
      isResponding,
      submitQuery,
      markToolsAsSubmitted,
      geminiClient,
      performMemoryRefresh,
      modelSwitchedFromQuotaError,
    ],
  );

  const pendingHistoryItems = [
    pendingHistoryItemRef.current,
    pendingToolCallGroupDisplay,
  ].filter((i) => i !== undefined && i !== null);

  useEffect(() => {
    const saveRestorableToolCalls = async () => {
      if (!config.getCheckpointingEnabled()) {
        return;
      }
      const restorableToolCalls = toolCalls.filter(
        (toolCall) =>
          (toolCall.request.name === 'replace' ||
            toolCall.request.name === 'write_file') &&
          toolCall.status === 'awaiting_approval',
      );

      if (restorableToolCalls.length > 0) {
        const checkpointDir = storage.getProjectTempCheckpointsDir();

        if (!checkpointDir) {
          return;
        }

        try {
          await fs.mkdir(checkpointDir, { recursive: true });
        } catch (error) {
          if (!isNodeError(error) || error.code !== 'EEXIST') {
            onDebugMessage(
              `Failed to create checkpoint directory: ${getErrorMessage(error)}`,
            );
            return;
          }
        }

        for (const toolCall of restorableToolCalls) {
          const filePath = toolCall.request.args['file_path'] as string;
          if (!filePath) {
            onDebugMessage(
              `Skipping restorable tool call due to missing file_path: ${toolCall.request.name}`,
            );
            continue;
          }

          try {
            if (!gitService) {
              onDebugMessage(
                `Checkpointing is enabled but Git service is not available. Failed to create snapshot for ${filePath}. Ensure Git is installed and working properly.`,
              );
              continue;
            }

            let commitHash: string | undefined;
            try {
              commitHash = await gitService.createFileSnapshot(
                `Snapshot for ${toolCall.request.name}`,
              );
            } catch (error) {
              onDebugMessage(
                `Failed to create new snapshot: ${getErrorMessage(error)}. Attempting to use current commit.`,
              );
            }

            if (!commitHash) {
              commitHash = await gitService.getCurrentCommitHash();
            }

            if (!commitHash) {
              onDebugMessage(
                `Failed to create snapshot for ${filePath}. Checkpointing may not be working properly. Ensure Git is installed and the project directory is accessible.`,
              );
              continue;
            }

            const timestamp = new Date()
              .toISOString()
              .replace(/:/g, '-')
              .replace(/\./g, '_');
            const toolName = toolCall.request.name;
            const fileName = path.basename(filePath);
            const toolCallWithSnapshotFileName = `${timestamp}-${fileName}-${toolName}.json`;
            const clientHistory = await geminiClient?.getHistory();
            const toolCallWithSnapshotFilePath = path.join(
              checkpointDir,
              toolCallWithSnapshotFileName,
            );

            await fs.writeFile(
              toolCallWithSnapshotFilePath,
              JSON.stringify(
                {
                  history,
                  clientHistory,
                  toolCall: {
                    name: toolCall.request.name,
                    args: toolCall.request.args,
                  },
                  commitHash,
                  filePath,
                },
                null,
                2,
              ),
            );
          } catch (error) {
            onDebugMessage(
              `Failed to create checkpoint for ${filePath}: ${getErrorMessage(
                error,
              )}. This may indicate a problem with Git or file system permissions.`,
            );
          }
        }
      }
    };
    saveRestorableToolCalls();
  }, [
    toolCalls,
    config,
    onDebugMessage,
    gitService,
    history,
    geminiClient,
    storage,
  ]);

  return {
    streamingState,
    submitQuery,
    initError,
    pendingHistoryItems,
    thought,
    cancelOngoingRequest,
  };
};<|MERGE_RESOLUTION|>--- conflicted
+++ resolved
@@ -42,13 +42,9 @@
   parseAndFormatApiError,
   getCodeAssistServer,
   UserTierId,
-<<<<<<< HEAD
   getModel,
+  promptIdContext,
 } from '@salesforce/codey-core';
-=======
-  promptIdContext,
-} from '@google/gemini-cli-core';
->>>>>>> 50e7c88a
 import { type Part, type PartListUnion, FinishReason } from '@google/genai';
 import type {
   HistoryItem,
@@ -739,27 +735,6 @@
           startNewPrompt();
           setThought(null); // Reset thought when starting a new prompt
         }
-<<<<<<< HEAD
-        if (loopDetectedRef.current) {
-          loopDetectedRef.current = false;
-          handleLoopDetectedEvent();
-        }
-      } catch (error: unknown) {
-        if (error instanceof UnauthorizedError) {
-          onAuthError('Session expired or is unauthorized.');
-        } else if (!isNodeError(error) || error.name !== 'AbortError') {
-          addItem(
-            {
-              type: MessageType.ERROR,
-              text: parseAndFormatApiError(
-                getErrorMessage(error) || 'Unknown error',
-                config.getContentGeneratorConfig()?.authType,
-                undefined,
-                config.getModel(),
-                getModel('fallback'),
-              ),
-            },
-=======
 
         setIsResponding(true);
         setInitError(null);
@@ -772,7 +747,6 @@
           );
           const processingStatus = await processGeminiStreamEvents(
             stream,
->>>>>>> 50e7c88a
             userMessageTimestamp,
             abortSignal,
           );
@@ -801,7 +775,7 @@
                   config.getContentGeneratorConfig()?.authType,
                   undefined,
                   config.getModel(),
-                  DEFAULT_GEMINI_FLASH_MODEL,
+                  getModel('fallback'),
                 ),
               },
               userMessageTimestamp,
