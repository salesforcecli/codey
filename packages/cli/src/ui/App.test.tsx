--- conflicted
+++ resolved
@@ -14,231 +14,16 @@
  * limitations under the License.
  */
 
-<<<<<<< HEAD
-import type { Mock } from 'vitest';
-import { describe, it, expect, vi, beforeEach, afterEach } from 'vitest';
-import { waitFor } from '@testing-library/react';
-import { renderWithProviders } from '../test-utils/render.js';
-import { AppWrapper as App } from './App.js';
-import type {
-  AccessibilitySettings,
-  MCPServerConfig,
-  ToolRegistry,
-  SandboxConfig,
-  GeminiClient,
-  AuthType,
-} from '@salesforce/codey-core';
-import {
-  ApprovalMode,
-  ideContext,
-  Config as ServerConfig,
-} from '@salesforce/codey-core';
-import type { SettingsFile, Settings } from '../config/settings.js';
-import { LoadedSettings } from '../config/settings.js';
-import process from 'node:process';
-import { useGeminiStream } from './hooks/useGeminiStream.js';
-import { useConsoleMessages } from './hooks/useConsoleMessages.js';
-import type { ConsoleMessageItem } from './types.js';
-=======
 import { describe, it, expect, vi } from 'vitest';
 import { render } from 'ink-testing-library';
 import { Text } from 'ink';
 import { App } from './App.js';
 import { UIStateContext, type UIState } from './contexts/UIStateContext.js';
->>>>>>> 1788f04f
 import { StreamingState } from './types.js';
 
-<<<<<<< HEAD
-// Define a more complete mock server config based on actual Config
-interface MockServerConfig {
-  apiKey: string;
-  model: string;
-  sandbox?: SandboxConfig;
-  targetDir: string;
-  debugMode: boolean;
-  question?: string;
-  fullContext: boolean;
-  coreTools?: string[];
-  toolDiscoveryCommand?: string;
-  toolCallCommand?: string;
-  mcpServerCommand?: string;
-  mcpServers?: Record<string, MCPServerConfig>; // Use imported MCPServerConfig
-  userAgent: string;
-  userMemory: string;
-  geminiMdFileCount: number;
-  approvalMode: ApprovalMode;
-  vertexai?: boolean;
-  showMemoryUsage?: boolean;
-  accessibility?: AccessibilitySettings;
-  embeddingModel: string;
-
-  getApiKey: Mock<() => string>;
-  getModel: Mock<() => string>;
-  getSandbox: Mock<() => SandboxConfig | undefined>;
-  getTargetDir: Mock<() => string>;
-  getToolRegistry: Mock<() => ToolRegistry>; // Use imported ToolRegistry type
-  getDebugMode: Mock<() => boolean>;
-  getQuestion: Mock<() => string | undefined>;
-  getFullContext: Mock<() => boolean>;
-  getCoreTools: Mock<() => string[] | undefined>;
-  getToolDiscoveryCommand: Mock<() => string | undefined>;
-  getToolCallCommand: Mock<() => string | undefined>;
-  getMcpServerCommand: Mock<() => string | undefined>;
-  getMcpServers: Mock<() => Record<string, MCPServerConfig> | undefined>;
-  getExtensions: Mock<
-    () => Array<{ name: string; version: string; isActive: boolean }>
-  >;
-  getBlockedMcpServers: Mock<
-    () => Array<{ name: string; extensionName: string }>
-  >;
-  getUserAgent: Mock<() => string>;
-  getUserMemory: Mock<() => string>;
-  setUserMemory: Mock<(newUserMemory: string) => void>;
-  getGeminiMdFileCount: Mock<() => number>;
-  setGeminiMdFileCount: Mock<(count: number) => void>;
-  getApprovalMode: Mock<() => ApprovalMode>;
-  setApprovalMode: Mock<(skip: ApprovalMode) => void>;
-  getVertexAI: Mock<() => boolean | undefined>;
-  getShowMemoryUsage: Mock<() => boolean>;
-  getAccessibility: Mock<() => AccessibilitySettings>;
-  getProjectRoot: Mock<() => string | undefined>;
-  getAllGeminiMdFilenames: Mock<() => string[]>;
-  getGeminiClient: Mock<() => GeminiClient | undefined>;
-  getUserTier: Mock<() => Promise<string | undefined>>;
-  getScreenReader: Mock<() => boolean>;
-}
-
-// Mock @salesforce/codey-core and its Config class
-vi.mock('@salesforce/codey-core', async (importOriginal) => {
-  const actualCore =
-    await importOriginal<typeof import('@salesforce/codey-core')>();
-  const ConfigClassMock = vi
-    .fn()
-    .mockImplementation((optionsPassedToConstructor) => {
-      const opts = { ...optionsPassedToConstructor }; // Clone
-      // Basic mock structure, will be extended by the instance in tests
-      return {
-        apiKey: opts.apiKey || 'test-key',
-        model: opts.model || 'test-model-in-mock-factory',
-        sandbox: opts.sandbox,
-        targetDir: opts.targetDir || '/test/dir',
-        debugMode: opts.debugMode || false,
-        question: opts.question,
-        fullContext: opts.fullContext ?? false,
-        coreTools: opts.coreTools,
-        toolDiscoveryCommand: opts.toolDiscoveryCommand,
-        toolCallCommand: opts.toolCallCommand,
-        mcpServerCommand: opts.mcpServerCommand,
-        mcpServers: opts.mcpServers,
-        userAgent: opts.userAgent || 'test-agent',
-        userMemory: opts.userMemory || '',
-        geminiMdFileCount: opts.geminiMdFileCount || 0,
-        approvalMode: opts.approvalMode ?? ApprovalMode.DEFAULT,
-        vertexai: opts.vertexai,
-        showMemoryUsage: opts.showMemoryUsage ?? false,
-        accessibility: opts.accessibility ?? {},
-        embeddingModel: opts.embeddingModel || 'test-embedding-model',
-
-        getApiKey: vi.fn(() => opts.apiKey || 'test-key'),
-        getModel: vi.fn(() => opts.model || 'test-model-in-mock-factory'),
-        getSandbox: vi.fn(() => opts.sandbox),
-        getTargetDir: vi.fn(() => opts.targetDir || '/test/dir'),
-        getToolRegistry: vi.fn(() => ({}) as ToolRegistry), // Simple mock
-        getDebugMode: vi.fn(() => opts.debugMode || false),
-        getQuestion: vi.fn(() => opts.question),
-        getFullContext: vi.fn(() => opts.fullContext ?? false),
-        getCoreTools: vi.fn(() => opts.coreTools),
-        getToolDiscoveryCommand: vi.fn(() => opts.toolDiscoveryCommand),
-        getToolCallCommand: vi.fn(() => opts.toolCallCommand),
-        getMcpServerCommand: vi.fn(() => opts.mcpServerCommand),
-        getMcpServers: vi.fn(() => opts.mcpServers),
-        getPromptRegistry: vi.fn(),
-        getExtensions: vi.fn(() => []),
-        getBlockedMcpServers: vi.fn(() => []),
-        getUserAgent: vi.fn(() => opts.userAgent || 'test-agent'),
-        getUserMemory: vi.fn(() => opts.userMemory || ''),
-        setUserMemory: vi.fn(),
-        getGeminiMdFileCount: vi.fn(() => opts.geminiMdFileCount || 0),
-        setGeminiMdFileCount: vi.fn(),
-        getApprovalMode: vi.fn(() => opts.approvalMode ?? ApprovalMode.DEFAULT),
-        setApprovalMode: vi.fn(),
-        getVertexAI: vi.fn(() => opts.vertexai),
-        getShowMemoryUsage: vi.fn(() => opts.showMemoryUsage ?? false),
-        getAccessibility: vi.fn(() => opts.accessibility ?? {}),
-        getProjectRoot: vi.fn(() => opts.targetDir),
-        getEnablePromptCompletion: vi.fn(() => false),
-        getGeminiClient: vi.fn(() => ({
-          isInitialized: vi.fn(() => true),
-          getUserTier: vi.fn(),
-          getChatRecordingService: vi.fn(() => ({
-            initialize: vi.fn(),
-            recordMessage: vi.fn(),
-            recordMessageTokens: vi.fn(),
-            recordToolCalls: vi.fn(),
-          })),
-          getChat: vi.fn(() => ({
-            getChatRecordingService: vi.fn(() => ({
-              initialize: vi.fn(),
-              recordMessage: vi.fn(),
-              recordMessageTokens: vi.fn(),
-              recordToolCalls: vi.fn(),
-            })),
-          })),
-        })),
-        getCheckpointingEnabled: vi.fn(() => opts.checkpointing ?? true),
-        getAllGeminiMdFilenames: vi.fn(() => ['GEMINI.md']),
-        setFlashFallbackHandler: vi.fn(),
-        getSessionId: vi.fn(() => 'test-session-id'),
-        getUserTier: vi.fn().mockResolvedValue(undefined),
-        getIdeMode: vi.fn(() => true),
-        getWorkspaceContext: vi.fn(() => ({
-          getDirectories: vi.fn(() => []),
-        })),
-        isTrustedFolder: vi.fn(() => true),
-        getScreenReader: vi.fn(() => false),
-        getFolderTrustFeature: vi.fn(() => false),
-        getFolderTrust: vi.fn(() => false),
-      };
-    });
-
-  const ideContextMock = {
-    getIdeContext: vi.fn(),
-    subscribeToIdeContext: vi.fn(() => vi.fn()), // subscribe returns an unsubscribe function
-  };
-
-  return {
-    ...actualCore,
-    Config: ConfigClassMock,
-    MCPServerConfig: actualCore.MCPServerConfig,
-    getAllGeminiMdFilenames: vi.fn(() => ['GEMINI.md']),
-    ideContext: ideContextMock,
-    IdeClient: {
-      getInstance: vi.fn().mockResolvedValue({
-        getCurrentIde: vi.fn(() => 'vscode'),
-        getDetectedIdeDisplayName: vi.fn(() => 'VSCode'),
-        addStatusChangeListener: vi.fn(),
-        removeStatusChangeListener: vi.fn(),
-        getConnectionStatus: vi.fn(() => 'connected'),
-      }),
-    },
-    isGitRepository: vi.fn(),
-  };
-});
-
-// Mock heavy dependencies or those with side effects
-vi.mock('./hooks/useGeminiStream', () => ({
-  useGeminiStream: vi.fn(() => ({
-    streamingState: 'Idle',
-    submitQuery: vi.fn(),
-    initError: null,
-    pendingHistoryItems: [],
-    thought: null,
-  })),
-=======
 // Mock components to isolate App component testing
 vi.mock('./components/MainContent.js', () => ({
   MainContent: () => <Text>MainContent</Text>,
->>>>>>> 1788f04f
 }));
 
 vi.mock('./components/DialogManager.js', () => ({
@@ -264,691 +49,6 @@
     dialogsVisible: false,
     mainControlsRef: { current: null },
   };
-<<<<<<< HEAD
-});
-
-vi.mock('./components/Tips.js', () => ({
-  Tips: vi.fn(() => null),
-}));
-
-vi.mock('./components/Header.js', () => ({
-  Header: vi.fn(() => null),
-}));
-
-vi.mock('./utils/updateCheck.js', () => ({
-  checkForUpdates: vi.fn(),
-}));
-
-vi.mock('../config/auth.js', () => ({
-  validateAuthMethod: vi.fn(),
-}));
-
-vi.mock('../hooks/useTerminalSize.js', () => ({
-  useTerminalSize: vi.fn(),
-}));
-
-const mockedCheckForUpdates = vi.mocked(checkForUpdates);
-const { isGitRepository: mockedIsGitRepository } = vi.mocked(
-  await import('@salesforce/codey-core'),
-);
-
-vi.mock('node:child_process');
-
-describe('App UI', () => {
-  let mockConfig: MockServerConfig;
-  let mockSettings: LoadedSettings;
-  let mockVersion: string;
-  let currentUnmount: (() => void) | undefined;
-
-  const createMockSettings = (
-    settings: {
-      system?: Partial<Settings>;
-      user?: Partial<Settings>;
-      workspace?: Partial<Settings>;
-    } = {},
-  ): LoadedSettings => {
-    const systemSettingsFile: SettingsFile = {
-      path: '/system/settings.json',
-      settings: settings.system || {},
-    };
-    const systemDefaultsFile: SettingsFile = {
-      path: '/system/system-defaults.json',
-      settings: {},
-    };
-    const userSettingsFile: SettingsFile = {
-      path: '/user/settings.json',
-      settings: settings.user || {},
-    };
-    const workspaceSettingsFile: SettingsFile = {
-      path: '/workspace/.codey/settings.json',
-      settings: settings.workspace || {},
-    };
-    return new LoadedSettings(
-      systemSettingsFile,
-      systemDefaultsFile,
-      userSettingsFile,
-      workspaceSettingsFile,
-      true,
-      new Set(),
-    );
-  };
-
-  beforeEach(() => {
-    vi.spyOn(useTerminalSize, 'useTerminalSize').mockReturnValue({
-      columns: 120,
-      rows: 24,
-    });
-
-    const ServerConfigMocked = vi.mocked(ServerConfig, true);
-    mockConfig = new ServerConfigMocked({
-      embeddingModel: 'test-embedding-model',
-      sandbox: undefined,
-      targetDir: '/test/dir',
-      debugMode: false,
-      userMemory: '',
-      geminiMdFileCount: 0,
-      showMemoryUsage: false,
-      sessionId: 'test-session-id',
-      cwd: '/tmp',
-      model: 'model',
-    }) as unknown as MockServerConfig;
-    mockVersion = '0.0.0-test';
-
-    // Ensure the getShowMemoryUsage mock function is specifically set up if not covered by constructor mock
-    if (!mockConfig.getShowMemoryUsage) {
-      mockConfig.getShowMemoryUsage = vi.fn(() => false);
-    }
-    mockConfig.getShowMemoryUsage.mockReturnValue(false); // Default for most tests
-
-    // Ensure a theme is set so the theme dialog does not appear.
-    mockSettings = createMockSettings({ workspace: { theme: 'Default' } });
-
-    // Ensure getWorkspaceContext is available if not added by the constructor
-    if (!mockConfig.getWorkspaceContext) {
-      mockConfig.getWorkspaceContext = vi.fn(() => ({
-        getDirectories: vi.fn(() => ['/test/dir']),
-      }));
-    }
-    vi.mocked(ideContext.getIdeContext).mockReturnValue(undefined);
-  });
-
-  afterEach(() => {
-    if (currentUnmount) {
-      currentUnmount();
-      currentUnmount = undefined;
-    }
-    vi.clearAllMocks(); // Clear mocks after each test
-  });
-
-  describe('handleAutoUpdate', () => {
-    let spawnEmitter: EventEmitter;
-
-    beforeEach(async () => {
-      const { spawn } = await import('node:child_process');
-      spawnEmitter = new EventEmitter();
-      spawnEmitter.stdout = new EventEmitter();
-      spawnEmitter.stderr = new EventEmitter();
-      (spawn as vi.Mock).mockReturnValue(spawnEmitter);
-    });
-
-    afterEach(() => {
-      delete process.env.GEMINI_CLI_DISABLE_AUTOUPDATER;
-    });
-
-    it('should not start the update process when running from git', async () => {
-      mockedIsGitRepository.mockResolvedValue(true);
-      const info: UpdateObject = {
-        update: {
-          name: '@salesforce/codey',
-          latest: '1.1.0',
-          current: '1.0.0',
-        },
-        message: 'Gemini CLI update available!',
-      };
-      mockedCheckForUpdates.mockResolvedValue(info);
-      const { spawn } = await import('node:child_process');
-
-      const { unmount } = renderWithProviders(
-        <App
-          config={mockConfig as unknown as ServerConfig}
-          settings={mockSettings}
-          version={mockVersion}
-        />,
-      );
-      currentUnmount = unmount;
-
-      // Wait for any potential async operations to complete
-      await waitFor(() => {
-        expect(spawn).not.toHaveBeenCalled();
-      });
-    });
-
-    it('should show a success message when update succeeds', async () => {
-      mockedIsGitRepository.mockResolvedValue(false);
-      const info: UpdateObject = {
-        update: {
-          name: '@salesforce/codey',
-          latest: '1.1.0',
-          current: '1.0.0',
-        },
-        message: 'Update available',
-      };
-      mockedCheckForUpdates.mockResolvedValue(info);
-
-      const { lastFrame, unmount } = renderWithProviders(
-        <App
-          config={mockConfig as unknown as ServerConfig}
-          settings={mockSettings}
-          version={mockVersion}
-        />,
-      );
-      currentUnmount = unmount;
-
-      updateEventEmitter.emit('update-success', info);
-
-      // Wait for the success message to appear
-      await waitFor(() => {
-        expect(lastFrame()).toContain(
-          'Update successful! The new version will be used on your next run.',
-        );
-      });
-    });
-
-    it('should show an error message when update fails', async () => {
-      mockedIsGitRepository.mockResolvedValue(false);
-      const info: UpdateObject = {
-        update: {
-          name: '@salesforce/codey',
-          latest: '1.1.0',
-          current: '1.0.0',
-        },
-        message: 'Update available',
-      };
-      mockedCheckForUpdates.mockResolvedValue(info);
-
-      const { lastFrame, unmount } = renderWithProviders(
-        <App
-          config={mockConfig as unknown as ServerConfig}
-          settings={mockSettings}
-          version={mockVersion}
-        />,
-      );
-      currentUnmount = unmount;
-
-      updateEventEmitter.emit('update-failed', info);
-
-      // Wait for the error message to appear
-      await waitFor(() => {
-        expect(lastFrame()).toContain(
-          'Automatic update failed. Please try updating manually',
-        );
-      });
-    });
-
-    it('should show an error message when spawn fails', async () => {
-      mockedIsGitRepository.mockResolvedValue(false);
-      const info: UpdateObject = {
-        update: {
-          name: '@salesforce/codey',
-          latest: '1.1.0',
-          current: '1.0.0',
-        },
-        message: 'Update available',
-      };
-      mockedCheckForUpdates.mockResolvedValue(info);
-
-      const { lastFrame, unmount } = renderWithProviders(
-        <App
-          config={mockConfig as unknown as ServerConfig}
-          settings={mockSettings}
-          version={mockVersion}
-        />,
-      );
-      currentUnmount = unmount;
-
-      // We are testing the App's reaction to an `update-failed` event,
-      // which is what should be emitted when a spawn error occurs elsewhere.
-      updateEventEmitter.emit('update-failed', info);
-
-      // Wait for the error message to appear
-      await waitFor(() => {
-        expect(lastFrame()).toContain(
-          'Automatic update failed. Please try updating manually',
-        );
-      });
-    });
-
-    it('should not auto-update if GEMINI_CLI_DISABLE_AUTOUPDATER is true', async () => {
-      mockedIsGitRepository.mockResolvedValue(false);
-      process.env.GEMINI_CLI_DISABLE_AUTOUPDATER = 'true';
-      const info: UpdateObject = {
-        update: {
-          name: '@salesforce/codey',
-          latest: '1.1.0',
-          current: '1.0.0',
-        },
-        message: 'Update available',
-      };
-      mockedCheckForUpdates.mockResolvedValue(info);
-      const { spawn } = await import('node:child_process');
-
-      const { unmount } = renderWithProviders(
-        <App
-          config={mockConfig as unknown as ServerConfig}
-          settings={mockSettings}
-          version={mockVersion}
-        />,
-      );
-      currentUnmount = unmount;
-
-      // Wait for any potential async operations to complete
-      await waitFor(() => {
-        expect(spawn).not.toHaveBeenCalled();
-      });
-    });
-  });
-
-  it('should display active file when available', async () => {
-    vi.mocked(ideContext.getIdeContext).mockReturnValue({
-      workspaceState: {
-        openFiles: [
-          {
-            path: '/path/to/my-file.ts',
-            isActive: true,
-            selectedText: 'hello',
-            timestamp: 0,
-          },
-        ],
-      },
-    });
-
-    const { lastFrame, unmount } = renderWithProviders(
-      <App
-        config={mockConfig as unknown as ServerConfig}
-        settings={mockSettings}
-        version={mockVersion}
-      />,
-    );
-    currentUnmount = unmount;
-    await Promise.resolve();
-    expect(lastFrame()).toContain('1 open file (ctrl+g to view)');
-  });
-
-  it('should not display any files when not available', async () => {
-    vi.mocked(ideContext.getIdeContext).mockReturnValue({
-      workspaceState: {
-        openFiles: [],
-      },
-    });
-
-    const { lastFrame, unmount } = renderWithProviders(
-      <App
-        config={mockConfig as unknown as ServerConfig}
-        settings={mockSettings}
-        version={mockVersion}
-      />,
-    );
-    currentUnmount = unmount;
-    await Promise.resolve();
-    expect(lastFrame()).not.toContain('Open File');
-  });
-
-  it('should display active file and other open files', async () => {
-    vi.mocked(ideContext.getIdeContext).mockReturnValue({
-      workspaceState: {
-        openFiles: [
-          {
-            path: '/path/to/my-file.ts',
-            isActive: true,
-            selectedText: 'hello',
-            timestamp: 0,
-          },
-          {
-            path: '/path/to/another-file.ts',
-            isActive: false,
-            timestamp: 1,
-          },
-          {
-            path: '/path/to/third-file.ts',
-            isActive: false,
-            timestamp: 2,
-          },
-        ],
-      },
-    });
-
-    const { lastFrame, unmount } = renderWithProviders(
-      <App
-        config={mockConfig as unknown as ServerConfig}
-        settings={mockSettings}
-        version={mockVersion}
-      />,
-    );
-    currentUnmount = unmount;
-    await Promise.resolve();
-    expect(lastFrame()).toContain('3 open files (ctrl+g to view)');
-  });
-
-  it('should display active file and other context', async () => {
-    vi.mocked(ideContext.getIdeContext).mockReturnValue({
-      workspaceState: {
-        openFiles: [
-          {
-            path: '/path/to/my-file.ts',
-            isActive: true,
-            selectedText: 'hello',
-            timestamp: 0,
-          },
-        ],
-      },
-    });
-    mockConfig.getGeminiMdFileCount.mockReturnValue(1);
-    mockConfig.getAllGeminiMdFilenames.mockReturnValue(['GEMINI.md']);
-
-    const { lastFrame, unmount } = renderWithProviders(
-      <App
-        config={mockConfig as unknown as ServerConfig}
-        settings={mockSettings}
-        version={mockVersion}
-      />,
-    );
-    currentUnmount = unmount;
-    await Promise.resolve();
-    expect(lastFrame()).toContain(
-      'Using: 1 open file (ctrl+g to view) | 1 GEMINI.md file',
-    );
-  });
-
-  it('should not display context summary when hideContextSummary is true', async () => {
-    mockSettings = createMockSettings({
-      workspace: {
-        ui: { hideContextSummary: true },
-      },
-    });
-    vi.mocked(ideContext.getIdeContext).mockReturnValue({
-      workspaceState: {
-        openFiles: [
-          {
-            path: '/path/to/my-file.ts',
-            isActive: true,
-            selectedText: 'hello',
-            timestamp: 0,
-          },
-        ],
-      },
-    });
-    mockConfig.getGeminiMdFileCount.mockReturnValue(1);
-    mockConfig.getAllGeminiMdFilenames.mockReturnValue(['GEMINI.md']);
-
-    const { lastFrame, unmount } = renderWithProviders(
-      <App
-        config={mockConfig as unknown as ServerConfig}
-        settings={mockSettings}
-        version={mockVersion}
-      />,
-    );
-    currentUnmount = unmount;
-    await Promise.resolve();
-    const output = lastFrame();
-    expect(output).not.toContain('Using:');
-    expect(output).not.toContain('open file');
-    expect(output).not.toContain('GEMINI.md file');
-  });
-
-  it('should display default "GEMINI.md" in footer when contextFileName is not set and count is 1', async () => {
-    mockConfig.getGeminiMdFileCount.mockReturnValue(1);
-    mockConfig.getAllGeminiMdFilenames.mockReturnValue(['GEMINI.md']);
-    // For this test, ensure showMemoryUsage is false or debugMode is false if it relies on that
-    mockConfig.getDebugMode.mockReturnValue(false);
-    mockConfig.getShowMemoryUsage.mockReturnValue(false);
-
-    const { lastFrame, unmount } = renderWithProviders(
-      <App
-        config={mockConfig as unknown as ServerConfig}
-        settings={mockSettings}
-        version={mockVersion}
-      />,
-    );
-    currentUnmount = unmount;
-    await Promise.resolve(); // Wait for any async updates
-    expect(lastFrame()).toContain('Using: 1 GEMINI.md file');
-  });
-
-  it('should display default "GEMINI.md" with plural when contextFileName is not set and count is > 1', async () => {
-    mockConfig.getGeminiMdFileCount.mockReturnValue(2);
-    mockConfig.getAllGeminiMdFilenames.mockReturnValue([
-      'GEMINI.md',
-      'GEMINI.md',
-    ]);
-    mockConfig.getDebugMode.mockReturnValue(false);
-    mockConfig.getShowMemoryUsage.mockReturnValue(false);
-
-    const { lastFrame, unmount } = renderWithProviders(
-      <App
-        config={mockConfig as unknown as ServerConfig}
-        settings={mockSettings}
-        version={mockVersion}
-      />,
-    );
-    currentUnmount = unmount;
-    await Promise.resolve();
-    expect(lastFrame()).toContain('Using: 2 GEMINI.md files');
-  });
-
-  it('should display custom contextFileName in footer when set and count is 1', async () => {
-    mockSettings = createMockSettings({
-      workspace: {
-        context: { fileName: 'AGENTS.md' },
-        ui: { theme: 'Default' },
-      },
-    });
-    mockConfig.getGeminiMdFileCount.mockReturnValue(1);
-    mockConfig.getAllGeminiMdFilenames.mockReturnValue(['AGENTS.md']);
-    mockConfig.getDebugMode.mockReturnValue(false);
-    mockConfig.getShowMemoryUsage.mockReturnValue(false);
-
-    const { lastFrame, unmount } = renderWithProviders(
-      <App
-        config={mockConfig as unknown as ServerConfig}
-        settings={mockSettings}
-        version={mockVersion}
-      />,
-    );
-    currentUnmount = unmount;
-    await Promise.resolve();
-    expect(lastFrame()).toContain('Using: 1 AGENTS.md file');
-  });
-
-  it('should display a generic message when multiple context files with different names are provided', async () => {
-    mockSettings = createMockSettings({
-      workspace: {
-        context: { fileName: ['AGENTS.md', 'CONTEXT.md'] },
-        ui: { theme: 'Default' },
-      },
-    });
-    mockConfig.getGeminiMdFileCount.mockReturnValue(2);
-    mockConfig.getAllGeminiMdFilenames.mockReturnValue([
-      'AGENTS.md',
-      'CONTEXT.md',
-    ]);
-    mockConfig.getDebugMode.mockReturnValue(false);
-    mockConfig.getShowMemoryUsage.mockReturnValue(false);
-
-    const { lastFrame, unmount } = renderWithProviders(
-      <App
-        config={mockConfig as unknown as ServerConfig}
-        settings={mockSettings}
-        version={mockVersion}
-      />,
-    );
-    currentUnmount = unmount;
-    await Promise.resolve();
-    expect(lastFrame()).toContain('Using: 2 context files');
-  });
-
-  it('should display custom contextFileName with plural when set and count is > 1', async () => {
-    mockSettings = createMockSettings({
-      workspace: {
-        context: { fileName: 'MY_NOTES.TXT' },
-        ui: { theme: 'Default' },
-      },
-    });
-    mockConfig.getGeminiMdFileCount.mockReturnValue(3);
-    mockConfig.getAllGeminiMdFilenames.mockReturnValue([
-      'MY_NOTES.TXT',
-      'MY_NOTES.TXT',
-      'MY_NOTES.TXT',
-    ]);
-    mockConfig.getDebugMode.mockReturnValue(false);
-    mockConfig.getShowMemoryUsage.mockReturnValue(false);
-
-    const { lastFrame, unmount } = renderWithProviders(
-      <App
-        config={mockConfig as unknown as ServerConfig}
-        settings={mockSettings}
-        version={mockVersion}
-      />,
-    );
-    currentUnmount = unmount;
-    await Promise.resolve();
-    expect(lastFrame()).toContain('Using: 3 MY_NOTES.TXT files');
-  });
-
-  it('should not display context file message if count is 0, even if contextFileName is set', async () => {
-    mockSettings = createMockSettings({
-      workspace: {
-        context: { fileName: 'ANY_FILE.MD' },
-        ui: { theme: 'Default' },
-      },
-    });
-    mockConfig.getGeminiMdFileCount.mockReturnValue(0);
-    mockConfig.getAllGeminiMdFilenames.mockReturnValue([]);
-    mockConfig.getDebugMode.mockReturnValue(false);
-    mockConfig.getShowMemoryUsage.mockReturnValue(false);
-
-    const { lastFrame, unmount } = renderWithProviders(
-      <App
-        config={mockConfig as unknown as ServerConfig}
-        settings={mockSettings}
-        version={mockVersion}
-      />,
-    );
-    currentUnmount = unmount;
-    await Promise.resolve();
-    expect(lastFrame()).not.toContain('ANY_FILE.MD');
-  });
-
-  it('should display GEMINI.md and MCP server count when both are present', async () => {
-    mockConfig.getGeminiMdFileCount.mockReturnValue(2);
-    mockConfig.getAllGeminiMdFilenames.mockReturnValue([
-      'GEMINI.md',
-      'GEMINI.md',
-    ]);
-    mockConfig.getMcpServers.mockReturnValue({
-      server1: {} as MCPServerConfig,
-    });
-    mockConfig.getDebugMode.mockReturnValue(false);
-    mockConfig.getShowMemoryUsage.mockReturnValue(false);
-
-    const { lastFrame, unmount } = renderWithProviders(
-      <App
-        config={mockConfig as unknown as ServerConfig}
-        settings={mockSettings}
-        version={mockVersion}
-      />,
-    );
-    currentUnmount = unmount;
-    await Promise.resolve();
-    expect(lastFrame()).toContain('1 MCP server');
-  });
-
-  it('should display only MCP server count when GEMINI.md count is 0', async () => {
-    mockConfig.getGeminiMdFileCount.mockReturnValue(0);
-    mockConfig.getAllGeminiMdFilenames.mockReturnValue([]);
-    mockConfig.getMcpServers.mockReturnValue({
-      server1: {} as MCPServerConfig,
-      server2: {} as MCPServerConfig,
-    });
-    mockConfig.getDebugMode.mockReturnValue(false);
-    mockConfig.getShowMemoryUsage.mockReturnValue(false);
-
-    const { lastFrame, unmount } = renderWithProviders(
-      <App
-        config={mockConfig as unknown as ServerConfig}
-        settings={mockSettings}
-        version={mockVersion}
-      />,
-    );
-    currentUnmount = unmount;
-    await Promise.resolve();
-    expect(lastFrame()).toContain('Using: 2 MCP servers (ctrl+t to view)');
-  });
-
-  it('should display Tips component by default', async () => {
-    const { unmount } = renderWithProviders(
-      <App
-        config={mockConfig as unknown as ServerConfig}
-        settings={mockSettings}
-        version={mockVersion}
-      />,
-    );
-    currentUnmount = unmount;
-    await Promise.resolve();
-    expect(vi.mocked(Tips)).toHaveBeenCalled();
-  });
-
-  it('should not display Tips component when hideTips is true', async () => {
-    mockSettings = createMockSettings({
-      workspace: {
-        ui: { hideTips: true },
-      },
-    });
-
-    const { unmount } = renderWithProviders(
-      <App
-        config={mockConfig as unknown as ServerConfig}
-        settings={mockSettings}
-        version={mockVersion}
-      />,
-    );
-    currentUnmount = unmount;
-    await Promise.resolve();
-    expect(vi.mocked(Tips)).not.toHaveBeenCalled();
-  });
-
-  it('should display Header component by default', async () => {
-    const { Header } = await import('./components/Header.js');
-    const { unmount } = renderWithProviders(
-      <App
-        config={mockConfig as unknown as ServerConfig}
-        settings={mockSettings}
-        version={mockVersion}
-      />,
-    );
-    currentUnmount = unmount;
-    await Promise.resolve();
-    expect(vi.mocked(Header)).toHaveBeenCalled();
-  });
-
-  it('should not display Header component when hideBanner is true', async () => {
-    const { Header } = await import('./components/Header.js');
-    mockSettings = createMockSettings({
-      user: { ui: { hideBanner: true } },
-    });
-
-    const { unmount } = renderWithProviders(
-      <App
-        config={mockConfig as unknown as ServerConfig}
-        settings={mockSettings}
-        version={mockVersion}
-      />,
-    );
-    currentUnmount = unmount;
-    await Promise.resolve();
-    expect(vi.mocked(Header)).not.toHaveBeenCalled();
-  });
-=======
->>>>>>> 1788f04f
 
   it('should render main content and composer when not quitting', () => {
     const { lastFrame } = render(
