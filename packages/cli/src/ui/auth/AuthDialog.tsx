--- conflicted
+++ resolved
@@ -191,15 +191,10 @@
       <Box marginTop={1}>
         <Text color={theme.text.secondary}>(Use Enter to select)</Text>
       </Box>
-<<<<<<< HEAD
-      {/* <Box marginTop={1}>
-        <Text>Terms of Services and Privacy Notice for Gemini CLI</Text>
-=======
       <Box marginTop={1}>
         <Text color={theme.text.primary}>
           Terms of Services and Privacy Notice for Gemini CLI
         </Text>
->>>>>>> cf206974
       </Box>
       <Box marginTop={1}>
         <Text color={theme.text.link}>
@@ -207,7 +202,7 @@
             'https://github.com/google-gemini/gemini-cli/blob/main/docs/tos-privacy.md'
           }
         </Text>
-      </Box> */}
+      </Box>
     </Box>
   );
 }