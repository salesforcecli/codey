--- conflicted
+++ resolved
@@ -71,14 +71,6 @@
       value: AuthType.USE_VERTEX_AI,
       key: AuthType.USE_VERTEX_AI,
     },
-<<<<<<< HEAD
-    { label: 'Vertex AI', value: AuthType.USE_VERTEX_AI },
-    {
-      label: 'Salesforce LLM Gateway (JWT via org)',
-      value: AuthType.USE_SF_LLMG,
-    },
-=======
->>>>>>> ea061f52
   ];
 
   if (settings.merged.security?.auth?.enforcedType) {
