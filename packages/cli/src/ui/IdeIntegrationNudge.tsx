/*
 * Copyright 2025, Salesforce, Inc.
 *
 * Licensed under the Apache License, Version 2.0 (the "License");
 * you may not use this file except in compliance with the License.
 * You may obtain a copy of the License at
 *
 *     http://www.apache.org/licenses/LICENSE-2.0
 *
 * Unless required by applicable law or agreed to in writing, software
 * distributed under the License is distributed on an "AS IS" BASIS,
 * WITHOUT WARRANTIES OR CONDITIONS OF ANY KIND, either express or implied.
 * See the License for the specific language governing permissions and
 * limitations under the License.
 */

<<<<<<< HEAD
import type { DetectedIde } from '@salesforce/codey-core';
import { getIdeInfo } from '@salesforce/codey-core';
=======
import type { IdeInfo } from '@google/gemini-cli-core';
>>>>>>> 10392ad3
import { Box, Text } from 'ink';
import type { RadioSelectItem } from './components/shared/RadioButtonSelect.js';
import { RadioButtonSelect } from './components/shared/RadioButtonSelect.js';
import { useKeypress } from './hooks/useKeypress.js';
import { theme } from './semantic-colors.js';

export type IdeIntegrationNudgeResult = {
  userSelection: 'yes' | 'no' | 'dismiss';
  isExtensionPreInstalled: boolean;
};

interface IdeIntegrationNudgeProps {
  ide: IdeInfo;
  onComplete: (result: IdeIntegrationNudgeResult) => void;
}

export function IdeIntegrationNudge({
  ide,
  onComplete,
}: IdeIntegrationNudgeProps) {
  useKeypress(
    (key) => {
      if (key.name === 'escape') {
        onComplete({
          userSelection: 'no',
          isExtensionPreInstalled: false,
        });
      }
    },
    { isActive: true },
  );

  const { displayName: ideName } = ide;
  // Assume extension is already installed if the env variables are set.
  const isExtensionPreInstalled =
    !!process.env['GEMINI_CLI_IDE_SERVER_PORT'] &&
    !!process.env['GEMINI_CLI_IDE_WORKSPACE_PATH'];

  const OPTIONS: Array<RadioSelectItem<IdeIntegrationNudgeResult>> = [
    {
      label: 'Yes',
      value: {
        userSelection: 'yes',
        isExtensionPreInstalled,
      },
    },
    {
      label: 'No (esc)',
      value: {
        userSelection: 'no',
        isExtensionPreInstalled,
      },
    },
    {
      label: "No, don't ask again",
      value: {
        userSelection: 'dismiss',
        isExtensionPreInstalled,
      },
    },
  ];

  const installText = isExtensionPreInstalled
    ? `If you select Yes, the CLI will have access to your open files and display diffs directly in ${
        ideName ?? 'your editor'
      }.`
    : `If you select Yes, we'll install an extension that allows the CLI to access your open files and display diffs directly in ${
        ideName ?? 'your editor'
      }.`;

  return (
    <Box
      flexDirection="column"
      borderStyle="round"
      borderColor={theme.status.warning}
      padding={1}
      width="100%"
      marginLeft={1}
    >
      <Box marginBottom={1} flexDirection="column">
        <Text>
          <Text color={theme.status.warning}>{'> '}</Text>
          {`Do you want to connect ${ideName ?? 'your editor'} to Codey?`}
        </Text>
        <Text color={theme.text.secondary}>{installText}</Text>
      </Box>
      <RadioButtonSelect items={OPTIONS} onSelect={onComplete} />
    </Box>
  );
}<|MERGE_RESOLUTION|>--- conflicted
+++ resolved
@@ -14,12 +14,7 @@
  * limitations under the License.
  */
 
-<<<<<<< HEAD
-import type { DetectedIde } from '@salesforce/codey-core';
-import { getIdeInfo } from '@salesforce/codey-core';
-=======
-import type { IdeInfo } from '@google/gemini-cli-core';
->>>>>>> 10392ad3
+import type { IdeInfo } from '@salesforce/codey-core';
 import { Box, Text } from 'ink';
 import type { RadioSelectItem } from './components/shared/RadioButtonSelect.js';
 import { RadioButtonSelect } from './components/shared/RadioButtonSelect.js';
