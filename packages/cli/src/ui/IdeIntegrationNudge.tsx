--- conflicted
+++ resolved
@@ -97,13 +97,8 @@
     >
       <Box marginBottom={1} flexDirection="column">
         <Text>
-<<<<<<< HEAD
-          <Text color="yellow">{'> '}</Text>
+          <Text color={theme.status.warning}>{'> '}</Text>
           {`Do you want to connect ${ideName ?? 'your editor'} to Codey?`}
-=======
-          <Text color={theme.status.warning}>{'> '}</Text>
-          {`Do you want to connect ${ideName ?? 'your editor'} to Gemini CLI?`}
->>>>>>> cf206974
         </Text>
         <Text color={theme.text.secondary}>{installText}</Text>
       </Box>
