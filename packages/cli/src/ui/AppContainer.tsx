--- conflicted
+++ resolved
@@ -43,13 +43,9 @@
   getAllGeminiMdFilenames,
   AuthType,
   clearCachedCredentialFile,
-<<<<<<< HEAD
   getModel,
+  ShellExecutionService,
 } from '@salesforce/codey-core';
-=======
-  ShellExecutionService,
-} from '@google/gemini-cli-core';
->>>>>>> cf206974
 import { validateAuthMethod } from '../config/auth.js';
 import { loadHierarchicalGeminiMemory } from '../config/config.js';
 import process from 'node:process';
