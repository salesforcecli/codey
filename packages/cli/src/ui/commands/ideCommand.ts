--- conflicted
+++ resolved
@@ -14,9 +14,6 @@
  * limitations under the License.
  */
 
-<<<<<<< HEAD
-import type { Config, IdeClient, File } from '@salesforce/codey-core';
-=======
 import {
   type Config,
   IdeClient,
@@ -24,8 +21,7 @@
   logIdeConnection,
   IdeConnectionEvent,
   IdeConnectionType,
-} from '@google/gemini-cli-core';
->>>>>>> 69da43eb
+} from '@salesforce/codey-core';
 import {
   getIdeInstaller,
   IDEConnectionStatus,
