/*
 * Copyright 2025, Salesforce, Inc.
 *
 * Licensed under the Apache License, Version 2.0 (the "License");
 * you may not use this file except in compliance with the License.
 * You may obtain a copy of the License at
 *
 *     http://www.apache.org/licenses/LICENSE-2.0
 *
 * Unless required by applicable law or agreed to in writing, software
 * distributed under the License is distributed on an "AS IS" BASIS,
 * WITHOUT WARRANTIES OR CONDITIONS OF ANY KIND, either express or implied.
 * See the License for the specific language governing permissions and
 * limitations under the License.
 */

import type React from 'react';
import { useCallback, useEffect, useState, useRef } from 'react';
import { Box, Text } from 'ink';
import { SuggestionsDisplay, MAX_WIDTH } from './SuggestionsDisplay.js';
import { theme } from '../semantic-colors.js';
import { useInputHistory } from '../hooks/useInputHistory.js';
import type { TextBuffer } from './shared/text-buffer.js';
import { logicalPosToOffset } from './shared/text-buffer.js';
import { cpSlice, cpLen, toCodePoints } from '../utils/textUtils.js';
import chalk from 'chalk';
import stringWidth from 'string-width';
import { useShellHistory } from '../hooks/useShellHistory.js';
import { useReverseSearchCompletion } from '../hooks/useReverseSearchCompletion.js';
import { useCommandCompletion } from '../hooks/useCommandCompletion.js';
import type { Key } from '../hooks/useKeypress.js';
import { useKeypress } from '../hooks/useKeypress.js';
import { keyMatchers, Command } from '../keyMatchers.js';
import type { CommandContext, SlashCommand } from '../commands/types.js';
<<<<<<< HEAD
import type { Config } from '@salesforce/codey-core';
import { ApprovalMode } from '@salesforce/codey-core';
import { parseInputForHighlighting } from '../utils/highlight.js';
=======
import type { Config } from '@google/gemini-cli-core';
import { ApprovalMode } from '@google/gemini-cli-core';
import {
  parseInputForHighlighting,
  buildSegmentsForVisualSlice,
} from '../utils/highlight.js';
>>>>>>> 10392ad3
import {
  clipboardHasImage,
  saveClipboardImage,
  cleanupOldClipboardImages,
} from '../utils/clipboardUtils.js';
import * as path from 'node:path';
import { SCREEN_READER_USER_PREFIX } from '../textConstants.js';
import { useShellFocusState } from '../contexts/ShellFocusContext.js';
export interface InputPromptProps {
  buffer: TextBuffer;
  onSubmit: (value: string) => void;
  userMessages: readonly string[];
  onClearScreen: () => void;
  config: Config;
  slashCommands: readonly SlashCommand[];
  commandContext: CommandContext;
  placeholder?: string;
  focus?: boolean;
  inputWidth: number;
  suggestionsWidth: number;
  shellModeActive: boolean;
  setShellModeActive: (value: boolean) => void;
  approvalMode: ApprovalMode;
  onEscapePromptChange?: (showPrompt: boolean) => void;
  vimHandleInput?: (key: Key) => boolean;
  isEmbeddedShellFocused?: boolean;
}

// The input content, input container, and input suggestions list may have different widths
export const calculatePromptWidths = (terminalWidth: number) => {
  const widthFraction = 0.9;
  const FRAME_PADDING_AND_BORDER = 4; // Border (2) + padding (2)
  const PROMPT_PREFIX_WIDTH = 2; // '> ' or '! '
  const MIN_CONTENT_WIDTH = 2;

  const innerContentWidth =
    Math.floor(terminalWidth * widthFraction) -
    FRAME_PADDING_AND_BORDER -
    PROMPT_PREFIX_WIDTH;

  const inputWidth = Math.max(MIN_CONTENT_WIDTH, innerContentWidth);
  const FRAME_OVERHEAD = FRAME_PADDING_AND_BORDER + PROMPT_PREFIX_WIDTH;
  const containerWidth = inputWidth + FRAME_OVERHEAD;
  const suggestionsWidth = Math.max(20, Math.floor(terminalWidth * 1.0));

  return {
    inputWidth,
    containerWidth,
    suggestionsWidth,
    frameOverhead: FRAME_OVERHEAD,
  } as const;
};

export const InputPrompt: React.FC<InputPromptProps> = ({
  buffer,
  onSubmit,
  userMessages,
  onClearScreen,
  config,
  slashCommands,
  commandContext,
  placeholder = '  Type your message or @path/to/file',
  focus = true,
  inputWidth,
  suggestionsWidth,
  shellModeActive,
  setShellModeActive,
  approvalMode,
  onEscapePromptChange,
  vimHandleInput,
  isEmbeddedShellFocused,
}) => {
  const isShellFocused = useShellFocusState();
  const [justNavigatedHistory, setJustNavigatedHistory] = useState(false);
  const [escPressCount, setEscPressCount] = useState(0);
  const [showEscapePrompt, setShowEscapePrompt] = useState(false);
  const escapeTimerRef = useRef<NodeJS.Timeout | null>(null);
  const [recentPasteTime, setRecentPasteTime] = useState<number | null>(null);
  const pasteTimeoutRef = useRef<NodeJS.Timeout | null>(null);

  const [dirs, setDirs] = useState<readonly string[]>(
    config.getWorkspaceContext().getDirectories(),
  );
  const dirsChanged = config.getWorkspaceContext().getDirectories();
  useEffect(() => {
    if (dirs.length !== dirsChanged.length) {
      setDirs(dirsChanged);
    }
  }, [dirs.length, dirsChanged]);
  const [reverseSearchActive, setReverseSearchActive] = useState(false);
  const [commandSearchActive, setCommandSearchActive] = useState(false);
  const [textBeforeReverseSearch, setTextBeforeReverseSearch] = useState('');
  const [cursorPosition, setCursorPosition] = useState<[number, number]>([
    0, 0,
  ]);
  const [expandedSuggestionIndex, setExpandedSuggestionIndex] =
    useState<number>(-1);
  const shellHistory = useShellHistory(config.getProjectRoot());
  const shellHistoryData = shellHistory.history;

  const completion = useCommandCompletion(
    buffer,
    dirs,
    config.getTargetDir(),
    slashCommands,
    commandContext,
    reverseSearchActive,
    config,
  );

  const reverseSearchCompletion = useReverseSearchCompletion(
    buffer,
    shellHistoryData,
    reverseSearchActive,
  );

  const commandSearchCompletion = useReverseSearchCompletion(
    buffer,
    userMessages,
    commandSearchActive,
  );

  const resetCompletionState = completion.resetCompletionState;
  const resetReverseSearchCompletionState =
    reverseSearchCompletion.resetCompletionState;
  const resetCommandSearchCompletionState =
    commandSearchCompletion.resetCompletionState;

  const showCursor = focus && isShellFocused && !isEmbeddedShellFocused;

  const resetEscapeState = useCallback(() => {
    if (escapeTimerRef.current) {
      clearTimeout(escapeTimerRef.current);
      escapeTimerRef.current = null;
    }
    setEscPressCount(0);
    setShowEscapePrompt(false);
  }, []);

  // Notify parent component about escape prompt state changes
  useEffect(() => {
    if (onEscapePromptChange) {
      onEscapePromptChange(showEscapePrompt);
    }
  }, [showEscapePrompt, onEscapePromptChange]);

  // Clear escape prompt timer on unmount
  useEffect(
    () => () => {
      if (escapeTimerRef.current) {
        clearTimeout(escapeTimerRef.current);
      }
      if (pasteTimeoutRef.current) {
        clearTimeout(pasteTimeoutRef.current);
      }
    },
    [],
  );

  const handleSubmitAndClear = useCallback(
    (submittedValue: string) => {
      if (shellModeActive) {
        shellHistory.addCommandToHistory(submittedValue);
      }
      // Clear the buffer *before* calling onSubmit to prevent potential re-submission
      // if onSubmit triggers a re-render while the buffer still holds the old value.
      buffer.setText('');
      onSubmit(submittedValue);
      resetCompletionState();
      resetReverseSearchCompletionState();
    },
    [
      onSubmit,
      buffer,
      resetCompletionState,
      shellModeActive,
      shellHistory,
      resetReverseSearchCompletionState,
    ],
  );

  const customSetTextAndResetCompletionSignal = useCallback(
    (newText: string) => {
      buffer.setText(newText);
      setJustNavigatedHistory(true);
    },
    [buffer, setJustNavigatedHistory],
  );

  const inputHistory = useInputHistory({
    userMessages,
    onSubmit: handleSubmitAndClear,
    isActive:
      (!completion.showSuggestions || completion.suggestions.length === 1) &&
      !shellModeActive,
    currentQuery: buffer.text,
    onChange: customSetTextAndResetCompletionSignal,
  });

  // Effect to reset completion if history navigation just occurred and set the text
  useEffect(() => {
    if (justNavigatedHistory) {
      resetCompletionState();
      resetReverseSearchCompletionState();
      resetCommandSearchCompletionState();
      setExpandedSuggestionIndex(-1);
      setJustNavigatedHistory(false);
    }
  }, [
    justNavigatedHistory,
    buffer.text,
    resetCompletionState,
    setJustNavigatedHistory,
    resetReverseSearchCompletionState,
    resetCommandSearchCompletionState,
  ]);

  // Handle clipboard image pasting with Ctrl+V
  const handleClipboardImage = useCallback(async () => {
    try {
      if (await clipboardHasImage()) {
        const imagePath = await saveClipboardImage(config.getTargetDir());
        if (imagePath) {
          // Clean up old images
          cleanupOldClipboardImages(config.getTargetDir()).catch(() => {
            // Ignore cleanup errors
          });

          // Get relative path from current directory
          const relativePath = path.relative(config.getTargetDir(), imagePath);

          // Insert @path reference at cursor position
          const insertText = `@${relativePath}`;
          const currentText = buffer.text;
          const [row, col] = buffer.cursor;

          // Calculate offset from row/col
          let offset = 0;
          for (let i = 0; i < row; i++) {
            offset += buffer.lines[i].length + 1; // +1 for newline
          }
          offset += col;

          // Add spaces around the path if needed
          let textToInsert = insertText;
          const charBefore = offset > 0 ? currentText[offset - 1] : '';
          const charAfter =
            offset < currentText.length ? currentText[offset] : '';

          if (charBefore && charBefore !== ' ' && charBefore !== '\n') {
            textToInsert = ' ' + textToInsert;
          }
          if (!charAfter || (charAfter !== ' ' && charAfter !== '\n')) {
            textToInsert = textToInsert + ' ';
          }

          // Insert at cursor position
          buffer.replaceRangeByOffset(offset, offset, textToInsert);
        }
      }
    } catch (error) {
      console.error('Error handling clipboard image:', error);
    }
  }, [buffer, config]);

  const handleInput = useCallback(
    (key: Key) => {
      // TODO(jacobr): this special case is likely not needed anymore.
      // We should probably stop supporting paste if the InputPrompt is not
      // focused.
      /// We want to handle paste even when not focused to support drag and drop.
      if (!focus && !key.paste) {
        return;
      }

      if (key.paste) {
        // Record paste time to prevent accidental auto-submission
        setRecentPasteTime(Date.now());

        // Clear any existing paste timeout
        if (pasteTimeoutRef.current) {
          clearTimeout(pasteTimeoutRef.current);
        }

        // Clear the paste protection after a safe delay
        pasteTimeoutRef.current = setTimeout(() => {
          setRecentPasteTime(null);
          pasteTimeoutRef.current = null;
        }, 500);

        // Ensure we never accidentally interpret paste as regular input.
        buffer.handleInput(key);
        return;
      }

      if (vimHandleInput && vimHandleInput(key)) {
        return;
      }

      // Reset ESC count and hide prompt on any non-ESC key
      if (key.name !== 'escape') {
        if (escPressCount > 0 || showEscapePrompt) {
          resetEscapeState();
        }
      }

      if (
        key.sequence === '!' &&
        buffer.text === '' &&
        !completion.showSuggestions
      ) {
        setShellModeActive(!shellModeActive);
        buffer.setText(''); // Clear the '!' from input
        return;
      }

      if (keyMatchers[Command.ESCAPE](key)) {
        const cancelSearch = (
          setActive: (active: boolean) => void,
          resetCompletion: () => void,
        ) => {
          setActive(false);
          resetCompletion();
          buffer.setText(textBeforeReverseSearch);
          const offset = logicalPosToOffset(
            buffer.lines,
            cursorPosition[0],
            cursorPosition[1],
          );
          buffer.moveToOffset(offset);
          setExpandedSuggestionIndex(-1);
        };

        if (reverseSearchActive) {
          cancelSearch(
            setReverseSearchActive,
            reverseSearchCompletion.resetCompletionState,
          );
          return;
        }
        if (commandSearchActive) {
          cancelSearch(
            setCommandSearchActive,
            commandSearchCompletion.resetCompletionState,
          );
          return;
        }

        if (shellModeActive) {
          setShellModeActive(false);
          resetEscapeState();
          return;
        }

        if (completion.showSuggestions) {
          completion.resetCompletionState();
          setExpandedSuggestionIndex(-1);
          resetEscapeState();
          return;
        }

        // Handle double ESC for clearing input
        if (escPressCount === 0) {
          if (buffer.text === '') {
            return;
          }
          setEscPressCount(1);
          setShowEscapePrompt(true);
          if (escapeTimerRef.current) {
            clearTimeout(escapeTimerRef.current);
          }
          escapeTimerRef.current = setTimeout(() => {
            resetEscapeState();
          }, 500);
        } else {
          // clear input and immediately reset state
          buffer.setText('');
          resetCompletionState();
          resetEscapeState();
        }
        return;
      }

      if (shellModeActive && keyMatchers[Command.REVERSE_SEARCH](key)) {
        setReverseSearchActive(true);
        setTextBeforeReverseSearch(buffer.text);
        setCursorPosition(buffer.cursor);
        return;
      }

      if (keyMatchers[Command.CLEAR_SCREEN](key)) {
        onClearScreen();
        return;
      }

      if (reverseSearchActive || commandSearchActive) {
        const isCommandSearch = commandSearchActive;

        const sc = isCommandSearch
          ? commandSearchCompletion
          : reverseSearchCompletion;

        const {
          activeSuggestionIndex,
          navigateUp,
          navigateDown,
          showSuggestions,
          suggestions,
        } = sc;
        const setActive = isCommandSearch
          ? setCommandSearchActive
          : setReverseSearchActive;
        const resetState = sc.resetCompletionState;

        if (showSuggestions) {
          if (keyMatchers[Command.NAVIGATION_UP](key)) {
            navigateUp();
            return;
          }
          if (keyMatchers[Command.NAVIGATION_DOWN](key)) {
            navigateDown();
            return;
          }
          if (keyMatchers[Command.COLLAPSE_SUGGESTION](key)) {
            if (suggestions[activeSuggestionIndex].value.length >= MAX_WIDTH) {
              setExpandedSuggestionIndex(-1);
              return;
            }
          }
          if (keyMatchers[Command.EXPAND_SUGGESTION](key)) {
            if (suggestions[activeSuggestionIndex].value.length >= MAX_WIDTH) {
              setExpandedSuggestionIndex(activeSuggestionIndex);
              return;
            }
          }
          if (keyMatchers[Command.ACCEPT_SUGGESTION_REVERSE_SEARCH](key)) {
            sc.handleAutocomplete(activeSuggestionIndex);
            resetState();
            setActive(false);
            return;
          }
        }

        if (keyMatchers[Command.SUBMIT_REVERSE_SEARCH](key)) {
          const textToSubmit =
            showSuggestions && activeSuggestionIndex > -1
              ? suggestions[activeSuggestionIndex].value
              : buffer.text;
          handleSubmitAndClear(textToSubmit);
          resetState();
          setActive(false);
          return;
        }

        // Prevent up/down from falling through to regular history navigation
        if (
          keyMatchers[Command.NAVIGATION_UP](key) ||
          keyMatchers[Command.NAVIGATION_DOWN](key)
        ) {
          return;
        }
      }

      // If the command is a perfect match, pressing enter should execute it.
      if (completion.isPerfectMatch && keyMatchers[Command.RETURN](key)) {
        handleSubmitAndClear(buffer.text);
        return;
      }

      if (completion.showSuggestions) {
        if (completion.suggestions.length > 1) {
          if (keyMatchers[Command.COMPLETION_UP](key)) {
            completion.navigateUp();
            setExpandedSuggestionIndex(-1); // Reset expansion when navigating
            return;
          }
          if (keyMatchers[Command.COMPLETION_DOWN](key)) {
            completion.navigateDown();
            setExpandedSuggestionIndex(-1); // Reset expansion when navigating
            return;
          }
        }

        if (keyMatchers[Command.ACCEPT_SUGGESTION](key)) {
          if (completion.suggestions.length > 0) {
            const targetIndex =
              completion.activeSuggestionIndex === -1
                ? 0 // Default to the first if none is active
                : completion.activeSuggestionIndex;
            if (targetIndex < completion.suggestions.length) {
              completion.handleAutocomplete(targetIndex);
              setExpandedSuggestionIndex(-1); // Reset expansion after selection
            }
          }
          return;
        }
      }

      // Handle Tab key for ghost text acceptance
      if (
        key.name === 'tab' &&
        !completion.showSuggestions &&
        completion.promptCompletion.text
      ) {
        completion.promptCompletion.accept();
        return;
      }

      if (!shellModeActive) {
        if (keyMatchers[Command.REVERSE_SEARCH](key)) {
          setCommandSearchActive(true);
          setTextBeforeReverseSearch(buffer.text);
          setCursorPosition(buffer.cursor);
          return;
        }

        if (keyMatchers[Command.HISTORY_UP](key)) {
          inputHistory.navigateUp();
          return;
        }
        if (keyMatchers[Command.HISTORY_DOWN](key)) {
          inputHistory.navigateDown();
          return;
        }
        // Handle arrow-up/down for history on single-line or at edges
        if (
          keyMatchers[Command.NAVIGATION_UP](key) &&
          (buffer.allVisualLines.length === 1 ||
            (buffer.visualCursor[0] === 0 && buffer.visualScrollRow === 0))
        ) {
          inputHistory.navigateUp();
          return;
        }
        if (
          keyMatchers[Command.NAVIGATION_DOWN](key) &&
          (buffer.allVisualLines.length === 1 ||
            buffer.visualCursor[0] === buffer.allVisualLines.length - 1)
        ) {
          inputHistory.navigateDown();
          return;
        }
      } else {
        // Shell History Navigation
        if (keyMatchers[Command.NAVIGATION_UP](key)) {
          const prevCommand = shellHistory.getPreviousCommand();
          if (prevCommand !== null) buffer.setText(prevCommand);
          return;
        }
        if (keyMatchers[Command.NAVIGATION_DOWN](key)) {
          const nextCommand = shellHistory.getNextCommand();
          if (nextCommand !== null) buffer.setText(nextCommand);
          return;
        }
      }

      if (keyMatchers[Command.SUBMIT](key)) {
        if (buffer.text.trim()) {
          // Check if a paste operation occurred recently to prevent accidental auto-submission
          if (recentPasteTime !== null) {
            // Paste occurred recently, ignore this submit to prevent auto-execution
            return;
          }

          const [row, col] = buffer.cursor;
          const line = buffer.lines[row];
          const charBefore = col > 0 ? cpSlice(line, col - 1, col) : '';
          if (charBefore === '\\') {
            buffer.backspace();
            buffer.newline();
          } else {
            handleSubmitAndClear(buffer.text);
          }
        }
        return;
      }

      // Newline insertion
      if (keyMatchers[Command.NEWLINE](key)) {
        buffer.newline();
        return;
      }

      // Ctrl+A (Home) / Ctrl+E (End)
      if (keyMatchers[Command.HOME](key)) {
        buffer.move('home');
        return;
      }
      if (keyMatchers[Command.END](key)) {
        buffer.move('end');
        return;
      }
      // Ctrl+C (Clear input)
      if (keyMatchers[Command.CLEAR_INPUT](key)) {
        if (buffer.text.length > 0) {
          buffer.setText('');
          resetCompletionState();
        }
        return;
      }

      // Kill line commands
      if (keyMatchers[Command.KILL_LINE_RIGHT](key)) {
        buffer.killLineRight();
        return;
      }
      if (keyMatchers[Command.KILL_LINE_LEFT](key)) {
        buffer.killLineLeft();
        return;
      }

      if (keyMatchers[Command.DELETE_WORD_BACKWARD](key)) {
        buffer.deleteWordLeft();
        return;
      }

      // External editor
      if (keyMatchers[Command.OPEN_EXTERNAL_EDITOR](key)) {
        buffer.openInExternalEditor();
        return;
      }

      // Ctrl+V for clipboard image paste
      if (keyMatchers[Command.PASTE_CLIPBOARD_IMAGE](key)) {
        handleClipboardImage();
        return;
      }

      // Fall back to the text buffer's default input handling for all other keys
      buffer.handleInput(key);

      // Clear ghost text when user types regular characters (not navigation/control keys)
      if (
        completion.promptCompletion.text &&
        key.sequence &&
        key.sequence.length === 1 &&
        !key.ctrl &&
        !key.meta
      ) {
        completion.promptCompletion.clear();
        setExpandedSuggestionIndex(-1);
      }
    },
    [
      focus,
      buffer,
      completion,
      shellModeActive,
      setShellModeActive,
      onClearScreen,
      inputHistory,
      handleSubmitAndClear,
      shellHistory,
      reverseSearchCompletion,
      handleClipboardImage,
      resetCompletionState,
      escPressCount,
      showEscapePrompt,
      resetEscapeState,
      vimHandleInput,
      reverseSearchActive,
      textBeforeReverseSearch,
      cursorPosition,
      recentPasteTime,
      commandSearchActive,
      commandSearchCompletion,
    ],
  );

  useKeypress(handleInput, { isActive: !isEmbeddedShellFocused });

  const linesToRender = buffer.viewportVisualLines;
  const [cursorVisualRowAbsolute, cursorVisualColAbsolute] =
    buffer.visualCursor;
  const scrollVisualRow = buffer.visualScrollRow;

  const getGhostTextLines = useCallback(() => {
    if (
      !completion.promptCompletion.text ||
      !buffer.text ||
      !completion.promptCompletion.text.startsWith(buffer.text)
    ) {
      return { inlineGhost: '', additionalLines: [] };
    }

    const ghostSuffix = completion.promptCompletion.text.slice(
      buffer.text.length,
    );
    if (!ghostSuffix) {
      return { inlineGhost: '', additionalLines: [] };
    }

    const currentLogicalLine = buffer.lines[buffer.cursor[0]] || '';
    const cursorCol = buffer.cursor[1];

    const textBeforeCursor = cpSlice(currentLogicalLine, 0, cursorCol);
    const usedWidth = stringWidth(textBeforeCursor);
    const remainingWidth = Math.max(0, inputWidth - usedWidth);

    const ghostTextLinesRaw = ghostSuffix.split('\n');
    const firstLineRaw = ghostTextLinesRaw.shift() || '';

    let inlineGhost = '';
    let remainingFirstLine = '';

    if (stringWidth(firstLineRaw) <= remainingWidth) {
      inlineGhost = firstLineRaw;
    } else {
      const words = firstLineRaw.split(' ');
      let currentLine = '';
      let wordIdx = 0;
      for (const word of words) {
        const prospectiveLine = currentLine ? `${currentLine} ${word}` : word;
        if (stringWidth(prospectiveLine) > remainingWidth) {
          break;
        }
        currentLine = prospectiveLine;
        wordIdx++;
      }
      inlineGhost = currentLine;
      if (words.length > wordIdx) {
        remainingFirstLine = words.slice(wordIdx).join(' ');
      }
    }

    const linesToWrap = [];
    if (remainingFirstLine) {
      linesToWrap.push(remainingFirstLine);
    }
    linesToWrap.push(...ghostTextLinesRaw);
    const remainingGhostText = linesToWrap.join('\n');

    const additionalLines: string[] = [];
    if (remainingGhostText) {
      const textLines = remainingGhostText.split('\n');
      for (const textLine of textLines) {
        const words = textLine.split(' ');
        let currentLine = '';

        for (const word of words) {
          const prospectiveLine = currentLine ? `${currentLine} ${word}` : word;
          const prospectiveWidth = stringWidth(prospectiveLine);

          if (prospectiveWidth > inputWidth) {
            if (currentLine) {
              additionalLines.push(currentLine);
            }

            let wordToProcess = word;
            while (stringWidth(wordToProcess) > inputWidth) {
              let part = '';
              const wordCP = toCodePoints(wordToProcess);
              let partWidth = 0;
              let splitIndex = 0;
              for (let i = 0; i < wordCP.length; i++) {
                const char = wordCP[i];
                const charWidth = stringWidth(char);
                if (partWidth + charWidth > inputWidth) {
                  break;
                }
                part += char;
                partWidth += charWidth;
                splitIndex = i + 1;
              }
              additionalLines.push(part);
              wordToProcess = cpSlice(wordToProcess, splitIndex);
            }
            currentLine = wordToProcess;
          } else {
            currentLine = prospectiveLine;
          }
        }
        if (currentLine) {
          additionalLines.push(currentLine);
        }
      }
    }

    return { inlineGhost, additionalLines };
  }, [
    completion.promptCompletion.text,
    buffer.text,
    buffer.lines,
    buffer.cursor,
    inputWidth,
  ]);

  const { inlineGhost, additionalLines } = getGhostTextLines();
  const getActiveCompletion = () => {
    if (commandSearchActive) return commandSearchCompletion;
    if (reverseSearchActive) return reverseSearchCompletion;
    return completion;
  };

  const activeCompletion = getActiveCompletion();
  const shouldShowSuggestions = activeCompletion.showSuggestions;

  const showAutoAcceptStyling =
    !shellModeActive && approvalMode === ApprovalMode.AUTO_EDIT;
  const showYoloStyling =
    !shellModeActive && approvalMode === ApprovalMode.YOLO;

  let statusColor: string | undefined;
  let statusText = '';
  if (shellModeActive) {
    statusColor = theme.ui.symbol;
    statusText = 'Shell mode';
  } else if (showYoloStyling) {
    statusColor = theme.status.error;
    statusText = 'YOLO mode';
  } else if (showAutoAcceptStyling) {
    statusColor = theme.status.warning;
    statusText = 'Accepting edits';
  }

  return (
    <>
      <Box
        borderStyle="round"
        borderColor={
          isShellFocused && !isEmbeddedShellFocused
            ? (statusColor ?? theme.border.focused)
            : theme.border.default
        }
        paddingX={1}
      >
        <Text
          color={statusColor ?? theme.text.accent}
          aria-label={statusText || undefined}
        >
          {shellModeActive ? (
            reverseSearchActive ? (
              <Text
                color={theme.text.link}
                aria-label={SCREEN_READER_USER_PREFIX}
              >
                (r:){' '}
              </Text>
            ) : (
              '!'
            )
          ) : commandSearchActive ? (
            <Text color={theme.text.accent}>(r:) </Text>
          ) : showYoloStyling ? (
            '*'
          ) : (
            '>'
          )}{' '}
        </Text>
        <Box flexGrow={1} flexDirection="column">
          {buffer.text.length === 0 && placeholder ? (
            showCursor ? (
              <Text>
                {chalk.inverse(placeholder.slice(0, 1))}
                <Text color={theme.text.secondary}>{placeholder.slice(1)}</Text>
              </Text>
            ) : (
              <Text color={theme.text.secondary}>{placeholder}</Text>
            )
          ) : (
            linesToRender
              .map((lineText, visualIdxInRenderedSet) => {
                const absoluteVisualIdx =
                  scrollVisualRow + visualIdxInRenderedSet;
                const mapEntry = buffer.visualToLogicalMap[absoluteVisualIdx];
                const cursorVisualRow =
                  cursorVisualRowAbsolute - scrollVisualRow;
                const isOnCursorLine =
                  focus && visualIdxInRenderedSet === cursorVisualRow;

                const renderedLine: React.ReactNode[] = [];

                const [logicalLineIdx, logicalStartCol] = mapEntry;
                const logicalLine = buffer.lines[logicalLineIdx] || '';
                const tokens = parseInputForHighlighting(
                  logicalLine,
                  logicalLineIdx,
                );

                const visualStart = logicalStartCol;
                const visualEnd = logicalStartCol + cpLen(lineText);
                const segments = buildSegmentsForVisualSlice(
                  tokens,
                  visualStart,
                  visualEnd,
                );

                let charCount = 0;
                segments.forEach((seg, segIdx) => {
                  const segLen = cpLen(seg.text);
                  let display = seg.text;

                  if (isOnCursorLine) {
                    const relativeVisualColForHighlight =
                      cursorVisualColAbsolute;
                    const segStart = charCount;
                    const segEnd = segStart + segLen;
                    if (
                      relativeVisualColForHighlight >= segStart &&
                      relativeVisualColForHighlight < segEnd
                    ) {
                      const charToHighlight = cpSlice(
                        seg.text,
                        relativeVisualColForHighlight - segStart,
                        relativeVisualColForHighlight - segStart + 1,
                      );
                      const highlighted = showCursor
                        ? chalk.inverse(charToHighlight)
                        : charToHighlight;
                      display =
                        cpSlice(
                          seg.text,
                          0,
                          relativeVisualColForHighlight - segStart,
                        ) +
                        highlighted +
                        cpSlice(
                          seg.text,
                          relativeVisualColForHighlight - segStart + 1,
                        );
                    }
                    charCount = segEnd;
                  }

                  const color =
                    seg.type === 'command' || seg.type === 'file'
                      ? theme.text.accent
                      : theme.text.primary;

                  renderedLine.push(
                    <Text key={`token-${segIdx}`} color={color}>
                      {display}
                    </Text>,
                  );
                });

                const currentLineGhost = isOnCursorLine ? inlineGhost : '';
                if (
                  isOnCursorLine &&
                  cursorVisualColAbsolute === cpLen(lineText)
                ) {
                  if (!currentLineGhost) {
                    renderedLine.push(
                      <Text key={`cursor-end-${cursorVisualColAbsolute}`}>
                        {showCursor ? chalk.inverse(' ') : ' '}
                      </Text>,
                    );
                  }
                }

                const showCursorBeforeGhost =
                  focus &&
                  isOnCursorLine &&
                  cursorVisualColAbsolute === cpLen(lineText) &&
                  currentLineGhost;

                return (
                  <Box key={`line-${visualIdxInRenderedSet}`} height={1}>
                    <Text>
                      {renderedLine}
                      {showCursorBeforeGhost &&
                        (showCursor ? chalk.inverse(' ') : ' ')}
                      {currentLineGhost && (
                        <Text color={theme.text.secondary}>
                          {currentLineGhost}
                        </Text>
                      )}
                    </Text>
                  </Box>
                );
              })
              .concat(
                additionalLines.map((ghostLine, index) => {
                  const padding = Math.max(
                    0,
                    inputWidth - stringWidth(ghostLine),
                  );
                  return (
                    <Text
                      key={`ghost-line-${index}`}
                      color={theme.text.secondary}
                    >
                      {ghostLine}
                      {' '.repeat(padding)}
                    </Text>
                  );
                }),
              )
          )}
        </Box>
      </Box>
      {shouldShowSuggestions && (
        <Box paddingRight={2}>
          <SuggestionsDisplay
            suggestions={activeCompletion.suggestions}
            activeIndex={activeCompletion.activeSuggestionIndex}
            isLoading={activeCompletion.isLoadingSuggestions}
            width={suggestionsWidth}
            scrollOffset={activeCompletion.visibleStartIndex}
            userInput={buffer.text}
            mode={
              buffer.text.startsWith('/') &&
              !reverseSearchActive &&
              !commandSearchActive
                ? 'slash'
                : 'reverse'
            }
            expandedIndex={expandedSuggestionIndex}
          />
        </Box>
      )}
    </>
  );
};<|MERGE_RESOLUTION|>--- conflicted
+++ resolved
@@ -32,18 +32,12 @@
 import { useKeypress } from '../hooks/useKeypress.js';
 import { keyMatchers, Command } from '../keyMatchers.js';
 import type { CommandContext, SlashCommand } from '../commands/types.js';
-<<<<<<< HEAD
 import type { Config } from '@salesforce/codey-core';
 import { ApprovalMode } from '@salesforce/codey-core';
-import { parseInputForHighlighting } from '../utils/highlight.js';
-=======
-import type { Config } from '@google/gemini-cli-core';
-import { ApprovalMode } from '@google/gemini-cli-core';
 import {
   parseInputForHighlighting,
   buildSegmentsForVisualSlice,
 } from '../utils/highlight.js';
->>>>>>> 10392ad3
 import {
   clipboardHasImage,
   saveClipboardImage,
