--- conflicted
+++ resolved
@@ -32,12 +32,8 @@
 import { useKeypress } from '../hooks/useKeypress.js';
 import { keyMatchers, Command } from '../keyMatchers.js';
 import type { CommandContext, SlashCommand } from '../commands/types.js';
-<<<<<<< HEAD
 import type { Config } from '@salesforce/codey-core';
-=======
-import type { Config } from '@google/gemini-cli-core';
-import { ApprovalMode } from '@google/gemini-cli-core';
->>>>>>> cf206974
+import { ApprovalMode } from '@salesforce/codey-core';
 import { parseInputForHighlighting } from '../utils/highlight.js';
 import {
   clipboardHasImage,
