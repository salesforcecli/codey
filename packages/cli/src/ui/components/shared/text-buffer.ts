/*
 * Copyright 2025, Salesforce, Inc.
 *
 * Licensed under the Apache License, Version 2.0 (the "License");
 * you may not use this file except in compliance with the License.
 * You may obtain a copy of the License at
 *
 *     http://www.apache.org/licenses/LICENSE-2.0
 *
 * Unless required by applicable law or agreed to in writing, software
 * distributed under the License is distributed on an "AS IS" BASIS,
 * WITHOUT WARRANTIES OR CONDITIONS OF ANY KIND, either express or implied.
 * See the License for the specific language governing permissions and
 * limitations under the License.
 */

import { spawnSync } from 'node:child_process';
import fs from 'node:fs';
import os from 'node:os';
import pathMod from 'node:path';
import { useState, useCallback, useEffect, useMemo, useReducer } from 'react';
<<<<<<< HEAD
import stringWidth from 'string-width';
import { unescapePath } from '@salesforce/codey-core';
=======
import { unescapePath } from '@google/gemini-cli-core';
>>>>>>> cf206974
import {
  toCodePoints,
  cpLen,
  cpSlice,
  stripUnsafeCharacters,
  getCachedStringWidth,
} from '../../utils/textUtils.js';
import type { VimAction } from './vim-buffer-actions.js';
import { handleVimAction } from './vim-buffer-actions.js';

export type Direction =
  | 'left'
  | 'right'
  | 'up'
  | 'down'
  | 'wordLeft'
  | 'wordRight'
  | 'home'
  | 'end';

// Simple helper for word‑wise ops.
function isWordChar(ch: string | undefined): boolean {
  if (ch === undefined) {
    return false;
  }
  return !/[\s,.;!?]/.test(ch);
}

// Helper functions for line-based word navigation
export const isWordCharStrict = (char: string): boolean =>
  /[\w\p{L}\p{N}]/u.test(char); // Matches a single character that is any Unicode letter, any Unicode number, or an underscore

export const isWhitespace = (char: string): boolean => /\s/.test(char);

// Check if a character is a combining mark (only diacritics for now)
export const isCombiningMark = (char: string): boolean => /\p{M}/u.test(char);

// Check if a character should be considered part of a word (including combining marks)
export const isWordCharWithCombining = (char: string): boolean =>
  isWordCharStrict(char) || isCombiningMark(char);

// Get the script of a character (simplified for common scripts)
export const getCharScript = (char: string): string => {
  if (/[\p{Script=Latin}]/u.test(char)) return 'latin'; // All Latin script chars including diacritics
  if (/[\p{Script=Han}]/u.test(char)) return 'han'; // Chinese
  if (/[\p{Script=Arabic}]/u.test(char)) return 'arabic';
  if (/[\p{Script=Hiragana}]/u.test(char)) return 'hiragana';
  if (/[\p{Script=Katakana}]/u.test(char)) return 'katakana';
  if (/[\p{Script=Cyrillic}]/u.test(char)) return 'cyrillic';
  return 'other';
};

// Check if two characters are from different scripts (indicating word boundary)
export const isDifferentScript = (char1: string, char2: string): boolean => {
  if (!isWordCharStrict(char1) || !isWordCharStrict(char2)) return false;
  return getCharScript(char1) !== getCharScript(char2);
};

// Find next word start within a line, starting from col
export const findNextWordStartInLine = (
  line: string,
  col: number,
): number | null => {
  const chars = toCodePoints(line);
  let i = col;

  if (i >= chars.length) return null;

  const currentChar = chars[i];

  // Skip current word/sequence based on character type
  if (isWordCharStrict(currentChar)) {
    while (i < chars.length && isWordCharWithCombining(chars[i])) {
      // Check for script boundary - if next character is from different script, stop here
      if (
        i + 1 < chars.length &&
        isWordCharStrict(chars[i + 1]) &&
        isDifferentScript(chars[i], chars[i + 1])
      ) {
        i++; // Include current character
        break; // Stop at script boundary
      }
      i++;
    }
  } else if (!isWhitespace(currentChar)) {
    while (
      i < chars.length &&
      !isWordCharStrict(chars[i]) &&
      !isWhitespace(chars[i])
    ) {
      i++;
    }
  }

  // Skip whitespace
  while (i < chars.length && isWhitespace(chars[i])) {
    i++;
  }

  return i < chars.length ? i : null;
};

// Find previous word start within a line
export const findPrevWordStartInLine = (
  line: string,
  col: number,
): number | null => {
  const chars = toCodePoints(line);
  let i = col;

  if (i <= 0) return null;

  i--;

  // Skip whitespace moving backwards
  while (i >= 0 && isWhitespace(chars[i])) {
    i--;
  }

  if (i < 0) return null;

  if (isWordCharStrict(chars[i])) {
    // We're in a word, move to its beginning
    while (i >= 0 && isWordCharStrict(chars[i])) {
      // Check for script boundary - if previous character is from different script, stop here
      if (
        i - 1 >= 0 &&
        isWordCharStrict(chars[i - 1]) &&
        isDifferentScript(chars[i], chars[i - 1])
      ) {
        return i; // Return current position at script boundary
      }
      i--;
    }
    return i + 1;
  } else {
    // We're in punctuation, move to its beginning
    while (i >= 0 && !isWordCharStrict(chars[i]) && !isWhitespace(chars[i])) {
      i--;
    }
    return i + 1;
  }
};

// Find word end within a line
export const findWordEndInLine = (line: string, col: number): number | null => {
  const chars = toCodePoints(line);
  let i = col;

  // If we're already at the end of a word (including punctuation sequences), advance to next word
  // This includes both regular word endings and script boundaries
  const atEndOfWordChar =
    i < chars.length &&
    isWordCharWithCombining(chars[i]) &&
    (i + 1 >= chars.length ||
      !isWordCharWithCombining(chars[i + 1]) ||
      (isWordCharStrict(chars[i]) &&
        i + 1 < chars.length &&
        isWordCharStrict(chars[i + 1]) &&
        isDifferentScript(chars[i], chars[i + 1])));

  const atEndOfPunctuation =
    i < chars.length &&
    !isWordCharWithCombining(chars[i]) &&
    !isWhitespace(chars[i]) &&
    (i + 1 >= chars.length ||
      isWhitespace(chars[i + 1]) ||
      isWordCharWithCombining(chars[i + 1]));

  if (atEndOfWordChar || atEndOfPunctuation) {
    // We're at the end of a word or punctuation sequence, move forward to find next word
    i++;
    // Skip whitespace to find next word or punctuation
    while (i < chars.length && isWhitespace(chars[i])) {
      i++;
    }
  }

  // If we're not on a word character, find the next word or punctuation sequence
  if (i < chars.length && !isWordCharWithCombining(chars[i])) {
    // Skip whitespace to find next word or punctuation
    while (i < chars.length && isWhitespace(chars[i])) {
      i++;
    }
  }

  // Move to end of current word (including combining marks, but stop at script boundaries)
  let foundWord = false;
  let lastBaseCharPos = -1;

  if (i < chars.length && isWordCharWithCombining(chars[i])) {
    // Handle word characters
    while (i < chars.length && isWordCharWithCombining(chars[i])) {
      foundWord = true;

      // Track the position of the last base character (not combining mark)
      if (isWordCharStrict(chars[i])) {
        lastBaseCharPos = i;
      }

      // Check if next character is from a different script (word boundary)
      if (
        i + 1 < chars.length &&
        isWordCharStrict(chars[i + 1]) &&
        isDifferentScript(chars[i], chars[i + 1])
      ) {
        i++; // Include current character
        if (isWordCharStrict(chars[i - 1])) {
          lastBaseCharPos = i - 1;
        }
        break; // Stop at script boundary
      }

      i++;
    }
  } else if (i < chars.length && !isWhitespace(chars[i])) {
    // Handle punctuation sequences (like ████)
    while (
      i < chars.length &&
      !isWordCharStrict(chars[i]) &&
      !isWhitespace(chars[i])
    ) {
      foundWord = true;
      lastBaseCharPos = i;
      i++;
    }
  }

  // Only return a position if we actually found a word
  // Return the position of the last base character, not combining marks
  if (foundWord && lastBaseCharPos >= col) {
    return lastBaseCharPos;
  }

  return null;
};

// Find next word across lines
export const findNextWordAcrossLines = (
  lines: string[],
  cursorRow: number,
  cursorCol: number,
  searchForWordStart: boolean,
): { row: number; col: number } | null => {
  // First try current line
  const currentLine = lines[cursorRow] || '';
  const colInCurrentLine = searchForWordStart
    ? findNextWordStartInLine(currentLine, cursorCol)
    : findWordEndInLine(currentLine, cursorCol);

  if (colInCurrentLine !== null) {
    return { row: cursorRow, col: colInCurrentLine };
  }

  // Search subsequent lines
  for (let row = cursorRow + 1; row < lines.length; row++) {
    const line = lines[row] || '';
    const chars = toCodePoints(line);

    // For empty lines, if we haven't found any words yet, return the empty line
    if (chars.length === 0) {
      // Check if there are any words in remaining lines
      let hasWordsInLaterLines = false;
      for (let laterRow = row + 1; laterRow < lines.length; laterRow++) {
        const laterLine = lines[laterRow] || '';
        const laterChars = toCodePoints(laterLine);
        let firstNonWhitespace = 0;
        while (
          firstNonWhitespace < laterChars.length &&
          isWhitespace(laterChars[firstNonWhitespace])
        ) {
          firstNonWhitespace++;
        }
        if (firstNonWhitespace < laterChars.length) {
          hasWordsInLaterLines = true;
          break;
        }
      }

      // If no words in later lines, return the empty line
      if (!hasWordsInLaterLines) {
        return { row, col: 0 };
      }
      continue;
    }

    // Find first non-whitespace
    let firstNonWhitespace = 0;
    while (
      firstNonWhitespace < chars.length &&
      isWhitespace(chars[firstNonWhitespace])
    ) {
      firstNonWhitespace++;
    }

    if (firstNonWhitespace < chars.length) {
      if (searchForWordStart) {
        return { row, col: firstNonWhitespace };
      } else {
        // For word end, find the end of the first word
        const endCol = findWordEndInLine(line, firstNonWhitespace);
        if (endCol !== null) {
          return { row, col: endCol };
        }
      }
    }
  }

  return null;
};

// Find previous word across lines
export const findPrevWordAcrossLines = (
  lines: string[],
  cursorRow: number,
  cursorCol: number,
): { row: number; col: number } | null => {
  // First try current line
  const currentLine = lines[cursorRow] || '';
  const colInCurrentLine = findPrevWordStartInLine(currentLine, cursorCol);

  if (colInCurrentLine !== null) {
    return { row: cursorRow, col: colInCurrentLine };
  }

  // Search previous lines
  for (let row = cursorRow - 1; row >= 0; row--) {
    const line = lines[row] || '';
    const chars = toCodePoints(line);

    if (chars.length === 0) continue;

    // Find last word start
    let lastWordStart = chars.length;
    while (lastWordStart > 0 && isWhitespace(chars[lastWordStart - 1])) {
      lastWordStart--;
    }

    if (lastWordStart > 0) {
      // Find start of this word
      const wordStart = findPrevWordStartInLine(line, lastWordStart);
      if (wordStart !== null) {
        return { row, col: wordStart };
      }
    }
  }

  return null;
};

// Helper functions for vim line operations
export const getPositionFromOffsets = (
  startOffset: number,
  endOffset: number,
  lines: string[],
) => {
  let offset = 0;
  let startRow = 0;
  let startCol = 0;
  let endRow = 0;
  let endCol = 0;

  // Find start position
  for (let i = 0; i < lines.length; i++) {
    const lineLength = lines[i].length + 1; // +1 for newline
    if (offset + lineLength > startOffset) {
      startRow = i;
      startCol = startOffset - offset;
      break;
    }
    offset += lineLength;
  }

  // Find end position
  offset = 0;
  for (let i = 0; i < lines.length; i++) {
    const lineLength = lines[i].length + (i < lines.length - 1 ? 1 : 0); // +1 for newline except last line
    if (offset + lineLength >= endOffset) {
      endRow = i;
      endCol = endOffset - offset;
      break;
    }
    offset += lineLength;
  }

  return { startRow, startCol, endRow, endCol };
};

export const getLineRangeOffsets = (
  startRow: number,
  lineCount: number,
  lines: string[],
) => {
  let startOffset = 0;

  // Calculate start offset
  for (let i = 0; i < startRow; i++) {
    startOffset += lines[i].length + 1; // +1 for newline
  }

  // Calculate end offset
  let endOffset = startOffset;
  for (let i = 0; i < lineCount; i++) {
    const lineIndex = startRow + i;
    if (lineIndex < lines.length) {
      endOffset += lines[lineIndex].length;
      if (lineIndex < lines.length - 1) {
        endOffset += 1; // +1 for newline
      }
    }
  }

  return { startOffset, endOffset };
};

export const replaceRangeInternal = (
  state: TextBufferState,
  startRow: number,
  startCol: number,
  endRow: number,
  endCol: number,
  text: string,
): TextBufferState => {
  const currentLine = (row: number) => state.lines[row] || '';
  const currentLineLen = (row: number) => cpLen(currentLine(row));
  const clamp = (value: number, min: number, max: number) =>
    Math.min(Math.max(value, min), max);

  if (
    startRow > endRow ||
    (startRow === endRow && startCol > endCol) ||
    startRow < 0 ||
    startCol < 0 ||
    endRow >= state.lines.length ||
    (endRow < state.lines.length && endCol > currentLineLen(endRow))
  ) {
    return state; // Invalid range
  }

  const newLines = [...state.lines];

  const sCol = clamp(startCol, 0, currentLineLen(startRow));
  const eCol = clamp(endCol, 0, currentLineLen(endRow));

  const prefix = cpSlice(currentLine(startRow), 0, sCol);
  const suffix = cpSlice(currentLine(endRow), eCol);

  const normalisedReplacement = text
    .replace(/\r\n/g, '\n')
    .replace(/\r/g, '\n');
  const replacementParts = normalisedReplacement.split('\n');

  // The combined first line of the new text
  const firstLine = prefix + replacementParts[0];

  if (replacementParts.length === 1) {
    // No newlines in replacement: combine prefix, replacement, and suffix on one line.
    newLines.splice(startRow, endRow - startRow + 1, firstLine + suffix);
  } else {
    // Newlines in replacement: create new lines.
    const lastLine = replacementParts[replacementParts.length - 1] + suffix;
    const middleLines = replacementParts.slice(1, -1);
    newLines.splice(
      startRow,
      endRow - startRow + 1,
      firstLine,
      ...middleLines,
      lastLine,
    );
  }

  const finalCursorRow = startRow + replacementParts.length - 1;
  const finalCursorCol =
    (replacementParts.length > 1 ? 0 : sCol) +
    cpLen(replacementParts[replacementParts.length - 1]);

  return {
    ...state,
    lines: newLines,
    cursorRow: Math.min(Math.max(finalCursorRow, 0), newLines.length - 1),
    cursorCol: Math.max(
      0,
      Math.min(finalCursorCol, cpLen(newLines[finalCursorRow] || '')),
    ),
    preferredCol: null,
  };
};

export interface Viewport {
  height: number;
  width: number;
}

function clamp(v: number, min: number, max: number): number {
  return v < min ? min : v > max ? max : v;
}

/* ────────────────────────────────────────────────────────────────────────── */

interface UseTextBufferProps {
  initialText?: string;
  initialCursorOffset?: number;
  viewport: Viewport; // Viewport dimensions needed for scrolling
  stdin?: NodeJS.ReadStream | null; // For external editor
  setRawMode?: (mode: boolean) => void; // For external editor
  onChange?: (text: string) => void; // Callback for when text changes
  isValidPath: (path: string) => boolean;
  shellModeActive?: boolean; // Whether the text buffer is in shell mode
}

interface UndoHistoryEntry {
  lines: string[];
  cursorRow: number;
  cursorCol: number;
}

function calculateInitialCursorPosition(
  initialLines: string[],
  offset: number,
): [number, number] {
  let remainingChars = offset;
  let row = 0;
  while (row < initialLines.length) {
    const lineLength = cpLen(initialLines[row]);
    // Add 1 for the newline character (except for the last line)
    const totalCharsInLineAndNewline =
      lineLength + (row < initialLines.length - 1 ? 1 : 0);

    if (remainingChars <= lineLength) {
      // Cursor is on this line
      return [row, remainingChars];
    }
    remainingChars -= totalCharsInLineAndNewline;
    row++;
  }
  // Offset is beyond the text, place cursor at the end of the last line
  if (initialLines.length > 0) {
    const lastRow = initialLines.length - 1;
    return [lastRow, cpLen(initialLines[lastRow])];
  }
  return [0, 0]; // Default for empty text
}

export function offsetToLogicalPos(
  text: string,
  offset: number,
): [number, number] {
  let row = 0;
  let col = 0;
  let currentOffset = 0;

  if (offset === 0) return [0, 0];

  const lines = text.split('\n');
  for (let i = 0; i < lines.length; i++) {
    const line = lines[i];
    const lineLength = cpLen(line);
    const lineLengthWithNewline = lineLength + (i < lines.length - 1 ? 1 : 0);

    if (offset <= currentOffset + lineLength) {
      // Check against lineLength first
      row = i;
      col = offset - currentOffset;
      return [row, col];
    } else if (offset <= currentOffset + lineLengthWithNewline) {
      // Check if offset is the newline itself
      row = i;
      col = lineLength; // Position cursor at the end of the current line content
      // If the offset IS the newline, and it's not the last line, advance to next line, col 0
      if (
        offset === currentOffset + lineLengthWithNewline &&
        i < lines.length - 1
      ) {
        return [i + 1, 0];
      }
      return [row, col]; // Otherwise, it's at the end of the current line content
    }
    currentOffset += lineLengthWithNewline;
  }

  // If offset is beyond the text length, place cursor at the end of the last line
  // or [0,0] if text is empty
  if (lines.length > 0) {
    row = lines.length - 1;
    col = cpLen(lines[row]);
  } else {
    row = 0;
    col = 0;
  }
  return [row, col];
}

/**
 * Converts logical row/col position to absolute text offset
 * Inverse operation of offsetToLogicalPos
 */
export function logicalPosToOffset(
  lines: string[],
  row: number,
  col: number,
): number {
  let offset = 0;

  // Clamp row to valid range
  const actualRow = Math.min(row, lines.length - 1);

  // Add lengths of all lines before the target row
  for (let i = 0; i < actualRow; i++) {
    offset += cpLen(lines[i]) + 1; // +1 for newline
  }

  // Add column offset within the target row
  if (actualRow >= 0 && actualRow < lines.length) {
    offset += Math.min(col, cpLen(lines[actualRow]));
  }

  return offset;
}

export interface VisualLayout {
  visualLines: string[];
  // For each logical line, an array of [visualLineIndex, startColInLogical]
  logicalToVisualMap: Array<Array<[number, number]>>;
  // For each visual line, its [logicalLineIndex, startColInLogical]
  visualToLogicalMap: Array<[number, number]>;
}

// Calculates the visual wrapping of lines and the mapping between logical and visual coordinates.
// This is an expensive operation and should be memoized.
function calculateLayout(
  logicalLines: string[],
  viewportWidth: number,
): VisualLayout {
  const visualLines: string[] = [];
  const logicalToVisualMap: Array<Array<[number, number]>> = [];
  const visualToLogicalMap: Array<[number, number]> = [];

  logicalLines.forEach((logLine, logIndex) => {
    logicalToVisualMap[logIndex] = [];
    if (logLine.length === 0) {
      // Handle empty logical line
      logicalToVisualMap[logIndex].push([visualLines.length, 0]);
      visualToLogicalMap.push([logIndex, 0]);
      visualLines.push('');
    } else {
      // Non-empty logical line
      let currentPosInLogLine = 0; // Tracks position within the current logical line (code point index)
      const codePointsInLogLine = toCodePoints(logLine);

      while (currentPosInLogLine < codePointsInLogLine.length) {
        let currentChunk = '';
        let currentChunkVisualWidth = 0;
        let numCodePointsInChunk = 0;
        let lastWordBreakPoint = -1; // Index in codePointsInLogLine for word break
        let numCodePointsAtLastWordBreak = 0;

        // Iterate through code points to build the current visual line (chunk)
        for (let i = currentPosInLogLine; i < codePointsInLogLine.length; i++) {
          const char = codePointsInLogLine[i];
          const charVisualWidth = getCachedStringWidth(char);

          if (currentChunkVisualWidth + charVisualWidth > viewportWidth) {
            // Character would exceed viewport width
            if (
              lastWordBreakPoint !== -1 &&
              numCodePointsAtLastWordBreak > 0 &&
              currentPosInLogLine + numCodePointsAtLastWordBreak < i
            ) {
              // We have a valid word break point to use, and it's not the start of the current segment
              currentChunk = codePointsInLogLine
                .slice(
                  currentPosInLogLine,
                  currentPosInLogLine + numCodePointsAtLastWordBreak,
                )
                .join('');
              numCodePointsInChunk = numCodePointsAtLastWordBreak;
            } else {
              // No word break, or word break is at the start of this potential chunk, or word break leads to empty chunk.
              // Hard break: take characters up to viewportWidth, or just the current char if it alone is too wide.
              if (
                numCodePointsInChunk === 0 &&
                charVisualWidth > viewportWidth
              ) {
                // Single character is wider than viewport, take it anyway
                currentChunk = char;
                numCodePointsInChunk = 1;
              } else if (
                numCodePointsInChunk === 0 &&
                charVisualWidth <= viewportWidth
              ) {
                // This case should ideally be caught by the next iteration if the char fits.
                // If it doesn't fit (because currentChunkVisualWidth was already > 0 from a previous char that filled the line),
                // then numCodePointsInChunk would not be 0.
                // This branch means the current char *itself* doesn't fit an empty line, which is handled by the above.
                // If we are here, it means the loop should break and the current chunk (which is empty) is finalized.
              }
            }
            break; // Break from inner loop to finalize this chunk
          }

          currentChunk += char;
          currentChunkVisualWidth += charVisualWidth;
          numCodePointsInChunk++;

          // Check for word break opportunity (space)
          if (char === ' ') {
            lastWordBreakPoint = i; // Store code point index of the space
            // Store the state *before* adding the space, if we decide to break here.
            numCodePointsAtLastWordBreak = numCodePointsInChunk - 1; // Chars *before* the space
          }
        }

        // If the inner loop completed without breaking (i.e., remaining text fits)
        // or if the loop broke but numCodePointsInChunk is still 0 (e.g. first char too wide for empty line)
        if (
          numCodePointsInChunk === 0 &&
          currentPosInLogLine < codePointsInLogLine.length
        ) {
          // This can happen if the very first character considered for a new visual line is wider than the viewport.
          // In this case, we take that single character.
          const firstChar = codePointsInLogLine[currentPosInLogLine];
          currentChunk = firstChar;
          numCodePointsInChunk = 1; // Ensure we advance
        }

        // If after everything, numCodePointsInChunk is still 0 but we haven't processed the whole logical line,
        // it implies an issue, like viewportWidth being 0 or less. Avoid infinite loop.
        if (
          numCodePointsInChunk === 0 &&
          currentPosInLogLine < codePointsInLogLine.length
        ) {
          // Force advance by one character to prevent infinite loop if something went wrong
          currentChunk = codePointsInLogLine[currentPosInLogLine];
          numCodePointsInChunk = 1;
        }

        logicalToVisualMap[logIndex].push([
          visualLines.length,
          currentPosInLogLine,
        ]);
        visualToLogicalMap.push([logIndex, currentPosInLogLine]);
        visualLines.push(currentChunk);

        const logicalStartOfThisChunk = currentPosInLogLine;
        currentPosInLogLine += numCodePointsInChunk;

        // If the chunk processed did not consume the entire logical line,
        // and the character immediately following the chunk is a space,
        // advance past this space as it acted as a delimiter for word wrapping.
        if (
          logicalStartOfThisChunk + numCodePointsInChunk <
            codePointsInLogLine.length &&
          currentPosInLogLine < codePointsInLogLine.length && // Redundant if previous is true, but safe
          codePointsInLogLine[currentPosInLogLine] === ' '
        ) {
          currentPosInLogLine++;
        }
      }
    }
  });

  // If the entire logical text was empty, ensure there's one empty visual line.
  if (
    logicalLines.length === 0 ||
    (logicalLines.length === 1 && logicalLines[0] === '')
  ) {
    if (visualLines.length === 0) {
      visualLines.push('');
      if (!logicalToVisualMap[0]) logicalToVisualMap[0] = [];
      logicalToVisualMap[0].push([0, 0]);
      visualToLogicalMap.push([0, 0]);
    }
  }

  return {
    visualLines,
    logicalToVisualMap,
    visualToLogicalMap,
  };
}

// Calculates the visual cursor position based on a pre-calculated layout.
// This is a lightweight operation.
function calculateVisualCursorFromLayout(
  layout: VisualLayout,
  logicalCursor: [number, number],
): [number, number] {
  const { logicalToVisualMap, visualLines } = layout;
  const [logicalRow, logicalCol] = logicalCursor;

  const segmentsForLogicalLine = logicalToVisualMap[logicalRow];

  if (!segmentsForLogicalLine || segmentsForLogicalLine.length === 0) {
    // This can happen for an empty document.
    return [0, 0];
  }

  // Find the segment where the logical column fits.
  // The segments are sorted by startColInLogical.
  let targetSegmentIndex = segmentsForLogicalLine.findIndex(
    ([, startColInLogical], index) => {
      const nextStartColInLogical =
        index + 1 < segmentsForLogicalLine.length
          ? segmentsForLogicalLine[index + 1][1]
          : Infinity;
      return (
        logicalCol >= startColInLogical && logicalCol < nextStartColInLogical
      );
    },
  );

  // If not found, it means the cursor is at the end of the logical line.
  if (targetSegmentIndex === -1) {
    if (logicalCol === 0) {
      targetSegmentIndex = 0;
    } else {
      targetSegmentIndex = segmentsForLogicalLine.length - 1;
    }
  }

  const [visualRow, startColInLogical] =
    segmentsForLogicalLine[targetSegmentIndex];
  const visualCol = logicalCol - startColInLogical;

  // The visual column should not exceed the length of the visual line.
  const clampedVisualCol = Math.min(
    visualCol,
    cpLen(visualLines[visualRow] ?? ''),
  );

  return [visualRow, clampedVisualCol];
}

// --- Start of reducer logic ---

export interface TextBufferState {
  lines: string[];
  cursorRow: number;
  cursorCol: number;
  preferredCol: number | null; // This is visual preferred col
  undoStack: UndoHistoryEntry[];
  redoStack: UndoHistoryEntry[];
  clipboard: string | null;
  selectionAnchor: [number, number] | null;
  viewportWidth: number;
  viewportHeight: number;
  visualLayout: VisualLayout;
}

const historyLimit = 100;

export const pushUndo = (currentState: TextBufferState): TextBufferState => {
  const snapshot = {
    lines: [...currentState.lines],
    cursorRow: currentState.cursorRow,
    cursorCol: currentState.cursorCol,
  };
  const newStack = [...currentState.undoStack, snapshot];
  if (newStack.length > historyLimit) {
    newStack.shift();
  }
  return { ...currentState, undoStack: newStack, redoStack: [] };
};

export type TextBufferAction =
  | { type: 'set_text'; payload: string; pushToUndo?: boolean }
  | { type: 'insert'; payload: string }
  | { type: 'backspace' }
  | {
      type: 'move';
      payload: {
        dir: Direction;
      };
    }
  | {
      type: 'set_cursor';
      payload: {
        cursorRow: number;
        cursorCol: number;
        preferredCol: number | null;
      };
    }
  | { type: 'delete' }
  | { type: 'delete_word_left' }
  | { type: 'delete_word_right' }
  | { type: 'kill_line_right' }
  | { type: 'kill_line_left' }
  | { type: 'undo' }
  | { type: 'redo' }
  | {
      type: 'replace_range';
      payload: {
        startRow: number;
        startCol: number;
        endRow: number;
        endCol: number;
        text: string;
      };
    }
  | { type: 'move_to_offset'; payload: { offset: number } }
  | { type: 'create_undo_snapshot' }
  | { type: 'set_viewport'; payload: { width: number; height: number } }
  | { type: 'vim_delete_word_forward'; payload: { count: number } }
  | { type: 'vim_delete_word_backward'; payload: { count: number } }
  | { type: 'vim_delete_word_end'; payload: { count: number } }
  | { type: 'vim_change_word_forward'; payload: { count: number } }
  | { type: 'vim_change_word_backward'; payload: { count: number } }
  | { type: 'vim_change_word_end'; payload: { count: number } }
  | { type: 'vim_delete_line'; payload: { count: number } }
  | { type: 'vim_change_line'; payload: { count: number } }
  | { type: 'vim_delete_to_end_of_line' }
  | { type: 'vim_change_to_end_of_line' }
  | {
      type: 'vim_change_movement';
      payload: { movement: 'h' | 'j' | 'k' | 'l'; count: number };
    }
  // New vim actions for stateless command handling
  | { type: 'vim_move_left'; payload: { count: number } }
  | { type: 'vim_move_right'; payload: { count: number } }
  | { type: 'vim_move_up'; payload: { count: number } }
  | { type: 'vim_move_down'; payload: { count: number } }
  | { type: 'vim_move_word_forward'; payload: { count: number } }
  | { type: 'vim_move_word_backward'; payload: { count: number } }
  | { type: 'vim_move_word_end'; payload: { count: number } }
  | { type: 'vim_delete_char'; payload: { count: number } }
  | { type: 'vim_insert_at_cursor' }
  | { type: 'vim_append_at_cursor' }
  | { type: 'vim_open_line_below' }
  | { type: 'vim_open_line_above' }
  | { type: 'vim_append_at_line_end' }
  | { type: 'vim_insert_at_line_start' }
  | { type: 'vim_move_to_line_start' }
  | { type: 'vim_move_to_line_end' }
  | { type: 'vim_move_to_first_nonwhitespace' }
  | { type: 'vim_move_to_first_line' }
  | { type: 'vim_move_to_last_line' }
  | { type: 'vim_move_to_line'; payload: { lineNumber: number } }
  | { type: 'vim_escape_insert_mode' };

function textBufferReducerLogic(
  state: TextBufferState,
  action: TextBufferAction,
): TextBufferState {
  const pushUndoLocal = pushUndo;

  const currentLine = (r: number): string => state.lines[r] ?? '';
  const currentLineLen = (r: number): number => cpLen(currentLine(r));

  switch (action.type) {
    case 'set_text': {
      let nextState = state;
      if (action.pushToUndo !== false) {
        nextState = pushUndoLocal(state);
      }
      const newContentLines = action.payload
        .replace(/\r\n?/g, '\n')
        .split('\n');
      const lines = newContentLines.length === 0 ? [''] : newContentLines;
      const lastNewLineIndex = lines.length - 1;
      return {
        ...nextState,
        lines,
        cursorRow: lastNewLineIndex,
        cursorCol: cpLen(lines[lastNewLineIndex] ?? ''),
        preferredCol: null,
      };
    }

    case 'insert': {
      const nextState = pushUndoLocal(state);
      const newLines = [...nextState.lines];
      let newCursorRow = nextState.cursorRow;
      let newCursorCol = nextState.cursorCol;

      const currentLine = (r: number) => newLines[r] ?? '';

      const str = stripUnsafeCharacters(
        action.payload.replace(/\r\n/g, '\n').replace(/\r/g, '\n'),
      );
      const parts = str.split('\n');
      const lineContent = currentLine(newCursorRow);
      const before = cpSlice(lineContent, 0, newCursorCol);
      const after = cpSlice(lineContent, newCursorCol);

      if (parts.length > 1) {
        newLines[newCursorRow] = before + parts[0];
        const remainingParts = parts.slice(1);
        const lastPartOriginal = remainingParts.pop() ?? '';
        newLines.splice(newCursorRow + 1, 0, ...remainingParts);
        newLines.splice(
          newCursorRow + parts.length - 1,
          0,
          lastPartOriginal + after,
        );
        newCursorRow = newCursorRow + parts.length - 1;
        newCursorCol = cpLen(lastPartOriginal);
      } else {
        newLines[newCursorRow] = before + parts[0] + after;
        newCursorCol = cpLen(before) + cpLen(parts[0]);
      }

      return {
        ...nextState,
        lines: newLines,
        cursorRow: newCursorRow,
        cursorCol: newCursorCol,
        preferredCol: null,
      };
    }

    case 'backspace': {
      const nextState = pushUndoLocal(state);
      const newLines = [...nextState.lines];
      let newCursorRow = nextState.cursorRow;
      let newCursorCol = nextState.cursorCol;

      const currentLine = (r: number) => newLines[r] ?? '';

      if (newCursorCol === 0 && newCursorRow === 0) return state;

      if (newCursorCol > 0) {
        const lineContent = currentLine(newCursorRow);
        newLines[newCursorRow] =
          cpSlice(lineContent, 0, newCursorCol - 1) +
          cpSlice(lineContent, newCursorCol);
        newCursorCol--;
      } else if (newCursorRow > 0) {
        const prevLineContent = currentLine(newCursorRow - 1);
        const currentLineContentVal = currentLine(newCursorRow);
        const newCol = cpLen(prevLineContent);
        newLines[newCursorRow - 1] = prevLineContent + currentLineContentVal;
        newLines.splice(newCursorRow, 1);
        newCursorRow--;
        newCursorCol = newCol;
      }

      return {
        ...nextState,
        lines: newLines,
        cursorRow: newCursorRow,
        cursorCol: newCursorCol,
        preferredCol: null,
      };
    }

    case 'set_viewport': {
      const { width, height } = action.payload;
      if (width === state.viewportWidth && height === state.viewportHeight) {
        return state;
      }
      return {
        ...state,
        viewportWidth: width,
        viewportHeight: height,
      };
    }

    case 'move': {
      const { dir } = action.payload;
      const { cursorRow, cursorCol, lines, visualLayout, preferredCol } = state;

      // Visual movements
      if (
        dir === 'left' ||
        dir === 'right' ||
        dir === 'up' ||
        dir === 'down' ||
        dir === 'home' ||
        dir === 'end'
      ) {
        const visualCursor = calculateVisualCursorFromLayout(visualLayout, [
          cursorRow,
          cursorCol,
        ]);
        const { visualLines, visualToLogicalMap } = visualLayout;

        let newVisualRow = visualCursor[0];
        let newVisualCol = visualCursor[1];
        let newPreferredCol = preferredCol;

        const currentVisLineLen = cpLen(visualLines[newVisualRow] ?? '');

        switch (dir) {
          case 'left':
            newPreferredCol = null;
            if (newVisualCol > 0) {
              newVisualCol--;
            } else if (newVisualRow > 0) {
              newVisualRow--;
              newVisualCol = cpLen(visualLines[newVisualRow] ?? '');
            }
            break;
          case 'right':
            newPreferredCol = null;
            if (newVisualCol < currentVisLineLen) {
              newVisualCol++;
            } else if (newVisualRow < visualLines.length - 1) {
              newVisualRow++;
              newVisualCol = 0;
            }
            break;
          case 'up':
            if (newVisualRow > 0) {
              if (newPreferredCol === null) newPreferredCol = newVisualCol;
              newVisualRow--;
              newVisualCol = clamp(
                newPreferredCol,
                0,
                cpLen(visualLines[newVisualRow] ?? ''),
              );
            }
            break;
          case 'down':
            if (newVisualRow < visualLines.length - 1) {
              if (newPreferredCol === null) newPreferredCol = newVisualCol;
              newVisualRow++;
              newVisualCol = clamp(
                newPreferredCol,
                0,
                cpLen(visualLines[newVisualRow] ?? ''),
              );
            }
            break;
          case 'home':
            newPreferredCol = null;
            newVisualCol = 0;
            break;
          case 'end':
            newPreferredCol = null;
            newVisualCol = currentVisLineLen;
            break;
          default: {
            const exhaustiveCheck: never = dir;
            console.error(
              `Unknown visual movement direction: ${exhaustiveCheck}`,
            );
            return state;
          }
        }

        if (visualToLogicalMap[newVisualRow]) {
          const [logRow, logStartCol] = visualToLogicalMap[newVisualRow];
          return {
            ...state,
            cursorRow: logRow,
            cursorCol: clamp(
              logStartCol + newVisualCol,
              0,
              cpLen(lines[logRow] ?? ''),
            ),
            preferredCol: newPreferredCol,
          };
        }
        return state;
      }

      // Logical movements
      switch (dir) {
        case 'wordLeft': {
          if (cursorCol === 0 && cursorRow === 0) return state;

          let newCursorRow = cursorRow;
          let newCursorCol = cursorCol;

          if (cursorCol === 0) {
            newCursorRow--;
            newCursorCol = cpLen(lines[newCursorRow] ?? '');
          } else {
            const lineContent = lines[cursorRow];
            const arr = toCodePoints(lineContent);
            let start = cursorCol;
            let onlySpaces = true;
            for (let i = 0; i < start; i++) {
              if (isWordChar(arr[i])) {
                onlySpaces = false;
                break;
              }
            }
            if (onlySpaces && start > 0) {
              start--;
            } else {
              while (start > 0 && !isWordChar(arr[start - 1])) start--;
              while (start > 0 && isWordChar(arr[start - 1])) start--;
            }
            newCursorCol = start;
          }
          return {
            ...state,
            cursorRow: newCursorRow,
            cursorCol: newCursorCol,
            preferredCol: null,
          };
        }
        case 'wordRight': {
          if (
            cursorRow === lines.length - 1 &&
            cursorCol === cpLen(lines[cursorRow] ?? '')
          ) {
            return state;
          }

          let newCursorRow = cursorRow;
          let newCursorCol = cursorCol;
          const lineContent = lines[cursorRow] ?? '';
          const arr = toCodePoints(lineContent);

          if (cursorCol >= arr.length) {
            newCursorRow++;
            newCursorCol = 0;
          } else {
            let end = cursorCol;
            while (end < arr.length && !isWordChar(arr[end])) end++;
            while (end < arr.length && isWordChar(arr[end])) end++;
            newCursorCol = end;
          }
          return {
            ...state,
            cursorRow: newCursorRow,
            cursorCol: newCursorCol,
            preferredCol: null,
          };
        }
        default:
          return state;
      }
    }

    case 'set_cursor': {
      return {
        ...state,
        ...action.payload,
      };
    }

    case 'delete': {
      const { cursorRow, cursorCol, lines } = state;
      const lineContent = currentLine(cursorRow);
      if (cursorCol < currentLineLen(cursorRow)) {
        const nextState = pushUndoLocal(state);
        const newLines = [...nextState.lines];
        newLines[cursorRow] =
          cpSlice(lineContent, 0, cursorCol) +
          cpSlice(lineContent, cursorCol + 1);
        return {
          ...nextState,
          lines: newLines,
          preferredCol: null,
        };
      } else if (cursorRow < lines.length - 1) {
        const nextState = pushUndoLocal(state);
        const nextLineContent = currentLine(cursorRow + 1);
        const newLines = [...nextState.lines];
        newLines[cursorRow] = lineContent + nextLineContent;
        newLines.splice(cursorRow + 1, 1);
        return {
          ...nextState,
          lines: newLines,
          preferredCol: null,
        };
      }
      return state;
    }

    case 'delete_word_left': {
      const { cursorRow, cursorCol } = state;
      if (cursorCol === 0 && cursorRow === 0) return state;

      const nextState = pushUndoLocal(state);
      const newLines = [...nextState.lines];
      let newCursorRow = cursorRow;
      let newCursorCol = cursorCol;

      if (newCursorCol > 0) {
        const lineContent = currentLine(newCursorRow);
        const prevWordStart = findPrevWordStartInLine(
          lineContent,
          newCursorCol,
        );
        const start = prevWordStart === null ? 0 : prevWordStart;
        newLines[newCursorRow] =
          cpSlice(lineContent, 0, start) + cpSlice(lineContent, newCursorCol);
        newCursorCol = start;
      } else {
        // Act as a backspace
        const prevLineContent = currentLine(cursorRow - 1);
        const currentLineContentVal = currentLine(cursorRow);
        const newCol = cpLen(prevLineContent);
        newLines[cursorRow - 1] = prevLineContent + currentLineContentVal;
        newLines.splice(cursorRow, 1);
        newCursorRow--;
        newCursorCol = newCol;
      }

      return {
        ...nextState,
        lines: newLines,
        cursorRow: newCursorRow,
        cursorCol: newCursorCol,
        preferredCol: null,
      };
    }

    case 'delete_word_right': {
      const { cursorRow, cursorCol, lines } = state;
      const lineContent = currentLine(cursorRow);
      const lineLen = cpLen(lineContent);

      if (cursorCol >= lineLen && cursorRow === lines.length - 1) {
        return state;
      }

      const nextState = pushUndoLocal(state);
      const newLines = [...nextState.lines];

      if (cursorCol >= lineLen) {
        // Act as a delete, joining with the next line
        const nextLineContent = currentLine(cursorRow + 1);
        newLines[cursorRow] = lineContent + nextLineContent;
        newLines.splice(cursorRow + 1, 1);
      } else {
        const nextWordStart = findNextWordStartInLine(lineContent, cursorCol);
        const end = nextWordStart === null ? lineLen : nextWordStart;
        newLines[cursorRow] =
          cpSlice(lineContent, 0, cursorCol) + cpSlice(lineContent, end);
      }

      return {
        ...nextState,
        lines: newLines,
        preferredCol: null,
      };
    }

    case 'kill_line_right': {
      const { cursorRow, cursorCol, lines } = state;
      const lineContent = currentLine(cursorRow);
      if (cursorCol < currentLineLen(cursorRow)) {
        const nextState = pushUndoLocal(state);
        const newLines = [...nextState.lines];
        newLines[cursorRow] = cpSlice(lineContent, 0, cursorCol);
        return {
          ...nextState,
          lines: newLines,
        };
      } else if (cursorRow < lines.length - 1) {
        // Act as a delete
        const nextState = pushUndoLocal(state);
        const nextLineContent = currentLine(cursorRow + 1);
        const newLines = [...nextState.lines];
        newLines[cursorRow] = lineContent + nextLineContent;
        newLines.splice(cursorRow + 1, 1);
        return {
          ...nextState,
          lines: newLines,
          preferredCol: null,
        };
      }
      return state;
    }

    case 'kill_line_left': {
      const { cursorRow, cursorCol } = state;
      if (cursorCol > 0) {
        const nextState = pushUndoLocal(state);
        const lineContent = currentLine(cursorRow);
        const newLines = [...nextState.lines];
        newLines[cursorRow] = cpSlice(lineContent, cursorCol);
        return {
          ...nextState,
          lines: newLines,
          cursorCol: 0,
          preferredCol: null,
        };
      }
      return state;
    }

    case 'undo': {
      const stateToRestore = state.undoStack[state.undoStack.length - 1];
      if (!stateToRestore) return state;

      const currentSnapshot = {
        lines: [...state.lines],
        cursorRow: state.cursorRow,
        cursorCol: state.cursorCol,
      };
      return {
        ...state,
        ...stateToRestore,
        undoStack: state.undoStack.slice(0, -1),
        redoStack: [...state.redoStack, currentSnapshot],
      };
    }

    case 'redo': {
      const stateToRestore = state.redoStack[state.redoStack.length - 1];
      if (!stateToRestore) return state;

      const currentSnapshot = {
        lines: [...state.lines],
        cursorRow: state.cursorRow,
        cursorCol: state.cursorCol,
      };
      return {
        ...state,
        ...stateToRestore,
        redoStack: state.redoStack.slice(0, -1),
        undoStack: [...state.undoStack, currentSnapshot],
      };
    }

    case 'replace_range': {
      const { startRow, startCol, endRow, endCol, text } = action.payload;
      const nextState = pushUndoLocal(state);
      return replaceRangeInternal(
        nextState,
        startRow,
        startCol,
        endRow,
        endCol,
        text,
      );
    }

    case 'move_to_offset': {
      const { offset } = action.payload;
      const [newRow, newCol] = offsetToLogicalPos(
        state.lines.join('\n'),
        offset,
      );
      return {
        ...state,
        cursorRow: newRow,
        cursorCol: newCol,
        preferredCol: null,
      };
    }

    case 'create_undo_snapshot': {
      return pushUndoLocal(state);
    }

    // Vim-specific operations
    case 'vim_delete_word_forward':
    case 'vim_delete_word_backward':
    case 'vim_delete_word_end':
    case 'vim_change_word_forward':
    case 'vim_change_word_backward':
    case 'vim_change_word_end':
    case 'vim_delete_line':
    case 'vim_change_line':
    case 'vim_delete_to_end_of_line':
    case 'vim_change_to_end_of_line':
    case 'vim_change_movement':
    case 'vim_move_left':
    case 'vim_move_right':
    case 'vim_move_up':
    case 'vim_move_down':
    case 'vim_move_word_forward':
    case 'vim_move_word_backward':
    case 'vim_move_word_end':
    case 'vim_delete_char':
    case 'vim_insert_at_cursor':
    case 'vim_append_at_cursor':
    case 'vim_open_line_below':
    case 'vim_open_line_above':
    case 'vim_append_at_line_end':
    case 'vim_insert_at_line_start':
    case 'vim_move_to_line_start':
    case 'vim_move_to_line_end':
    case 'vim_move_to_first_nonwhitespace':
    case 'vim_move_to_first_line':
    case 'vim_move_to_last_line':
    case 'vim_move_to_line':
    case 'vim_escape_insert_mode':
      return handleVimAction(state, action as VimAction);

    default: {
      const exhaustiveCheck: never = action;
      console.error(`Unknown action encountered: ${exhaustiveCheck}`);
      return state;
    }
  }
}

export function textBufferReducer(
  state: TextBufferState,
  action: TextBufferAction,
): TextBufferState {
  const newState = textBufferReducerLogic(state, action);

  if (
    newState.lines !== state.lines ||
    newState.viewportWidth !== state.viewportWidth
  ) {
    return {
      ...newState,
      visualLayout: calculateLayout(newState.lines, newState.viewportWidth),
    };
  }

  return newState;
}

// --- End of reducer logic ---

export function useTextBuffer({
  initialText = '',
  initialCursorOffset = 0,
  viewport,
  stdin,
  setRawMode,
  onChange,
  isValidPath,
  shellModeActive = false,
}: UseTextBufferProps): TextBuffer {
  const initialState = useMemo((): TextBufferState => {
    const lines = initialText.split('\n');
    const [initialCursorRow, initialCursorCol] = calculateInitialCursorPosition(
      lines.length === 0 ? [''] : lines,
      initialCursorOffset,
    );
    const visualLayout = calculateLayout(
      lines.length === 0 ? [''] : lines,
      viewport.width,
    );
    return {
      lines: lines.length === 0 ? [''] : lines,
      cursorRow: initialCursorRow,
      cursorCol: initialCursorCol,
      preferredCol: null,
      undoStack: [],
      redoStack: [],
      clipboard: null,
      selectionAnchor: null,
      viewportWidth: viewport.width,
      viewportHeight: viewport.height,
      visualLayout,
    };
  }, [initialText, initialCursorOffset, viewport.width, viewport.height]);

  const [state, dispatch] = useReducer(textBufferReducer, initialState);
  const {
    lines,
    cursorRow,
    cursorCol,
    preferredCol,
    selectionAnchor,
    visualLayout,
  } = state;

  const text = useMemo(() => lines.join('\n'), [lines]);

  const visualCursor = useMemo(
    () => calculateVisualCursorFromLayout(visualLayout, [cursorRow, cursorCol]),
    [visualLayout, cursorRow, cursorCol],
  );

  const { visualLines } = visualLayout;

  const [visualScrollRow, setVisualScrollRow] = useState<number>(0);

  useEffect(() => {
    if (onChange) {
      onChange(text);
    }
  }, [text, onChange]);

  useEffect(() => {
    dispatch({
      type: 'set_viewport',
      payload: { width: viewport.width, height: viewport.height },
    });
  }, [viewport.width, viewport.height]);

  // Update visual scroll (vertical)
  useEffect(() => {
    const { height } = viewport;
    let newVisualScrollRow = visualScrollRow;

    if (visualCursor[0] < visualScrollRow) {
      newVisualScrollRow = visualCursor[0];
    } else if (visualCursor[0] >= visualScrollRow + height) {
      newVisualScrollRow = visualCursor[0] - height + 1;
    }
    if (newVisualScrollRow !== visualScrollRow) {
      setVisualScrollRow(newVisualScrollRow);
    }
  }, [visualCursor, visualScrollRow, viewport]);

  const insert = useCallback(
    (ch: string, { paste = false }: { paste?: boolean } = {}): void => {
      if (/[\n\r]/.test(ch)) {
        dispatch({ type: 'insert', payload: ch });
        return;
      }

      const minLengthToInferAsDragDrop = 3;
      if (
        ch.length >= minLengthToInferAsDragDrop &&
        !shellModeActive &&
        paste
      ) {
        let potentialPath = ch.trim();
        const quoteMatch = potentialPath.match(/^'(.*)'$/);
        if (quoteMatch) {
          potentialPath = quoteMatch[1];
        }

        potentialPath = potentialPath.trim();
        if (isValidPath(unescapePath(potentialPath))) {
          ch = `@${potentialPath} `;
        }
      }

      let currentText = '';
      for (const char of toCodePoints(ch)) {
        if (char.codePointAt(0) === 127) {
          if (currentText.length > 0) {
            dispatch({ type: 'insert', payload: currentText });
            currentText = '';
          }
          dispatch({ type: 'backspace' });
        } else {
          currentText += char;
        }
      }
      if (currentText.length > 0) {
        dispatch({ type: 'insert', payload: currentText });
      }
    },
    [isValidPath, shellModeActive],
  );

  const newline = useCallback((): void => {
    dispatch({ type: 'insert', payload: '\n' });
  }, []);

  const backspace = useCallback((): void => {
    dispatch({ type: 'backspace' });
  }, []);

  const del = useCallback((): void => {
    dispatch({ type: 'delete' });
  }, []);

  const move = useCallback(
    (dir: Direction): void => {
      dispatch({ type: 'move', payload: { dir } });
    },
    [dispatch],
  );

  const undo = useCallback((): void => {
    dispatch({ type: 'undo' });
  }, []);

  const redo = useCallback((): void => {
    dispatch({ type: 'redo' });
  }, []);

  const setText = useCallback((newText: string): void => {
    dispatch({ type: 'set_text', payload: newText });
  }, []);

  const deleteWordLeft = useCallback((): void => {
    dispatch({ type: 'delete_word_left' });
  }, []);

  const deleteWordRight = useCallback((): void => {
    dispatch({ type: 'delete_word_right' });
  }, []);

  const killLineRight = useCallback((): void => {
    dispatch({ type: 'kill_line_right' });
  }, []);

  const killLineLeft = useCallback((): void => {
    dispatch({ type: 'kill_line_left' });
  }, []);

  // Vim-specific operations
  const vimDeleteWordForward = useCallback((count: number): void => {
    dispatch({ type: 'vim_delete_word_forward', payload: { count } });
  }, []);

  const vimDeleteWordBackward = useCallback((count: number): void => {
    dispatch({ type: 'vim_delete_word_backward', payload: { count } });
  }, []);

  const vimDeleteWordEnd = useCallback((count: number): void => {
    dispatch({ type: 'vim_delete_word_end', payload: { count } });
  }, []);

  const vimChangeWordForward = useCallback((count: number): void => {
    dispatch({ type: 'vim_change_word_forward', payload: { count } });
  }, []);

  const vimChangeWordBackward = useCallback((count: number): void => {
    dispatch({ type: 'vim_change_word_backward', payload: { count } });
  }, []);

  const vimChangeWordEnd = useCallback((count: number): void => {
    dispatch({ type: 'vim_change_word_end', payload: { count } });
  }, []);

  const vimDeleteLine = useCallback((count: number): void => {
    dispatch({ type: 'vim_delete_line', payload: { count } });
  }, []);

  const vimChangeLine = useCallback((count: number): void => {
    dispatch({ type: 'vim_change_line', payload: { count } });
  }, []);

  const vimDeleteToEndOfLine = useCallback((): void => {
    dispatch({ type: 'vim_delete_to_end_of_line' });
  }, []);

  const vimChangeToEndOfLine = useCallback((): void => {
    dispatch({ type: 'vim_change_to_end_of_line' });
  }, []);

  const vimChangeMovement = useCallback(
    (movement: 'h' | 'j' | 'k' | 'l', count: number): void => {
      dispatch({ type: 'vim_change_movement', payload: { movement, count } });
    },
    [],
  );

  // New vim navigation and operation methods
  const vimMoveLeft = useCallback((count: number): void => {
    dispatch({ type: 'vim_move_left', payload: { count } });
  }, []);

  const vimMoveRight = useCallback((count: number): void => {
    dispatch({ type: 'vim_move_right', payload: { count } });
  }, []);

  const vimMoveUp = useCallback((count: number): void => {
    dispatch({ type: 'vim_move_up', payload: { count } });
  }, []);

  const vimMoveDown = useCallback((count: number): void => {
    dispatch({ type: 'vim_move_down', payload: { count } });
  }, []);

  const vimMoveWordForward = useCallback((count: number): void => {
    dispatch({ type: 'vim_move_word_forward', payload: { count } });
  }, []);

  const vimMoveWordBackward = useCallback((count: number): void => {
    dispatch({ type: 'vim_move_word_backward', payload: { count } });
  }, []);

  const vimMoveWordEnd = useCallback((count: number): void => {
    dispatch({ type: 'vim_move_word_end', payload: { count } });
  }, []);

  const vimDeleteChar = useCallback((count: number): void => {
    dispatch({ type: 'vim_delete_char', payload: { count } });
  }, []);

  const vimInsertAtCursor = useCallback((): void => {
    dispatch({ type: 'vim_insert_at_cursor' });
  }, []);

  const vimAppendAtCursor = useCallback((): void => {
    dispatch({ type: 'vim_append_at_cursor' });
  }, []);

  const vimOpenLineBelow = useCallback((): void => {
    dispatch({ type: 'vim_open_line_below' });
  }, []);

  const vimOpenLineAbove = useCallback((): void => {
    dispatch({ type: 'vim_open_line_above' });
  }, []);

  const vimAppendAtLineEnd = useCallback((): void => {
    dispatch({ type: 'vim_append_at_line_end' });
  }, []);

  const vimInsertAtLineStart = useCallback((): void => {
    dispatch({ type: 'vim_insert_at_line_start' });
  }, []);

  const vimMoveToLineStart = useCallback((): void => {
    dispatch({ type: 'vim_move_to_line_start' });
  }, []);

  const vimMoveToLineEnd = useCallback((): void => {
    dispatch({ type: 'vim_move_to_line_end' });
  }, []);

  const vimMoveToFirstNonWhitespace = useCallback((): void => {
    dispatch({ type: 'vim_move_to_first_nonwhitespace' });
  }, []);

  const vimMoveToFirstLine = useCallback((): void => {
    dispatch({ type: 'vim_move_to_first_line' });
  }, []);

  const vimMoveToLastLine = useCallback((): void => {
    dispatch({ type: 'vim_move_to_last_line' });
  }, []);

  const vimMoveToLine = useCallback((lineNumber: number): void => {
    dispatch({ type: 'vim_move_to_line', payload: { lineNumber } });
  }, []);

  const vimEscapeInsertMode = useCallback((): void => {
    dispatch({ type: 'vim_escape_insert_mode' });
  }, []);

  const openInExternalEditor = useCallback(
    async (opts: { editor?: string } = {}): Promise<void> => {
      const editor =
        opts.editor ??
        process.env['VISUAL'] ??
        process.env['EDITOR'] ??
        (process.platform === 'win32' ? 'notepad' : 'vi');
      const tmpDir = fs.mkdtempSync(pathMod.join(os.tmpdir(), 'gemini-edit-'));
      const filePath = pathMod.join(tmpDir, 'buffer.txt');
      fs.writeFileSync(filePath, text, 'utf8');

      dispatch({ type: 'create_undo_snapshot' });

      const wasRaw = stdin?.isRaw ?? false;
      try {
        setRawMode?.(false);
        const { status, error } = spawnSync(editor, [filePath], {
          stdio: 'inherit',
        });
        if (error) throw error;
        if (typeof status === 'number' && status !== 0)
          throw new Error(`External editor exited with status ${status}`);

        let newText = fs.readFileSync(filePath, 'utf8');
        newText = newText.replace(/\r\n?/g, '\n');
        dispatch({ type: 'set_text', payload: newText, pushToUndo: false });
      } catch (err) {
        console.error('[useTextBuffer] external editor error', err);
      } finally {
        if (wasRaw) setRawMode?.(true);
        try {
          fs.unlinkSync(filePath);
        } catch {
          /* ignore */
        }
        try {
          fs.rmdirSync(tmpDir);
        } catch {
          /* ignore */
        }
      }
    },
    [text, stdin, setRawMode],
  );

  const handleInput = useCallback(
    (key: {
      name: string;
      ctrl: boolean;
      meta: boolean;
      shift: boolean;
      paste: boolean;
      sequence: string;
    }): void => {
      const { sequence: input } = key;

      if (key.paste) {
        // Do not do any other processing on pastes so ensure we handle them
        // before all other cases.
        insert(input, { paste: key.paste });
        return;
      }

      if (
        key.name === 'return' ||
        input === '\r' ||
        input === '\n' ||
        input === '\\\r' // VSCode terminal represents shift + enter this way
      )
        newline();
      else if (key.name === 'left' && !key.meta && !key.ctrl) move('left');
      else if (key.ctrl && key.name === 'b') move('left');
      else if (key.name === 'right' && !key.meta && !key.ctrl) move('right');
      else if (key.ctrl && key.name === 'f') move('right');
      else if (key.name === 'up') move('up');
      else if (key.name === 'down') move('down');
      else if ((key.ctrl || key.meta) && key.name === 'left') move('wordLeft');
      else if (key.meta && key.name === 'b') move('wordLeft');
      else if ((key.ctrl || key.meta) && key.name === 'right')
        move('wordRight');
      else if (key.meta && key.name === 'f') move('wordRight');
      else if (key.name === 'home') move('home');
      else if (key.ctrl && key.name === 'a') move('home');
      else if (key.name === 'end') move('end');
      else if (key.ctrl && key.name === 'e') move('end');
      else if (key.ctrl && key.name === 'w') deleteWordLeft();
      else if (
        (key.meta || key.ctrl) &&
        (key.name === 'backspace' || input === '\x7f')
      )
        deleteWordLeft();
      else if ((key.meta || key.ctrl) && key.name === 'delete')
        deleteWordRight();
      else if (
        key.name === 'backspace' ||
        input === '\x7f' ||
        (key.ctrl && key.name === 'h')
      )
        backspace();
      else if (key.name === 'delete' || (key.ctrl && key.name === 'd')) del();
      else if (input && !key.ctrl && !key.meta) {
        insert(input, { paste: key.paste });
      }
    },
    [newline, move, deleteWordLeft, deleteWordRight, backspace, del, insert],
  );

  const renderedVisualLines = useMemo(
    () => visualLines.slice(visualScrollRow, visualScrollRow + viewport.height),
    [visualLines, visualScrollRow, viewport.height],
  );

  const replaceRange = useCallback(
    (
      startRow: number,
      startCol: number,
      endRow: number,
      endCol: number,
      text: string,
    ): void => {
      dispatch({
        type: 'replace_range',
        payload: { startRow, startCol, endRow, endCol, text },
      });
    },
    [],
  );

  const replaceRangeByOffset = useCallback(
    (startOffset: number, endOffset: number, replacementText: string): void => {
      const [startRow, startCol] = offsetToLogicalPos(text, startOffset);
      const [endRow, endCol] = offsetToLogicalPos(text, endOffset);
      replaceRange(startRow, startCol, endRow, endCol, replacementText);
    },
    [text, replaceRange],
  );

  const moveToOffset = useCallback((offset: number): void => {
    dispatch({ type: 'move_to_offset', payload: { offset } });
  }, []);

  const returnValue: TextBuffer = {
    lines,
    text,
    cursor: [cursorRow, cursorCol],
    preferredCol,
    selectionAnchor,

    allVisualLines: visualLines,
    viewportVisualLines: renderedVisualLines,
    visualCursor,
    visualScrollRow,

    setText,
    insert,
    newline,
    backspace,
    del,
    move,
    undo,
    redo,
    replaceRange,
    replaceRangeByOffset,
    moveToOffset,
    deleteWordLeft,
    deleteWordRight,

    killLineRight,
    killLineLeft,
    handleInput,
    openInExternalEditor,
    // Vim-specific operations
    vimDeleteWordForward,
    vimDeleteWordBackward,
    vimDeleteWordEnd,
    vimChangeWordForward,
    vimChangeWordBackward,
    vimChangeWordEnd,
    vimDeleteLine,
    vimChangeLine,
    vimDeleteToEndOfLine,
    vimChangeToEndOfLine,
    vimChangeMovement,
    vimMoveLeft,
    vimMoveRight,
    vimMoveUp,
    vimMoveDown,
    vimMoveWordForward,
    vimMoveWordBackward,
    vimMoveWordEnd,
    vimDeleteChar,
    vimInsertAtCursor,
    vimAppendAtCursor,
    vimOpenLineBelow,
    vimOpenLineAbove,
    vimAppendAtLineEnd,
    vimInsertAtLineStart,
    vimMoveToLineStart,
    vimMoveToLineEnd,
    vimMoveToFirstNonWhitespace,
    vimMoveToFirstLine,
    vimMoveToLastLine,
    vimMoveToLine,
    vimEscapeInsertMode,
  };
  return returnValue;
}

export interface TextBuffer {
  // State
  lines: string[]; // Logical lines
  text: string;
  cursor: [number, number]; // Logical cursor [row, col]
  /**
   * When the user moves the caret vertically we try to keep their original
   * horizontal column even when passing through shorter lines.  We remember
   * that *preferred* column in this field while the user is still travelling
   * vertically.  Any explicit horizontal movement resets the preference.
   */
  preferredCol: number | null; // Preferred visual column
  selectionAnchor: [number, number] | null; // Logical selection anchor

  // Visual state (handles wrapping)
  allVisualLines: string[]; // All visual lines for the current text and viewport width.
  viewportVisualLines: string[]; // The subset of visual lines to be rendered based on visualScrollRow and viewport.height
  visualCursor: [number, number]; // Visual cursor [row, col] relative to the start of all visualLines
  visualScrollRow: number; // Scroll position for visual lines (index of the first visible visual line)

  // Actions

  /**
   * Replaces the entire buffer content with the provided text.
   * The operation is undoable.
   */
  setText: (text: string) => void;
  /**
   * Insert a single character or string without newlines.
   */
  insert: (ch: string, opts?: { paste?: boolean }) => void;
  newline: () => void;
  backspace: () => void;
  del: () => void;
  move: (dir: Direction) => void;
  undo: () => void;
  redo: () => void;
  /**
   * Replaces the text within the specified range with new text.
   * Handles both single-line and multi-line ranges.
   *
   * @param startRow The starting row index (inclusive).
   * @param startCol The starting column index (inclusive, code-point based).
   * @param endRow The ending row index (inclusive).
   * @param endCol The ending column index (exclusive, code-point based).
   * @param text The new text to insert.
   * @returns True if the buffer was modified, false otherwise.
   */
  replaceRange: (
    startRow: number,
    startCol: number,
    endRow: number,
    endCol: number,
    text: string,
  ) => void;
  /**
   * Delete the word to the *left* of the caret, mirroring common
   * Ctrl/Alt+Backspace behaviour in editors & terminals. Both the adjacent
   * whitespace *and* the word characters immediately preceding the caret are
   * removed.  If the caret is already at column‑0 this becomes a no-op.
   */
  deleteWordLeft: () => void;
  /**
   * Delete the word to the *right* of the caret, akin to many editors'
   * Ctrl/Alt+Delete shortcut.  Removes any whitespace/punctuation that
   * follows the caret and the next contiguous run of word characters.
   */
  deleteWordRight: () => void;

  /**
   * Deletes text from the cursor to the end of the current line.
   */
  killLineRight: () => void;
  /**
   * Deletes text from the start of the current line to the cursor.
   */
  killLineLeft: () => void;
  /**
   * High level "handleInput" – receives what Ink gives us.
   */
  handleInput: (key: {
    name: string;
    ctrl: boolean;
    meta: boolean;
    shift: boolean;
    paste: boolean;
    sequence: string;
  }) => void;
  /**
   * Opens the current buffer contents in the user's preferred terminal text
   * editor ($VISUAL or $EDITOR, falling back to "vi").  The method blocks
   * until the editor exits, then reloads the file and replaces the in‑memory
   * buffer with whatever the user saved.
   *
   * The operation is treated as a single undoable edit – we snapshot the
   * previous state *once* before launching the editor so one `undo()` will
   * revert the entire change set.
   *
   * Note: We purposefully rely on the *synchronous* spawn API so that the
   * calling process genuinely waits for the editor to close before
   * continuing.  This mirrors Git's behaviour and simplifies downstream
   * control‑flow (callers can simply `await` the Promise).
   */
  openInExternalEditor: (opts?: { editor?: string }) => Promise<void>;

  replaceRangeByOffset: (
    startOffset: number,
    endOffset: number,
    replacementText: string,
  ) => void;
  moveToOffset(offset: number): void;

  // Vim-specific operations
  /**
   * Delete N words forward from cursor position (vim 'dw' command)
   */
  vimDeleteWordForward: (count: number) => void;
  /**
   * Delete N words backward from cursor position (vim 'db' command)
   */
  vimDeleteWordBackward: (count: number) => void;
  /**
   * Delete to end of N words from cursor position (vim 'de' command)
   */
  vimDeleteWordEnd: (count: number) => void;
  /**
   * Change N words forward from cursor position (vim 'cw' command)
   */
  vimChangeWordForward: (count: number) => void;
  /**
   * Change N words backward from cursor position (vim 'cb' command)
   */
  vimChangeWordBackward: (count: number) => void;
  /**
   * Change to end of N words from cursor position (vim 'ce' command)
   */
  vimChangeWordEnd: (count: number) => void;
  /**
   * Delete N lines from cursor position (vim 'dd' command)
   */
  vimDeleteLine: (count: number) => void;
  /**
   * Change N lines from cursor position (vim 'cc' command)
   */
  vimChangeLine: (count: number) => void;
  /**
   * Delete from cursor to end of line (vim 'D' command)
   */
  vimDeleteToEndOfLine: () => void;
  /**
   * Change from cursor to end of line (vim 'C' command)
   */
  vimChangeToEndOfLine: () => void;
  /**
   * Change movement operations (vim 'ch', 'cj', 'ck', 'cl' commands)
   */
  vimChangeMovement: (movement: 'h' | 'j' | 'k' | 'l', count: number) => void;
  /**
   * Move cursor left N times (vim 'h' command)
   */
  vimMoveLeft: (count: number) => void;
  /**
   * Move cursor right N times (vim 'l' command)
   */
  vimMoveRight: (count: number) => void;
  /**
   * Move cursor up N times (vim 'k' command)
   */
  vimMoveUp: (count: number) => void;
  /**
   * Move cursor down N times (vim 'j' command)
   */
  vimMoveDown: (count: number) => void;
  /**
   * Move cursor forward N words (vim 'w' command)
   */
  vimMoveWordForward: (count: number) => void;
  /**
   * Move cursor backward N words (vim 'b' command)
   */
  vimMoveWordBackward: (count: number) => void;
  /**
   * Move cursor to end of Nth word (vim 'e' command)
   */
  vimMoveWordEnd: (count: number) => void;
  /**
   * Delete N characters at cursor (vim 'x' command)
   */
  vimDeleteChar: (count: number) => void;
  /**
   * Enter insert mode at cursor (vim 'i' command)
   */
  vimInsertAtCursor: () => void;
  /**
   * Enter insert mode after cursor (vim 'a' command)
   */
  vimAppendAtCursor: () => void;
  /**
   * Open new line below and enter insert mode (vim 'o' command)
   */
  vimOpenLineBelow: () => void;
  /**
   * Open new line above and enter insert mode (vim 'O' command)
   */
  vimOpenLineAbove: () => void;
  /**
   * Move to end of line and enter insert mode (vim 'A' command)
   */
  vimAppendAtLineEnd: () => void;
  /**
   * Move to first non-whitespace and enter insert mode (vim 'I' command)
   */
  vimInsertAtLineStart: () => void;
  /**
   * Move cursor to beginning of line (vim '0' command)
   */
  vimMoveToLineStart: () => void;
  /**
   * Move cursor to end of line (vim '$' command)
   */
  vimMoveToLineEnd: () => void;
  /**
   * Move cursor to first non-whitespace character (vim '^' command)
   */
  vimMoveToFirstNonWhitespace: () => void;
  /**
   * Move cursor to first line (vim 'gg' command)
   */
  vimMoveToFirstLine: () => void;
  /**
   * Move cursor to last line (vim 'G' command)
   */
  vimMoveToLastLine: () => void;
  /**
   * Move cursor to specific line number (vim '[N]G' command)
   */
  vimMoveToLine: (lineNumber: number) => void;
  /**
   * Handle escape from insert mode (moves cursor left if not at line start)
   */
  vimEscapeInsertMode: () => void;
}<|MERGE_RESOLUTION|>--- conflicted
+++ resolved
@@ -19,12 +19,7 @@
 import os from 'node:os';
 import pathMod from 'node:path';
 import { useState, useCallback, useEffect, useMemo, useReducer } from 'react';
-<<<<<<< HEAD
-import stringWidth from 'string-width';
 import { unescapePath } from '@salesforce/codey-core';
-=======
-import { unescapePath } from '@google/gemini-cli-core';
->>>>>>> cf206974
 import {
   toCodePoints,
   cpLen,
