--- conflicted
+++ resolved
@@ -16,13 +16,8 @@
 
 import type React from 'react';
 import { Box, Text } from 'ink';
-<<<<<<< HEAD
-import { Colors } from '../colors.js';
+import { theme } from '../semantic-colors.js';
 import { type Config } from '@salesforce/codey-core';
-=======
-import { theme } from '../semantic-colors.js';
-import { type Config } from '@google/gemini-cli-core';
->>>>>>> cf206974
 
 interface TipsProps {
   config: Config;
@@ -42,13 +37,8 @@
       {geminiMdFileCount === 0 && (
         <Text color={theme.text.primary}>
           3. Create{' '}
-<<<<<<< HEAD
-          <Text bold color={Colors.AccentPurple}>
+          <Text bold color={theme.text.accent}>
             CODEY.md
-=======
-          <Text bold color={theme.text.accent}>
-            GEMINI.md
->>>>>>> cf206974
           </Text>{' '}
           files to customize your interactions with Codey.
         </Text>
