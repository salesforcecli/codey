--- conflicted
+++ resolved
@@ -53,7 +53,7 @@
     showErrorDetails,
     promptTokenCount,
     nightly,
-    isTrustedFolder,
+    // isTrustedFolder,
   } = {
     model: config.getModel(),
     targetDir: config.getTargetDir(),
@@ -65,35 +65,16 @@
     showErrorDetails: uiState.showErrorDetails,
     promptTokenCount: uiState.sessionStats.lastPromptTokenCount,
     nightly: uiState.nightly,
-    isTrustedFolder: uiState.isTrustedFolder,
+    // isTrustedFolder: uiState.isTrustedFolder,
   };
 
   const showMemoryUsage =
     config.getDebugMode() || settings.merged.ui?.showMemoryUsage || false;
   const hideCWD = settings.merged.ui?.footer?.hideCWD || false;
-  const hideSandboxStatus =
-    settings.merged.ui?.footer?.hideSandboxStatus || false;
+  // const hideSandboxStatus =
+  //   settings.merged.ui?.footer?.hideSandboxStatus || false;
   const hideModelInfo = settings.merged.ui?.footer?.hideModelInfo || false;
 
-<<<<<<< HEAD
-export const Footer: React.FC<FooterProps> = ({
-  model,
-  targetDir,
-  branchName,
-  debugMode,
-  debugMessage,
-  corgiMode,
-  errorCount,
-  showErrorDetails,
-  showMemoryUsage,
-  promptTokenCount,
-  nightly,
-  vimMode,
-  hideCWD = false,
-  hideModelInfo = false,
-}) => {
-=======
->>>>>>> ea061f52
   const { columns: terminalWidth } = useTerminalSize();
   const [defaultTargetOrg, setDefaultTargetOrg] = useState<string | null>(null);
   const [defaultTargetDevhub, setDefaultTargetDevhub] = useState<string | null>(
@@ -129,31 +110,6 @@
   const displayVimMode = vimEnabled ? vimMode : undefined;
 
   return (
-<<<<<<< HEAD
-    <Box width="100%" flexDirection="column">
-      {/* First Row: CWD and Model Info */}
-      <Box
-        justifyContent={justifyContent}
-        width="100%"
-        flexDirection="row"
-        alignItems="center"
-      >
-        {/* Left Section: CWD, Debug, Vim Mode */}
-        {(debugMode || vimMode || !hideCWD) && (
-          <Box>
-            {debugMode && <DebugProfiler />}
-            {vimMode && <Text color={theme.text.secondary}>[{vimMode}] </Text>}
-            {!hideCWD &&
-              (nightly ? (
-                <Gradient colors={theme.ui.gradient}>
-                  <Text>
-                    {displayPath}
-                    {branchName && <Text> ({branchName}*)</Text>}
-                  </Text>
-                </Gradient>
-              ) : (
-                <Text color={theme.text.link}>
-=======
     <Box
       justifyContent={justifyContent}
       width="100%"
@@ -170,60 +126,64 @@
             (nightly ? (
               <Gradient colors={theme.ui.gradient}>
                 <Text>
->>>>>>> ea061f52
                   {displayPath}
-                  {branchName && (
-                    <Text color={theme.text.secondary}> ({branchName}*)</Text>
-                  )}
+                  {branchName && <Text> ({branchName}*)</Text>}
                 </Text>
-              ))}
-            {debugMode && (
-              <Text color={theme.status.error}>
-                {' ' + (debugMessage || '--debug')}
-              </Text>
+              </Gradient>
+            ) : (
+              <Text color={theme.text.link}>
+                {displayPath}
+                {branchName && (
+                  <Text color={theme.text.secondary}> ({branchName}*)</Text>
+                )}
+              </Text>
+            ))}
+          {debugMode && (
+            <Text color={theme.status.error}>
+              {' ' + (debugMessage || '--debug')}
+            </Text>
+          )}
+        </Box>
+      )}
+
+      {/* Right Section: Model Info and Console Summary */}
+      {(!hideModelInfo ||
+        showMemoryUsage ||
+        corgiMode ||
+        (!showErrorDetails && errorCount > 0)) && (
+        <Box alignItems="center">
+          {!hideModelInfo && (
+            <Box alignItems="center">
+              <Text color={theme.text.accent}>
+                {model}{' '}
+                <ContextUsageDisplay
+                  promptTokenCount={promptTokenCount}
+                  model={model}
+                />
+              </Text>
+              {showMemoryUsage && <MemoryUsageDisplay />}
+            </Box>
+          )}
+          <Box alignItems="center" paddingLeft={2}>
+            {corgiMode && (
+              <Text>
+                {!hideModelInfo && <Text color={theme.ui.comment}>| </Text>}
+                <Text color={theme.status.error}>▼</Text>
+                <Text color={theme.text.primary}>(´</Text>
+                <Text color={theme.status.error}>ᴥ</Text>
+                <Text color={theme.text.primary}>`)</Text>
+                <Text color={theme.status.error}>▼ </Text>
+              </Text>
+            )}
+            {!showErrorDetails && errorCount > 0 && (
+              <Box>
+                {!hideModelInfo && <Text color={theme.ui.comment}>| </Text>}
+                <ConsoleSummaryDisplay errorCount={errorCount} />
+              </Box>
             )}
           </Box>
-        )}
-
-        {/* Right Section: Model Info and Console Summary */}
-        {(!hideModelInfo ||
-          showMemoryUsage ||
-          corgiMode ||
-          (!showErrorDetails && errorCount > 0)) && (
-          <Box alignItems="center">
-            {!hideModelInfo && (
-              <Box alignItems="center">
-                <Text color={theme.text.accent}>
-                  {model}{' '}
-                  <ContextUsageDisplay
-                    promptTokenCount={promptTokenCount}
-                    model={model}
-                  />
-                </Text>
-                {showMemoryUsage && <MemoryUsageDisplay />}
-              </Box>
-            )}
-            <Box alignItems="center" paddingLeft={2}>
-              {corgiMode && (
-                <Text>
-                  {!hideModelInfo && <Text color={theme.ui.comment}>| </Text>}
-                  <Text color={theme.status.error}>▼</Text>
-                  <Text color={theme.text.primary}>(´</Text>
-                  <Text color={theme.status.error}>ᴥ</Text>
-                  <Text color={theme.text.primary}>`)</Text>
-                  <Text color={theme.status.error}>▼ </Text>
-                </Text>
-              )}
-              {!showErrorDetails && errorCount > 0 && (
-                <Box>
-                  {!hideModelInfo && <Text color={theme.ui.comment}>| </Text>}
-                  <ConsoleSummaryDisplay errorCount={errorCount} />
-                </Box>
-              )}
-            </Box>
-          </Box>
-        )}
-      </Box>
+        </Box>
+      )}
 
       {/* Second Row: Default Orgs - Only show if at least one org is configured */}
       {(defaultTargetOrg || defaultTargetDevhub) && (
