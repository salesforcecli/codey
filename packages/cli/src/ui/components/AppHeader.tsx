/*
 * Copyright 2025, Salesforce, Inc.
 *
 * Licensed under the Apache License, Version 2.0 (the "License");
 * you may not use this file except in compliance with the License.
 * You may obtain a copy of the License at
 *
 *     http://www.apache.org/licenses/LICENSE-2.0
 *
 * Unless required by applicable law or agreed to in writing, software
 * distributed under the License is distributed on an "AS IS" BASIS,
 * WITHOUT WARRANTIES OR CONDITIONS OF ANY KIND, either express or implied.
 * See the License for the specific language governing permissions and
 * limitations under the License.
 */

import { Box } from 'ink';
import { Header } from './Header.js';
import { Tips } from './Tips.js';
import { useSettings } from '../contexts/SettingsContext.js';
import { useConfig } from '../contexts/ConfigContext.js';
import { useUIState } from '../contexts/UIStateContext.js';
import { TelemetryNotice } from './TelemetryNotice.js';

interface AppHeaderProps {
  version: string;
}

export const AppHeader = ({ version }: AppHeaderProps) => {
  const settings = useSettings();
  const config = useConfig();
  const { nightly } = useUIState();

  return (
    <Box flexDirection="column">
      {!(settings.merged.ui?.hideBanner || config.getScreenReader()) && (
        <Header version={version} nightly={nightly} />
      )}
<<<<<<< HEAD
      {showTips && <Tips config={config} />}
      {config.getTelemetryEnabled() && <TelemetryNotice />}
=======
      {!(settings.merged.ui?.hideTips || config.getScreenReader()) && (
        <Tips config={config} />
      )}
>>>>>>> 10392ad3
    </Box>
  );
};<|MERGE_RESOLUTION|>--- conflicted
+++ resolved
@@ -36,14 +36,10 @@
       {!(settings.merged.ui?.hideBanner || config.getScreenReader()) && (
         <Header version={version} nightly={nightly} />
       )}
-<<<<<<< HEAD
-      {showTips && <Tips config={config} />}
-      {config.getTelemetryEnabled() && <TelemetryNotice />}
-=======
       {!(settings.merged.ui?.hideTips || config.getScreenReader()) && (
         <Tips config={config} />
       )}
->>>>>>> 10392ad3
+      {config.getTelemetryEnabled() && <TelemetryNotice />}
     </Box>
   );
 };