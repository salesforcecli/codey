--- conflicted
+++ resolved
@@ -32,10 +32,6 @@
 import { useUIActions } from '../contexts/UIActionsContext.js';
 import { useConfig } from '../contexts/ConfigContext.js';
 import { useSettings } from '../contexts/SettingsContext.js';
-<<<<<<< HEAD
-import { getModel } from '@salesforce/codey-core';
-=======
->>>>>>> 50e7c88a
 import process from 'node:process';
 
 // Props for DialogManager
@@ -70,13 +66,8 @@
   if (uiState.proQuotaRequest) {
     return (
       <ProQuotaDialog
-<<<<<<< HEAD
-        currentModel={uiState.currentModel}
-        fallbackModel={getModel('fallback')}
-=======
         failedModel={uiState.proQuotaRequest.failedModel}
         fallbackModel={uiState.proQuotaRequest.fallbackModel}
->>>>>>> 50e7c88a
         onChoice={uiActions.handleProQuotaChoice}
       />
     );
