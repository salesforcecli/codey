--- conflicted
+++ resolved
@@ -47,13 +47,8 @@
     width="100%"
   >
     <Box marginBottom={1}>
-<<<<<<< HEAD
-      <Text bold color={Colors.AccentPurple}>
+      <Text bold color={theme.text.accent}>
         About Codey CLI
-=======
-      <Text bold color={theme.text.accent}>
-        About Gemini CLI
->>>>>>> cf206974
       </Text>
     </Box>
     <Box flexDirection="row">
