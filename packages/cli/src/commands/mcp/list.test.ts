/*
 * Copyright 2025, Salesforce, Inc.
 *
 * Licensed under the Apache License, Version 2.0 (the "License");
 * you may not use this file except in compliance with the License.
 * You may obtain a copy of the License at
 *
 *     http://www.apache.org/licenses/LICENSE-2.0
 *
 * Unless required by applicable law or agreed to in writing, software
 * distributed under the License is distributed on an "AS IS" BASIS,
 * WITHOUT WARRANTIES OR CONDITIONS OF ANY KIND, either express or implied.
 * See the License for the specific language governing permissions and
 * limitations under the License.
 */

import { vi, describe, it, expect, beforeEach, afterEach } from 'vitest';
import { listMcpServers } from './list.js';
import { loadSettings } from '../../config/settings.js';
<<<<<<< HEAD
import { loadExtensions } from '../../config/extension.js';
import { createTransport } from '@salesforce/codey-core';
=======
import { ExtensionStorage, loadExtensions } from '../../config/extension.js';
import { createTransport } from '@google/gemini-cli-core';
>>>>>>> ea061f52
import { Client } from '@modelcontextprotocol/sdk/client/index.js';

vi.mock('../../config/settings.js', () => ({
  loadSettings: vi.fn(),
}));
vi.mock('../../config/extension.js', () => ({
  loadExtensions: vi.fn(),
  ExtensionStorage: {
    getUserExtensionsDir: vi.fn(),
  },
}));
vi.mock('@salesforce/codey-core', () => ({
  createTransport: vi.fn(),
  MCPServerStatus: {
    CONNECTED: 'CONNECTED',
    CONNECTING: 'CONNECTING',
    DISCONNECTED: 'DISCONNECTED',
  },
  Storage: vi.fn().mockImplementation((_cwd: string) => ({
    getGlobalSettingsPath: () => '/tmp/gemini/settings.json',
    getWorkspaceSettingsPath: () => '/tmp/gemini/workspace-settings.json',
    getProjectTempDir: () => '/test/home/.codey/tmp/mocked_hash',
  })),
  GEMINI_CONFIG_DIR: '.codey',
  getErrorMessage: (e: unknown) => (e instanceof Error ? e.message : String(e)),
}));
vi.mock('@modelcontextprotocol/sdk/client/index.js');

const mockedExtensionStorage = ExtensionStorage as vi.Mock;
const mockedLoadSettings = loadSettings as vi.Mock;
const mockedLoadExtensions = loadExtensions as vi.Mock;
const mockedCreateTransport = createTransport as vi.Mock;
const MockedClient = Client as vi.Mock;

interface MockClient {
  connect: vi.Mock;
  ping: vi.Mock;
  close: vi.Mock;
}

interface MockTransport {
  close: vi.Mock;
}

describe('mcp list command', () => {
  let consoleSpy: vi.SpyInstance;
  let mockClient: MockClient;
  let mockTransport: MockTransport;

  beforeEach(() => {
    vi.resetAllMocks();

    consoleSpy = vi.spyOn(console, 'log').mockImplementation(() => {});

    mockTransport = { close: vi.fn() };
    mockClient = {
      connect: vi.fn(),
      ping: vi.fn(),
      close: vi.fn(),
    };

    MockedClient.mockImplementation(() => mockClient);
    mockedCreateTransport.mockResolvedValue(mockTransport);
    mockedLoadExtensions.mockReturnValue([]);
    mockedExtensionStorage.getUserExtensionsDir.mockReturnValue(
      '/mocked/extensions/dir',
    );
  });

  afterEach(() => {
    consoleSpy.mockRestore();
  });

  it('should display message when no servers configured', async () => {
    mockedLoadSettings.mockReturnValue({ merged: { mcpServers: {} } });

    await listMcpServers();

    expect(consoleSpy).toHaveBeenCalledWith('No MCP servers configured.');
  });

  it('should display different server types with connected status', async () => {
    mockedLoadSettings.mockReturnValue({
      merged: {
        mcpServers: {
          'stdio-server': { command: '/path/to/server', args: ['arg1'] },
          'sse-server': { url: 'https://example.com/sse' },
          'http-server': { httpUrl: 'https://example.com/http' },
        },
      },
    });

    mockClient.connect.mockResolvedValue(undefined);
    mockClient.ping.mockResolvedValue(undefined);

    await listMcpServers();

    expect(consoleSpy).toHaveBeenCalledWith('Configured MCP servers:\n');
    expect(consoleSpy).toHaveBeenCalledWith(
      expect.stringContaining(
        'stdio-server: /path/to/server arg1 (stdio) - Connected',
      ),
    );
    expect(consoleSpy).toHaveBeenCalledWith(
      expect.stringContaining(
        'sse-server: https://example.com/sse (sse) - Connected',
      ),
    );
    expect(consoleSpy).toHaveBeenCalledWith(
      expect.stringContaining(
        'http-server: https://example.com/http (http) - Connected',
      ),
    );
  });

  it('should display disconnected status when connection fails', async () => {
    mockedLoadSettings.mockReturnValue({
      merged: {
        mcpServers: {
          'test-server': { command: '/test/server' },
        },
      },
    });

    mockClient.connect.mockRejectedValue(new Error('Connection failed'));

    await listMcpServers();

    expect(consoleSpy).toHaveBeenCalledWith(
      expect.stringContaining(
        'test-server: /test/server  (stdio) - Disconnected',
      ),
    );
  });

  it('should merge extension servers with config servers', async () => {
    mockedLoadSettings.mockReturnValue({
      merged: {
        mcpServers: { 'config-server': { command: '/config/server' } },
      },
    });

    mockedLoadExtensions.mockReturnValue([
      {
        config: {
          name: 'test-extension',
          mcpServers: { 'extension-server': { command: '/ext/server' } },
        },
      },
    ]);

    mockClient.connect.mockResolvedValue(undefined);
    mockClient.ping.mockResolvedValue(undefined);

    await listMcpServers();

    expect(consoleSpy).toHaveBeenCalledWith(
      expect.stringContaining(
        'config-server: /config/server  (stdio) - Connected',
      ),
    );
    expect(consoleSpy).toHaveBeenCalledWith(
      expect.stringContaining(
        'extension-server: /ext/server  (stdio) - Connected',
      ),
    );
  });
});<|MERGE_RESOLUTION|>--- conflicted
+++ resolved
@@ -17,13 +17,8 @@
 import { vi, describe, it, expect, beforeEach, afterEach } from 'vitest';
 import { listMcpServers } from './list.js';
 import { loadSettings } from '../../config/settings.js';
-<<<<<<< HEAD
-import { loadExtensions } from '../../config/extension.js';
+import { ExtensionStorage, loadExtensions } from '../../config/extension.js';
 import { createTransport } from '@salesforce/codey-core';
-=======
-import { ExtensionStorage, loadExtensions } from '../../config/extension.js';
-import { createTransport } from '@google/gemini-cli-core';
->>>>>>> ea061f52
 import { Client } from '@modelcontextprotocol/sdk/client/index.js';
 
 vi.mock('../../config/settings.js', () => ({
