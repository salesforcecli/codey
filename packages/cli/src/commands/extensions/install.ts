/*
 * Copyright 2025, Salesforce, Inc.
 *
 * Licensed under the Apache License, Version 2.0 (the "License");
 * you may not use this file except in compliance with the License.
 * You may obtain a copy of the License at
 *
 *     http://www.apache.org/licenses/LICENSE-2.0
 *
 * Unless required by applicable law or agreed to in writing, software
 * distributed under the License is distributed on an "AS IS" BASIS,
 * WITHOUT WARRANTIES OR CONDITIONS OF ANY KIND, either express or implied.
 * See the License for the specific language governing permissions and
 * limitations under the License.
 */

import type { CommandModule } from 'yargs';
<<<<<<< HEAD
import { installExtension } from '../../config/extension.js';
import type { ExtensionInstallMetadata } from '@salesforce/codey-core';
=======
import {
  installExtension,
  requestConsentNonInteractive,
} from '../../config/extension.js';
import type { ExtensionInstallMetadata } from '@google/gemini-cli-core';
>>>>>>> ea061f52

import { getErrorMessage } from '../../utils/errors.js';

interface InstallArgs {
  source?: string;
  path?: string;
  ref?: string;
  autoUpdate?: boolean;
}

export async function handleInstall(args: InstallArgs) {
  try {
    let installMetadata: ExtensionInstallMetadata;
    if (args.source) {
      const { source } = args;
      if (
        source.startsWith('http://') ||
        source.startsWith('https://') ||
        source.startsWith('git@') ||
        source.startsWith('sso://')
      ) {
        installMetadata = {
          source,
          type: 'git',
          ref: args.ref,
          autoUpdate: args.autoUpdate,
        };
      } else {
        throw new Error(`The source "${source}" is not a valid URL format.`);
      }
    } else if (args.path) {
      installMetadata = {
        source: args.path,
        type: 'local',
        autoUpdate: args.autoUpdate,
      };
    } else {
      // This should not be reached due to the yargs check.
      throw new Error('Either --source or --path must be provided.');
    }

    const name = await installExtension(
      installMetadata,
      requestConsentNonInteractive,
    );
    console.log(`Extension "${name}" installed successfully and enabled.`);
  } catch (error) {
    console.error(getErrorMessage(error));
    process.exit(1);
  }
}

export const installCommand: CommandModule = {
  command: 'install [<source>] [--path] [--ref] [--auto-update]',
  describe: 'Installs an extension from a git repository URL or a local path.',
  builder: (yargs) =>
    yargs
      .positional('source', {
        describe: 'The github URL of the extension to install.',
        type: 'string',
      })
      .option('path', {
        describe: 'Path to a local extension directory.',
        type: 'string',
      })
      .option('ref', {
        describe: 'The git ref to install from.',
        type: 'string',
      })
      .option('auto-update', {
        describe: 'Enable auto-update for this extension.',
        type: 'boolean',
      })
      .conflicts('source', 'path')
      .conflicts('path', 'ref')
      .conflicts('path', 'auto-update')
      .check((argv) => {
        if (!argv.source && !argv.path) {
          throw new Error('Either source or --path must be provided.');
        }
        return true;
      }),
  handler: async (argv) => {
    await handleInstall({
      source: argv['source'] as string | undefined,
      path: argv['path'] as string | undefined,
      ref: argv['ref'] as string | undefined,
      autoUpdate: argv['auto-update'] as boolean | undefined,
    });
  },
};<|MERGE_RESOLUTION|>--- conflicted
+++ resolved
@@ -15,16 +15,11 @@
  */
 
 import type { CommandModule } from 'yargs';
-<<<<<<< HEAD
-import { installExtension } from '../../config/extension.js';
-import type { ExtensionInstallMetadata } from '@salesforce/codey-core';
-=======
 import {
   installExtension,
   requestConsentNonInteractive,
 } from '../../config/extension.js';
-import type { ExtensionInstallMetadata } from '@google/gemini-cli-core';
->>>>>>> ea061f52
+import type { ExtensionInstallMetadata } from '@salesforce/codey-core';
 
 import { getErrorMessage } from '../../utils/errors.js';
 
