/**
 * @license
 * Copyright 2025 Google LLC
 * SPDX-License-Identifier: Apache-2.0
 */

import type { Config } from '@google/gemini-cli-core';
import { AuthType } from '@google/gemini-cli-core';
import { USER_SETTINGS_PATH } from './config/settings.js';
import { validateAuthMethod } from './config/auth.js';

function getAuthTypeFromEnv(): AuthType | undefined {
  if (process.env['GOOGLE_GENAI_USE_GCA'] === 'true') {
    return AuthType.LOGIN_WITH_GOOGLE;
  }
  if (process.env['GOOGLE_GENAI_USE_VERTEXAI'] === 'true') {
    return AuthType.USE_VERTEX_AI;
  }
<<<<<<< HEAD
  if (process.env.SF_LLMG_USERNAME) {
    return AuthType.USE_SF_LLMG;
  }
  if (process.env.GEMINI_API_KEY) {
=======
  if (process.env['GEMINI_API_KEY']) {
>>>>>>> 4fd11139
    return AuthType.USE_GEMINI;
  }
  return undefined;
}

export async function validateNonInteractiveAuth(
  configuredAuthType: AuthType | undefined,
  useExternalAuth: boolean | undefined,
  nonInteractiveConfig: Config,
) {
  const effectiveAuthType = configuredAuthType || getAuthTypeFromEnv();

  if (!effectiveAuthType) {
    console.error(
      `Please set an Auth method in your ${USER_SETTINGS_PATH} or specify one of the following environment variables before running: GEMINI_API_KEY, GOOGLE_GENAI_USE_VERTEXAI, GOOGLE_GENAI_USE_GCA`,
    );
    process.exit(1);
  }

  if (!useExternalAuth) {
    const err = validateAuthMethod(effectiveAuthType);
    if (err != null) {
      console.error(err);
      process.exit(1);
    }
  }

  await nonInteractiveConfig.refreshAuth(effectiveAuthType);
  return nonInteractiveConfig;
}<|MERGE_RESOLUTION|>--- conflicted
+++ resolved
@@ -16,14 +16,10 @@
   if (process.env['GOOGLE_GENAI_USE_VERTEXAI'] === 'true') {
     return AuthType.USE_VERTEX_AI;
   }
-<<<<<<< HEAD
-  if (process.env.SF_LLMG_USERNAME) {
+  if (process.env['SF_LLMG_USERNAME']) {
     return AuthType.USE_SF_LLMG;
   }
-  if (process.env.GEMINI_API_KEY) {
-=======
   if (process.env['GEMINI_API_KEY']) {
->>>>>>> 4fd11139
     return AuthType.USE_GEMINI;
   }
   return undefined;
