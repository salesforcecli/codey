--- conflicted
+++ resolved
@@ -23,12 +23,8 @@
   parseAndFormatApiError,
   FatalInputError,
   FatalTurnLimitedError,
-<<<<<<< HEAD
+  promptIdContext,
 } from '@salesforce/codey-core';
-=======
-  promptIdContext,
-} from '@google/gemini-cli-core';
->>>>>>> 50e7c88a
 import type { Content, Part } from '@google/genai';
 
 import { ConsolePatcher } from './ui/utils/ConsolePatcher.js';
