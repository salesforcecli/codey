/*
 * Copyright 2025, Salesforce, Inc.
 *
 * Licensed under the Apache License, Version 2.0 (the "License");
 * you may not use this file except in compliance with the License.
 * You may obtain a copy of the License at
 *
 *     http://www.apache.org/licenses/LICENSE-2.0
 *
 * Unless required by applicable law or agreed to in writing, software
 * distributed under the License is distributed on an "AS IS" BASIS,
 * WITHOUT WARRANTIES OR CONDITIONS OF ANY KIND, either express or implied.
 * See the License for the specific language governing permissions and
 * limitations under the License.
 */

<<<<<<< HEAD
import type { Config, ToolCallRequestInfo } from '@salesforce/codey-core';
=======
import type { Config, ToolCallRequestInfo } from '@google/gemini-cli-core';
import { isSlashCommand } from './ui/utils/commandUtils.js';
import type { LoadedSettings } from './config/settings.js';
>>>>>>> 10392ad3
import {
  executeToolCall,
  shutdownTelemetry,
  isTelemetrySdkInitialized,
  GeminiEventType,
  FatalInputError,
  promptIdContext,
  OutputFormat,
  JsonFormatter,
  uiTelemetryService,
<<<<<<< HEAD
} from '@salesforce/codey-core';
=======
} from '@google/gemini-cli-core';

>>>>>>> 10392ad3
import type { Content, Part } from '@google/genai';

import { handleSlashCommand } from './nonInteractiveCliCommands.js';
import { ConsolePatcher } from './ui/utils/ConsolePatcher.js';
import { handleAtCommand } from './ui/hooks/atCommandProcessor.js';
import {
  handleError,
  handleToolError,
  handleCancellationError,
  handleMaxTurnsExceededError,
} from './utils/errors.js';

export async function runNonInteractive(
  config: Config,
  settings: LoadedSettings,
  input: string,
  prompt_id: string,
): Promise<void> {
  return promptIdContext.run(prompt_id, async () => {
    const consolePatcher = new ConsolePatcher({
      stderr: true,
      debugMode: config.getDebugMode(),
    });

    try {
      consolePatcher.patch();
      // Handle EPIPE errors when the output is piped to a command that closes early.
      process.stdout.on('error', (err: NodeJS.ErrnoException) => {
        if (err.code === 'EPIPE') {
          // Exit gracefully if the pipe is closed.
          process.exit(0);
        }
      });

      const geminiClient = config.getGeminiClient();

      const abortController = new AbortController();

      let query: Part[] | undefined;

      if (isSlashCommand(input)) {
        const slashCommandResult = await handleSlashCommand(
          input,
          abortController,
          config,
          settings,
        );
        // If a slash command is found and returns a prompt, use it.
        // Otherwise, slashCommandResult fall through to the default prompt
        // handling.
        if (slashCommandResult) {
          query = slashCommandResult as Part[];
        }
      }

      if (!query) {
        const { processedQuery, shouldProceed } = await handleAtCommand({
          query: input,
          config,
          addItem: (_item, _timestamp) => 0,
          onDebugMessage: () => {},
          messageId: Date.now(),
          signal: abortController.signal,
        });

        if (!shouldProceed || !processedQuery) {
          // An error occurred during @include processing (e.g., file not found).
          // The error message is already logged by handleAtCommand.
          throw new FatalInputError(
            'Exiting due to an error processing the @ command.',
          );
        }
        query = processedQuery as Part[];
      }

      let currentMessages: Content[] = [{ role: 'user', parts: query }];

      let turnCount = 0;
      while (true) {
        turnCount++;
        if (
          config.getMaxSessionTurns() >= 0 &&
          turnCount > config.getMaxSessionTurns()
        ) {
          handleMaxTurnsExceededError(config);
        }
        const toolCallRequests: ToolCallRequestInfo[] = [];

        const responseStream = geminiClient.sendMessageStream(
          currentMessages[0]?.parts || [],
          abortController.signal,
          prompt_id,
        );

        let responseText = '';
        for await (const event of responseStream) {
          if (abortController.signal.aborted) {
            handleCancellationError(config);
          }

          if (event.type === GeminiEventType.Content) {
            if (config.getOutputFormat() === OutputFormat.JSON) {
              responseText += event.value;
            } else {
              process.stdout.write(event.value);
            }
          } else if (event.type === GeminiEventType.ToolCallRequest) {
            toolCallRequests.push(event.value);
          }
        }

        if (toolCallRequests.length > 0) {
          const toolResponseParts: Part[] = [];
          for (const requestInfo of toolCallRequests) {
            const toolResponse = await executeToolCall(
              config,
              requestInfo,
              abortController.signal,
            );

            if (toolResponse.error) {
              handleToolError(
                requestInfo.name,
                toolResponse.error,
                config,
                toolResponse.errorType || 'TOOL_EXECUTION_ERROR',
                typeof toolResponse.resultDisplay === 'string'
                  ? toolResponse.resultDisplay
                  : undefined,
              );
            }

            if (toolResponse.responseParts) {
              toolResponseParts.push(...toolResponse.responseParts);
            }
          }
          currentMessages = [{ role: 'user', parts: toolResponseParts }];
        } else {
          if (config.getOutputFormat() === OutputFormat.JSON) {
            const formatter = new JsonFormatter();
            const stats = uiTelemetryService.getMetrics();
            process.stdout.write(formatter.format(responseText, stats));
          } else {
            process.stdout.write('\n'); // Ensure a final newline
          }
          return;
        }
      }
    } catch (error) {
      handleError(error, config);
    } finally {
      consolePatcher.cleanup();
      if (isTelemetrySdkInitialized()) {
        await shutdownTelemetry(config);
      }
    }
  });
}<|MERGE_RESOLUTION|>--- conflicted
+++ resolved
@@ -14,13 +14,9 @@
  * limitations under the License.
  */
 
-<<<<<<< HEAD
 import type { Config, ToolCallRequestInfo } from '@salesforce/codey-core';
-=======
-import type { Config, ToolCallRequestInfo } from '@google/gemini-cli-core';
 import { isSlashCommand } from './ui/utils/commandUtils.js';
 import type { LoadedSettings } from './config/settings.js';
->>>>>>> 10392ad3
 import {
   executeToolCall,
   shutdownTelemetry,
@@ -31,12 +27,8 @@
   OutputFormat,
   JsonFormatter,
   uiTelemetryService,
-<<<<<<< HEAD
 } from '@salesforce/codey-core';
-=======
-} from '@google/gemini-cli-core';
 
->>>>>>> 10392ad3
 import type { Content, Part } from '@google/genai';
 
 import { handleSlashCommand } from './nonInteractiveCliCommands.js';
