--- conflicted
+++ resolved
@@ -22,14 +22,10 @@
   GeminiEventType,
   FatalInputError,
   promptIdContext,
-<<<<<<< HEAD
-} from '@salesforce/codey-core';
-=======
   OutputFormat,
   JsonFormatter,
   uiTelemetryService,
-} from '@google/gemini-cli-core';
->>>>>>> cf206974
+} from '@salesforce/codey-core';
 import type { Content, Part } from '@google/genai';
 
 import { ConsolePatcher } from './ui/utils/ConsolePatcher.js';
