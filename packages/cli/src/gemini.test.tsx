--- conflicted
+++ resolved
@@ -238,11 +238,8 @@
         ui: {},
       },
       setValue: vi.fn(),
-<<<<<<< HEAD
       refresh: vi.fn(),
-=======
       forScope: () => ({ settings: {}, originalSettings: {}, path: '' }),
->>>>>>> 10392ad3
     } as never);
     vi.mocked(parseArguments).mockResolvedValue({
       org: 'test-org',
