{
<<<<<<< HEAD
  "name": "@salesforce/codey",
  "version": "0.0.1-alpha.0",
  "description": "Codey CLI",
=======
  "name": "@google/gemini-cli",
  "version": "0.6.0-nightly",
  "description": "Gemini CLI",
>>>>>>> 50e7c88a
  "repository": {
    "type": "git",
    "url": "git+https://github.com/salesforcecli/codey.git"
  },
  "type": "module",
  "main": "dist/index.js",
  "bin": {
    "codey": "dist/index.js"
  },
  "exports": {
    ".": "./dist/index.js",
    "./headless-chat": "./dist/src/headless-chat.js"
  },
  "scripts": {
    "build": "node ../../scripts/build_package.js",
    "start": "node dist/index.js",
    "debug": "node --inspect-brk dist/index.js",
    "lint": "eslint . --ext .ts,.tsx",
    "format": "prettier --write .",
    "test": "vitest run",
    "test:ci": "vitest run --coverage",
    "typecheck": "tsc --noEmit"
  },
  "files": [
    "dist"
  ],
  "config": {
    "sandboxImageUri": "us-docker.pkg.dev/gemini-code-dev/gemini-cli/sandbox:0.6.0-nightly"
  },
  "dependencies": {
    "@salesforce/codey-core": "file:../core",
    "@google/genai": "1.16.0",
    "@iarna/toml": "^2.2.5",
    "@modelcontextprotocol/sdk": "^1.15.1",
    "@types/update-notifier": "^6.0.8",
    "command-exists": "^1.2.9",
    "diff": "^7.0.0",
    "dotenv": "^17.1.0",
    "fzf": "^0.5.2",
    "glob": "^10.4.1",
    "highlight.js": "^11.11.1",
    "ink": "^6.2.3",
    "ink-gradient": "^3.0.0",
    "ink-spinner": "^5.0.0",
    "lowlight": "^3.3.0",
    "open": "^10.1.2",
    "react": "^19.1.0",
    "read-package-up": "^11.0.0",
    "simple-git": "^3.28.0",
    "shell-quote": "^1.8.3",
    "string-width": "^7.1.0",
    "strip-ansi": "^7.1.0",
    "strip-json-comments": "^3.1.1",
    "undici": "^7.10.0",
    "update-notifier": "^7.3.1",
    "yargs": "^17.7.2",
    "zod": "^3.23.8"
  },
  "devDependencies": {
    "@babel/runtime": "^7.27.6",
    "@salesforce/codey-test-utils": "file:../test-utils",
    "@testing-library/react": "^16.3.0",
    "@types/command-exists": "^1.2.3",
    "@types/diff": "^7.0.2",
    "@types/dotenv": "^6.1.1",
    "@types/node": "^20.11.24",
    "@types/react": "^19.1.8",
    "@types/react-dom": "^19.1.6",
    "@types/semver": "^7.7.0",
    "@types/shell-quote": "^1.7.5",
    "@types/yargs": "^17.0.32",
    "ink-testing-library": "^4.0.0",
    "jsdom": "^26.1.0",
    "pretty-format": "^30.0.2",
    "react-dom": "^19.1.0",
    "typescript": "^5.3.3",
    "vitest": "^3.1.1"
  },
  "engines": {
    "node": ">=20"
  }
}<|MERGE_RESOLUTION|>--- conflicted
+++ resolved
@@ -1,13 +1,7 @@
 {
-<<<<<<< HEAD
   "name": "@salesforce/codey",
   "version": "0.0.1-alpha.0",
   "description": "Codey CLI",
-=======
-  "name": "@google/gemini-cli",
-  "version": "0.6.0-nightly",
-  "description": "Gemini CLI",
->>>>>>> 50e7c88a
   "repository": {
     "type": "git",
     "url": "git+https://github.com/salesforcecli/codey.git"
@@ -56,6 +50,7 @@
     "open": "^10.1.2",
     "react": "^19.1.0",
     "read-package-up": "^11.0.0",
+    "semver": "^7.7.2",
     "simple-git": "^3.28.0",
     "shell-quote": "^1.8.3",
     "string-width": "^7.1.0",
