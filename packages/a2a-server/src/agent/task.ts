--- conflicted
+++ resolved
@@ -35,12 +35,8 @@
   ToolCallConfirmationDetails,
   Config,
   UserTierId,
-<<<<<<< HEAD
+  AnsiOutput,
 } from '@salesforce/codey-core';
-=======
-  AnsiOutput,
-} from '@google/gemini-cli-core';
->>>>>>> cf206974
 import type { RequestContext } from '@a2a-js/sdk/server';
 import { type ExecutionEventBus } from '@a2a-js/sdk/server';
 import type {
