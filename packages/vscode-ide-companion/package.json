{
<<<<<<< HEAD
  "name": "@salesforce/codey-vscode-ide-companion",
  "displayName": "Codey VSCode Companion",
  "description": "Enable Codey with direct access to your IDE workspace.",
  "version": "0.0.1-alpha.0",
  "publisher": "salesforce",
=======
  "name": "gemini-cli-vscode-ide-companion",
  "displayName": "Gemini CLI Companion",
  "description": "Enable Gemini CLI with direct access to your IDE workspace.",
  "version": "0.7.0-nightly.20250918.2722473a",
  "publisher": "google",
>>>>>>> 10392ad3
  "icon": "assets/icon.png",
  "repository": {
    "type": "git",
    "url": "https://github.com/salesforcecli/codey.git",
    "directory": "packages/vscode-ide-companion"
  },
  "engines": {
    "vscode": "^1.99.0"
  },
  "license": "LICENSE",
  "preview": true,
  "categories": [
    "AI"
  ],
  "keywords": [
    "codey-cli",
    "codey cli",
    "codey",
    "codey code",
    "cli",
    "ide integration",
    "ide companion"
  ],
  "activationEvents": [
    "onStartupFinished"
  ],
  "contributes": {
    "languages": [
      {
        "id": "codey-diff-editable"
      }
    ],
    "commands": [
      {
        "command": "codey.diff.accept",
        "title": "Codey: Accept Diff",
        "icon": "$(check)"
      },
      {
        "command": "codey.diff.cancel",
        "title": "Codey CLI: Close Diff Editor",
        "icon": "$(close)"
      },
      {
        "command": "codey.runCodeyCLI",
        "title": "Codey: Run"
      },
      {
        "command": "codey.showNotices",
        "title": "Codey: View Third-Party Notices"
      }
    ],
    "menus": {
      "commandPalette": [
        {
          "command": "codey.diff.accept",
          "when": "codey.diff.isVisible"
        },
        {
          "command": "codey.diff.cancel",
          "when": "codey.diff.isVisible"
        }
      ],
      "editor/title": [
        {
          "command": "codey.diff.accept",
          "when": "codey.diff.isVisible",
          "group": "navigation"
        },
        {
          "command": "codey.diff.cancel",
          "when": "codey.diff.isVisible",
          "group": "navigation"
        }
      ]
    },
    "keybindings": [
      {
        "command": "codey.diff.accept",
        "key": "ctrl+s",
        "when": "codey.diff.isVisible"
      },
      {
        "command": "codey.diff.accept",
        "key": "cmd+s",
        "when": "codey.diff.isVisible"
      }
    ]
  },
  "main": "./dist/extension.cjs",
  "type": "module",
  "scripts": {
    "prepackage": "npm run generate:notices && npm run check-types && npm run lint && npm run build:prod",
    "build": "npm run build:dev",
    "build:dev": "npm run check-types && npm run lint && node esbuild.js",
    "build:prod": "node esbuild.js --production",
    "generate:notices": "node ./scripts/generate-notices.js",
    "prepare": "npm run generate:notices",
    "check-types": "tsc --noEmit",
    "lint": "eslint src",
    "watch": "npm-run-all2 -p watch:*",
    "watch:esbuild": "node esbuild.js --watch",
    "watch:tsc": "tsc --noEmit --watch --project tsconfig.json",
    "package": "vsce package --no-dependencies",
    "test": "vitest run",
    "test:ci": "vitest run --coverage",
    "validate:notices": "node ./scripts/validate-notices.js"
  },
  "devDependencies": {
    "@types/cors": "^2.8.19",
    "@types/express": "^5.0.3",
    "@types/node": "20.x",
    "@types/vscode": "^1.99.0",
    "@typescript-eslint/eslint-plugin": "^8.31.1",
    "@typescript-eslint/parser": "^8.31.1",
    "@vscode/vsce": "^3.6.0",
    "esbuild": "^0.25.3",
    "eslint": "^9.25.1",
    "npm-run-all2": "^8.0.2",
    "typescript": "^5.8.3",
    "vitest": "^3.2.4"
  },
  "dependencies": {
    "@modelcontextprotocol/sdk": "^1.15.1",
    "cors": "^2.8.5",
    "express": "^5.1.0",
    "zod": "^3.25.76"
  }
}<|MERGE_RESOLUTION|>--- conflicted
+++ resolved
@@ -1,17 +1,9 @@
 {
-<<<<<<< HEAD
   "name": "@salesforce/codey-vscode-ide-companion",
   "displayName": "Codey VSCode Companion",
   "description": "Enable Codey with direct access to your IDE workspace.",
   "version": "0.0.1-alpha.0",
   "publisher": "salesforce",
-=======
-  "name": "gemini-cli-vscode-ide-companion",
-  "displayName": "Gemini CLI Companion",
-  "description": "Enable Gemini CLI with direct access to your IDE workspace.",
-  "version": "0.7.0-nightly.20250918.2722473a",
-  "publisher": "google",
->>>>>>> 10392ad3
   "icon": "assets/icon.png",
   "repository": {
     "type": "git",
