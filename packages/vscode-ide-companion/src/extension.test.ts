/*
 * Copyright 2025, Salesforce, Inc.
 *
 * Licensed under the Apache License, Version 2.0 (the "License");
 * you may not use this file except in compliance with the License.
 * You may obtain a copy of the License at
 *
 *     http://www.apache.org/licenses/LICENSE-2.0
 *
 * Unless required by applicable law or agreed to in writing, software
 * distributed under the License is distributed on an "AS IS" BASIS,
 * WITHOUT WARRANTIES OR CONDITIONS OF ANY KIND, either express or implied.
 * See the License for the specific language governing permissions and
 * limitations under the License.
 */

import { afterEach, beforeEach, describe, expect, it, vi } from 'vitest';
import * as vscode from 'vscode';
import { activate } from './extension.js';
<<<<<<< HEAD
import { DetectedIde, detectIdeFromEnv } from '@salesforce/codey-core';

vi.mock('@salesforce/codey-core', async () => {
  const actual = await vi.importActual('@salesforce/codey-core');
=======
import {
  IDE_DEFINITIONS,
  detectIdeFromEnv,
} from '@google/gemini-cli-core/src/ide/detect-ide.js';

vi.mock('@google/gemini-cli-core/src/ide/detect-ide.js', async () => {
  const actual = await vi.importActual(
    '@google/gemini-cli-core/src/ide/detect-ide.js',
  );
>>>>>>> 10392ad3
  return {
    ...actual,
    detectIdeFromEnv: vi.fn(() => IDE_DEFINITIONS.vscode),
  };
});

vi.mock('vscode', () => ({
  window: {
    createOutputChannel: vi.fn(() => ({
      appendLine: vi.fn(),
    })),
    showInformationMessage: vi.fn(),
    createTerminal: vi.fn(() => ({
      show: vi.fn(),
      sendText: vi.fn(),
    })),
    onDidChangeActiveTextEditor: vi.fn(),
    activeTextEditor: undefined,
    tabGroups: {
      all: [],
      close: vi.fn(),
    },
    showTextDocument: vi.fn(),
    showWorkspaceFolderPick: vi.fn(),
  },
  workspace: {
    workspaceFolders: [],
    onDidCloseTextDocument: vi.fn(),
    registerTextDocumentContentProvider: vi.fn(),
    onDidChangeWorkspaceFolders: vi.fn(),
    onDidGrantWorkspaceTrust: vi.fn(),
  },
  commands: {
    registerCommand: vi.fn(),
    executeCommand: vi.fn(),
  },
  Uri: {
    joinPath: vi.fn(),
  },
  ExtensionMode: {
    Development: 1,
    Production: 2,
  },
  EventEmitter: vi.fn(() => ({
    event: vi.fn(),
    fire: vi.fn(),
    dispose: vi.fn(),
  })),
  extensions: {
    getExtension: vi.fn(),
  },
}));

describe('activate', () => {
  let context: vscode.ExtensionContext;

  beforeEach(() => {
    vi.mocked(vscode.window.showInformationMessage).mockResolvedValue(
      undefined,
    );
    context = {
      subscriptions: [],
      environmentVariableCollection: {
        replace: vi.fn(),
      },
      globalState: {
        get: vi.fn(),
        update: vi.fn(),
      },
      extensionUri: {
        fsPath: '/path/to/extension',
      },
      extension: {
        packageJSON: {
          version: '1.1.0',
        },
      },
    } as unknown as vscode.ExtensionContext;
  });

  afterEach(() => {
    vi.restoreAllMocks();
  });

  it('should show the info message on first activation', async () => {
    const showInformationMessageMock = vi
      .mocked(vscode.window.showInformationMessage)
      .mockResolvedValue(undefined as never);
    vi.mocked(context.globalState.get).mockReturnValue(undefined);
    vi.mocked(vscode.extensions.getExtension).mockReturnValue({
      packageJSON: { version: '1.1.0' },
    } as vscode.Extension<unknown>);
    await activate(context);
    expect(showInformationMessageMock).toHaveBeenCalledWith(
      'Codey extension successfully installed.',
    );
  });

  it('should not show the info message on subsequent activations', async () => {
    vi.mocked(context.globalState.get).mockReturnValue(true);
    vi.mocked(vscode.extensions.getExtension).mockReturnValue({
      packageJSON: { version: '1.1.0' },
    } as vscode.Extension<unknown>);
    await activate(context);
    expect(vscode.window.showInformationMessage).not.toHaveBeenCalled();
  });

  it('should register a handler for onDidGrantWorkspaceTrust', async () => {
    await activate(context);
    expect(vscode.workspace.onDidGrantWorkspaceTrust).toHaveBeenCalled();
  });

  it('should launch the Gemini CLI when the user clicks the button', async () => {
    const showInformationMessageMock = vi
      .mocked(vscode.window.showInformationMessage)
      .mockResolvedValue('Re-launch Gemini CLI' as never);
    vi.mocked(context.globalState.get).mockReturnValue(undefined);
    vi.mocked(vscode.extensions.getExtension).mockReturnValue({
      packageJSON: { version: '1.1.0' },
    } as vscode.Extension<unknown>);
    await activate(context);
    expect(showInformationMessageMock).toHaveBeenCalledWith(
      'Codey extension successfully installed.',
    );
  });

  describe('update notification', () => {
    beforeEach(() => {
      // Prevent the "installed" message from showing
      vi.mocked(context.globalState.get).mockReturnValue(true);
    });

    it('should show an update notification if a newer version is available', async () => {
      vi.spyOn(global, 'fetch').mockResolvedValue({
        ok: true,
        json: async () => ({
          results: [
            {
              extensions: [
                {
                  versions: [{ version: '1.2.0' }],
                },
              ],
            },
          ],
        }),
      } as Response);

      const showInformationMessageMock = vi.mocked(
        vscode.window.showInformationMessage,
      );

      await activate(context);

      expect(showInformationMessageMock).toHaveBeenCalledWith(
        'A new version (1.2.0) of the Gemini CLI Companion extension is available.',
        'Update to latest version',
      );
    });

    it('should not show an update notification if the version is the same', async () => {
      vi.spyOn(global, 'fetch').mockResolvedValue({
        ok: true,
        json: async () => ({
          results: [
            {
              extensions: [
                {
                  versions: [{ version: '1.1.0' }],
                },
              ],
            },
          ],
        }),
      } as Response);

      const showInformationMessageMock = vi.mocked(
        vscode.window.showInformationMessage,
      );

      await activate(context);

      expect(showInformationMessageMock).not.toHaveBeenCalled();
    });

    it.each([
      {
        ide: IDE_DEFINITIONS.cloudshell,
      },
      { ide: IDE_DEFINITIONS.firebasestudio },
    ])('does not show the notification for $ide.name', async ({ ide }) => {
      vi.mocked(detectIdeFromEnv).mockReturnValue(ide);
      vi.mocked(context.globalState.get).mockReturnValue(undefined);
      const showInformationMessageMock = vi.mocked(
        vscode.window.showInformationMessage,
      );

      await activate(context);

      expect(showInformationMessageMock).not.toHaveBeenCalled();
    });

    it('should not show an update notification if the version is older', async () => {
      vi.spyOn(global, 'fetch').mockResolvedValue({
        ok: true,
        json: async () => ({
          results: [
            {
              extensions: [
                {
                  versions: [{ version: '1.0.0' }],
                },
              ],
            },
          ],
        }),
      } as Response);

      const showInformationMessageMock = vi.mocked(
        vscode.window.showInformationMessage,
      );

      await activate(context);

      expect(showInformationMessageMock).not.toHaveBeenCalled();
    });

    it('should execute the install command when the user clicks "Update"', async () => {
      vi.spyOn(global, 'fetch').mockResolvedValue({
        ok: true,
        json: async () => ({
          results: [
            {
              extensions: [
                {
                  versions: [{ version: '1.2.0' }],
                },
              ],
            },
          ],
        }),
      } as Response);
      vi.mocked(vscode.window.showInformationMessage).mockResolvedValue(
        'Update to latest version' as never,
      );
      const executeCommandMock = vi.mocked(vscode.commands.executeCommand);

      await activate(context);

      // Wait for the promise from showInformationMessage.then() to resolve
      await new Promise(process.nextTick);

      expect(executeCommandMock).toHaveBeenCalledWith(
        'workbench.extensions.installExtension',
        'Google.gemini-cli-vscode-ide-companion',
      );
    });

    it('should handle fetch errors gracefully', async () => {
      vi.spyOn(global, 'fetch').mockResolvedValue({
        ok: false,
        statusText: 'Internal Server Error',
      } as Response);

      const showInformationMessageMock = vi.mocked(
        vscode.window.showInformationMessage,
      );

      await activate(context);

      expect(showInformationMessageMock).not.toHaveBeenCalled();
    });
  });
});<|MERGE_RESOLUTION|>--- conflicted
+++ resolved
@@ -17,22 +17,15 @@
 import { afterEach, beforeEach, describe, expect, it, vi } from 'vitest';
 import * as vscode from 'vscode';
 import { activate } from './extension.js';
-<<<<<<< HEAD
-import { DetectedIde, detectIdeFromEnv } from '@salesforce/codey-core';
-
-vi.mock('@salesforce/codey-core', async () => {
-  const actual = await vi.importActual('@salesforce/codey-core');
-=======
 import {
   IDE_DEFINITIONS,
   detectIdeFromEnv,
-} from '@google/gemini-cli-core/src/ide/detect-ide.js';
-
-vi.mock('@google/gemini-cli-core/src/ide/detect-ide.js', async () => {
+} from '@salesforce/codey-core/src/ide/detect-ide.js';
+
+vi.mock('@salesforce/codey-core/src/ide/detect-ide.js', async () => {
   const actual = await vi.importActual(
-    '@google/gemini-cli-core/src/ide/detect-ide.js',
+    '@salesforce/codey-core/src/ide/detect-ide.js',
   );
->>>>>>> 10392ad3
   return {
     ...actual,
     detectIdeFromEnv: vi.fn(() => IDE_DEFINITIONS.vscode),
