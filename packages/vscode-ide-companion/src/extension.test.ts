--- conflicted
+++ resolved
@@ -133,15 +133,8 @@
       packageJSON: { version: '1.1.0' },
     } as vscode.Extension<unknown>);
     await activate(context);
-<<<<<<< HEAD
-    expect(showInformationMessageMock).toHaveBeenCalled();
-    await new Promise(process.nextTick); // Wait for the promise to resolve
-    const commandCallback = vi
-      .mocked(vscode.commands.registerCommand)
-      .mock.calls.find((call) => call[0] === 'codey.runCodeyCLI')?.[1];
-=======
     expect(showInformationMessageMock).toHaveBeenCalledWith(
-      'Gemini CLI Companion extension successfully installed.',
+      'Codey extension successfully installed.',
     );
   });
 
@@ -271,7 +264,6 @@
       );
 
       await activate(context);
->>>>>>> 69da43eb
 
       expect(showInformationMessageMock).not.toHaveBeenCalled();
     });
