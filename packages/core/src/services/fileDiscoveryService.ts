--- conflicted
+++ resolved
@@ -21,11 +21,6 @@
 import { isGitRepository } from '../utils/gitUtils.js';
 import * as path from 'node:path';
 
-<<<<<<< HEAD
-const GEMINI_IGNORE_FILE_NAME = '.codeyignore';
-
-=======
->>>>>>> cf206974
 export interface FilterFilesOptions {
   respectGitIgnore?: boolean;
   respectGeminiIgnore?: boolean;
