--- conflicted
+++ resolved
@@ -47,18 +47,14 @@
   FileMetricExporter,
   FileSpanExporter,
 } from './file-exporters.js';
-<<<<<<< HEAD
-import { TelemetryTarget } from './index.js';
 import type { SalesforceTelemetrySetup } from './providers/salesforce.js';
 import { setupSalesforceTelemetry } from './providers/salesforce.js';
-=======
 import {
   GcpTraceExporter,
   GcpMetricExporter,
   GcpLogExporter,
 } from './gcp-exporters.js';
 import { TelemetryTarget } from './index.js';
->>>>>>> 10392ad3
 
 // For troubleshooting, set the log level to DiagLogLevel.DEBUG
 diag.setLogger(new DiagConsoleLogger(), DiagLogLevel.INFO);
@@ -149,7 +145,6 @@
   // Handle local target (existing logic)
   const otlpEndpoint = config.getTelemetryOtlpEndpoint();
   const otlpProtocol = config.getTelemetryOtlpProtocol();
-  const telemetryTarget = config.getTelemetryTarget();
   const useCollector = config.getTelemetryUseCollector();
   const parsedEndpoint = parseOtlpEndpoint(otlpEndpoint, otlpProtocol);
   const telemetryOutfile = config.getTelemetryOutfile();
