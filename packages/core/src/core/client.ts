--- conflicted
+++ resolved
@@ -41,17 +41,12 @@
 import { tokenLimit } from './tokenLimits.js';
 import type { ChatRecordingService } from '../services/chatRecordingService.js';
 import type { ContentGenerator } from './contentGenerator.js';
-<<<<<<< HEAD
-import { DEFAULT_THINKING_MODE } from '../config/models.js';
-=======
 import {
-  DEFAULT_GEMINI_FLASH_MODEL,
   DEFAULT_GEMINI_MODEL,
   DEFAULT_GEMINI_MODEL_AUTO,
   DEFAULT_THINKING_MODE,
   getEffectiveModel,
 } from '../config/models.js';
->>>>>>> c999b7e3
 import { LoopDetectionService } from '../services/loopDetectionService.js';
 import { ideContextStore } from '../ide/ideContext.js';
 import {
