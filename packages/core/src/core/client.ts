--- conflicted
+++ resolved
@@ -41,15 +41,10 @@
 import { tokenLimit } from './tokenLimits.js';
 import type { ChatRecordingService } from '../services/chatRecordingService.js';
 import type { ContentGenerator } from './contentGenerator.js';
-<<<<<<< HEAD
-import { AuthType } from './contentGenerator.js';
-import { DEFAULT_THINKING_MODE } from '../config/models.js';
-=======
 import {
   DEFAULT_GEMINI_FLASH_MODEL,
   DEFAULT_THINKING_MODE,
 } from '../config/models.js';
->>>>>>> 50e7c88a
 import { LoopDetectionService } from '../services/loopDetectionService.js';
 import { ideContext } from '../ide/ideContext.js';
 import {
@@ -62,13 +57,8 @@
   MalformedJsonResponseEvent,
   NextSpeakerCheckEvent,
 } from '../telemetry/types.js';
-<<<<<<< HEAD
-import type { IdeContext, File } from '../ide/ideContext.js';
-import { getModel } from './getModel.js';
-=======
 import type { IdeContext, File } from '../ide/types.js';
 import { handleFallback } from '../fallback/handler.js';
->>>>>>> 50e7c88a
 
 export function isThinkingSupported(model: string) {
   if (model.startsWith('gemini-2.5')) return true;
@@ -926,60 +916,6 @@
       compressionStatus: CompressionStatus.COMPRESSED,
     };
   }
-<<<<<<< HEAD
-
-  /**
-   * Handles falling back to Flash model when persistent 429 errors occur for OAuth users.
-   * Uses a fallback handler if provided by the config; otherwise, returns null.
-   */
-  private async handleFlashFallback(
-    authType?: string,
-    error?: unknown,
-  ): Promise<string | null> {
-    // Determine if we should handle fallback and which model to choose
-    let fallbackModel: string | null = null;
-    if (authType === AuthType.LOGIN_WITH_GOOGLE) {
-      fallbackModel = getModel('fallback');
-    } else if (authType === AuthType.USE_SF_LLMG) {
-      fallbackModel = getModel('fallback');
-    } else {
-      return null;
-    }
-
-    const currentModel = this.config.getModel();
-
-    // Don't fallback if already using the intended fallback model
-    if (currentModel === fallbackModel) {
-      return null;
-    }
-
-    // Check if config has a fallback handler (set by CLI package)
-    const fallbackHandler = this.config.flashFallbackHandler;
-    if (typeof fallbackHandler === 'function') {
-      try {
-        const accepted = await fallbackHandler(
-          currentModel,
-          fallbackModel,
-          error,
-        );
-        if (accepted !== false && accepted !== null) {
-          this.config.setModel(fallbackModel);
-          this.config.setFallbackMode(true);
-          return fallbackModel;
-        }
-        // Check if the model was switched manually in the handler
-        if (this.config.getModel() === fallbackModel) {
-          return null; // Model was switched but don't continue with current prompt
-        }
-      } catch (error) {
-        console.warn('Flash fallback handler failed:', error);
-      }
-    }
-
-    return null;
-  }
-=======
->>>>>>> 50e7c88a
 }
 
 export const TEST_ONLY = {
