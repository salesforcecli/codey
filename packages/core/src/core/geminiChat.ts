/*
 * Copyright 2025, Salesforce, Inc.
 *
 * Licensed under the Apache License, Version 2.0 (the "License");
 * you may not use this file except in compliance with the License.
 * You may obtain a copy of the License at
 *
 *     http://www.apache.org/licenses/LICENSE-2.0
 *
 * Unless required by applicable law or agreed to in writing, software
 * distributed under the License is distributed on an "AS IS" BASIS,
 * WITHOUT WARRANTIES OR CONDITIONS OF ANY KIND, either express or implied.
 * See the License for the specific language governing permissions and
 * limitations under the License.
 */

// DISCLAIMER: This is a copied version of https://github.com/googleapis/js-genai/blob/main/src/chats.ts with the intention of working around a key bug
// where function responses are not treated as "valid" responses: https://b.corp.google.com/issues/420354090

import {
  GenerateContentResponse,
  type Content,
  type GenerateContentConfig,
  type SendMessageParameters,
  type Part,
  type Tool,
  FinishReason,
  ApiError,
} from '@google/genai';
import { toParts } from '../code_assist/converter.js';
import { createUserContent } from '@google/genai';
import { retryWithBackoff } from '../utils/retry.js';
import type { Config } from '../config/config.js';
import { hasCycleInSchema, MUTATOR_KINDS } from '../tools/tools.js';
import type { StructuredError } from './turn.js';
import {
  logContentRetry,
  logContentRetryFailure,
} from '../telemetry/loggers.js';
import { ChatRecordingService } from '../services/chatRecordingService.js';
import {
  ContentRetryEvent,
  ContentRetryFailureEvent,
} from '../telemetry/types.js';
import { handleFallback } from '../fallback/handler.js';
import { isFunctionResponse } from '../utils/messageInspectors.js';
import { partListUnionToString } from './geminiRequest.js';
import { getModel } from './getModel.js';
import { uiTelemetryService } from '../telemetry/uiTelemetry.js';

export enum StreamEventType {
  /** A regular content chunk from the API. */
  CHUNK = 'chunk',
  /** A signal that a retry is about to happen. The UI should discard any partial
   * content from the attempt that just failed. */
  RETRY = 'retry',
}

export type StreamEvent =
  | { type: StreamEventType.CHUNK; value: GenerateContentResponse }
  | { type: StreamEventType.RETRY };

/**
 * Options for retrying due to invalid content from the model.
 */
interface ContentRetryOptions {
  /** Total number of attempts to make (1 initial + N retries). */
  maxAttempts: number;
  /** The base delay in milliseconds for linear backoff. */
  initialDelayMs: number;
}

const INVALID_CONTENT_RETRY_OPTIONS: ContentRetryOptions = {
  maxAttempts: 2, // 1 initial call + 1 retry
  initialDelayMs: 500,
};

/**
 * Returns true if the response is valid, false otherwise.
 */
function isValidResponse(response: GenerateContentResponse): boolean {
  if (response.candidates === undefined || response.candidates.length === 0) {
    return false;
  }
  const content = response.candidates[0]?.content;
  if (content === undefined) {
    return false;
  }
  return isValidContent(content);
}

export function isValidNonThoughtTextPart(part: Part): boolean {
  return (
    typeof part.text === 'string' &&
    !part.thought &&
    // Technically, the model should never generate parts that have text and
    //  any of these but we don't trust them so check anyways.
    !part.functionCall &&
    !part.functionResponse &&
    !part.inlineData &&
    !part.fileData
  );
}

function isValidContent(content: Content): boolean {
  if (content.parts === undefined || content.parts.length === 0) {
    return false;
  }
  for (const part of content.parts) {
    if (part === undefined || Object.keys(part).length === 0) {
      return false;
    }
    if (!part.thought && part.text !== undefined && part.text === '') {
      return false;
    }
  }
  return true;
}

/**
 * Validates the history contains the correct roles.
 *
 * @throws Error if the history does not start with a user turn.
 * @throws Error if the history contains an invalid role.
 */
function validateHistory(history: Content[]) {
  for (const content of history) {
    if (content.role !== 'user' && content.role !== 'model') {
      throw new Error(`Role must be user or model, but got ${content.role}.`);
    }
  }
}

/**
 * Extracts the curated (valid) history from a comprehensive history.
 *
 * @remarks
 * The model may sometimes generate invalid or empty contents(e.g., due to safety
 * filters or recitation). Extracting valid turns from the history
 * ensures that subsequent requests could be accepted by the model.
 */
function extractCuratedHistory(comprehensiveHistory: Content[]): Content[] {
  if (comprehensiveHistory === undefined || comprehensiveHistory.length === 0) {
    return [];
  }
  const curatedHistory: Content[] = [];
  const length = comprehensiveHistory.length;
  let i = 0;
  while (i < length) {
    if (comprehensiveHistory[i].role === 'user') {
      curatedHistory.push(comprehensiveHistory[i]);
      i++;
    } else {
      const modelOutput: Content[] = [];
      let isValid = true;
      while (i < length && comprehensiveHistory[i].role === 'model') {
        modelOutput.push(comprehensiveHistory[i]);
        if (isValid && !isValidContent(comprehensiveHistory[i])) {
          isValid = false;
        }
        i++;
      }
      if (isValid) {
        curatedHistory.push(...modelOutput);
      }
    }
  }
  return curatedHistory;
}

/**
 * Custom error to signal that a stream completed with invalid content,
 * which should trigger a retry.
 */
export class InvalidStreamError extends Error {
  readonly type: 'NO_FINISH_REASON' | 'NO_RESPONSE_TEXT';

  constructor(message: string, type: 'NO_FINISH_REASON' | 'NO_RESPONSE_TEXT') {
    super(message);
    this.name = 'InvalidStreamError';
    this.type = type;
  }
}

/**
 * Chat session that enables sending messages to the model with previous
 * conversation context.
 *
 * @remarks
 * The session maintains all the turns between user and model.
 */
export class GeminiChat {
  // A promise to represent the current state of the message being sent to the
  // model.
  private sendPromise: Promise<void> = Promise.resolve();
  private readonly chatRecordingService: ChatRecordingService;

  constructor(
    private readonly config: Config,
    private readonly generationConfig: GenerateContentConfig = {},
    private history: Content[] = [],
  ) {
    validateHistory(history);
    this.chatRecordingService = new ChatRecordingService(config);
    this.chatRecordingService.initialize();
  }

  setSystemInstruction(sysInstr: string) {
    this.generationConfig.systemInstruction = sysInstr;
  }

  /**
   * Sends a message to the model and returns the response in chunks.
   *
   * @remarks
   * This method will wait for the previous message to be processed before
   * sending the next message.
   *
   * @see {@link Chat#sendMessage} for non-streaming method.
   * @param params - parameters for sending the message.
   * @return The model's response.
   *
   * @example
   * ```ts
   * const chat = ai.chats.create({model: 'gemini-2.0-flash'});
   * const response = await chat.sendMessageStream({
   * message: 'Why is the sky blue?'
   * });
   * for await (const chunk of response) {
   * console.log(chunk.text);
   * }
   * ```
   */
  async sendMessageStream(
    model: string,
    params: SendMessageParameters,
    prompt_id: string,
  ): Promise<AsyncGenerator<StreamEvent>> {
    await this.sendPromise;

    let streamDoneResolver: () => void;
    const streamDonePromise = new Promise<void>((resolve) => {
      streamDoneResolver = resolve;
    });
    this.sendPromise = streamDonePromise;

    const userContent = createUserContent(params.message);

    // Record user input - capture complete message with all parts (text, files, images, etc.)
    // but skip recording function responses (tool call results) as they should be stored in tool call records
    if (!isFunctionResponse(userContent)) {
      const userMessage = Array.isArray(params.message)
        ? params.message
        : [params.message];
      const userMessageContent = partListUnionToString(toParts(userMessage));
      this.chatRecordingService.recordMessage({
        model,
        type: 'user',
        content: userMessageContent,
      });
    }

    // Add user content to history ONCE before any attempts.
    this.history.push(userContent);
    const requestContents = this.getHistory(true);

    // eslint-disable-next-line @typescript-eslint/no-this-alias
    const self = this;
    return (async function* () {
      try {
        let lastError: unknown = new Error('Request failed after all retries.');

        for (
          let attempt = 0;
          attempt < INVALID_CONTENT_RETRY_OPTIONS.maxAttempts;
          attempt++
        ) {
          try {
            if (attempt > 0) {
              yield { type: StreamEventType.RETRY };
            }

            const stream = await self.makeApiCallAndProcessStream(
              model,
              requestContents,
              params,
              prompt_id,
            );

            for await (const chunk of stream) {
              yield { type: StreamEventType.CHUNK, value: chunk };
            }

            lastError = null;
            break;
          } catch (error) {
            lastError = error;
            const isContentError = error instanceof InvalidStreamError;

            if (isContentError) {
              // Check if we have more attempts left.
              if (attempt < INVALID_CONTENT_RETRY_OPTIONS.maxAttempts - 1) {
                logContentRetry(
                  self.config,
                  new ContentRetryEvent(
                    attempt,
                    (error as InvalidStreamError).type,
                    INVALID_CONTENT_RETRY_OPTIONS.initialDelayMs,
                    model,
                  ),
                );
                await new Promise((res) =>
                  setTimeout(
                    res,
                    INVALID_CONTENT_RETRY_OPTIONS.initialDelayMs *
                      (attempt + 1),
                  ),
                );
                continue;
              }
            }
            break;
          }
        }

        if (lastError) {
          if (lastError instanceof InvalidStreamError) {
            logContentRetryFailure(
              self.config,
              new ContentRetryFailureEvent(
                INVALID_CONTENT_RETRY_OPTIONS.maxAttempts,
                (lastError as InvalidStreamError).type,
                model,
              ),
            );
          }
          // If the stream fails, remove the user message that was added.
          if (self.history[self.history.length - 1] === userContent) {
            self.history.pop();
          }
          throw lastError;
        }
      } finally {
        streamDoneResolver!();
      }
    })();
  }

  private async makeApiCallAndProcessStream(
    model: string,
    requestContents: Content[],
    params: SendMessageParameters,
    prompt_id: string,
  ): Promise<AsyncGenerator<GenerateContentResponse>> {
    const apiCall = () => {
      const modelToUse = this.config.isInFallbackMode()
        ? getModel('fallback')
        : model;

      if (
        this.config.getQuotaErrorOccurred() &&
        modelToUse === getModel('fallback')
      ) {
        throw new Error(
          'Please submit a new query to continue with the Flash model.',
        );
      }

      return this.config.getContentGenerator().generateContentStream(
        {
          model: modelToUse,
          contents: requestContents,
          config: { ...this.generationConfig, ...params.config },
        },
        prompt_id,
      );
    };

    const onPersistent429Callback = async (
      authType?: string,
      error?: unknown,
    ) => await handleFallback(this.config, model, authType, error);

    const streamResponse = await retryWithBackoff(apiCall, {
      shouldRetry: (error: unknown) => {
        if (error instanceof ApiError && error.message) {
          if (error.status === 400) return false;
          if (isSchemaDepthError(error.message)) return false;
          if (error.status === 429) return true;
          if (error.status >= 500 && error.status < 600) return true;
        }
        return false;
      },
      onPersistent429: onPersistent429Callback,
      authType: this.config.getContentGeneratorConfig()?.authType,
    });

    return this.processStreamResponse(model, streamResponse);
  }

  /**
   * Returns the chat history.
   *
   * @remarks
   * The history is a list of contents alternating between user and model.
   *
   * There are two types of history:
   * - The `curated history` contains only the valid turns between user and
   * model, which will be included in the subsequent requests sent to the model.
   * - The `comprehensive history` contains all turns, including invalid or
   * empty model outputs, providing a complete record of the history.
   *
   * The history is updated after receiving the response from the model,
   * for streaming response, it means receiving the last chunk of the response.
   *
   * The `comprehensive history` is returned by default. To get the `curated
   * history`, set the `curated` parameter to `true`.
   *
   * @param curated - whether to return the curated history or the comprehensive
   * history.
   * @return History contents alternating between user and model for the entire
   * chat session.
   */
  getHistory(curated: boolean = false): Content[] {
    const history = curated
      ? extractCuratedHistory(this.history)
      : this.history;
    // Deep copy the history to avoid mutating the history outside of the
    // chat session.
    return structuredClone(history);
  }

  /**
   * Clears the chat history.
   */
  clearHistory(): void {
    this.history = [];
  }

  /**
   * Adds a new entry to the chat history.
   */
  addHistory(content: Content): void {
    this.history.push(content);
  }

  setHistory(history: Content[]): void {
    this.history = history;
  }

  stripThoughtsFromHistory(): void {
    this.history = this.history.map((content) => {
      const newContent = { ...content };
      if (newContent.parts) {
        newContent.parts = newContent.parts.map((part) => {
          if (part && typeof part === 'object' && 'thoughtSignature' in part) {
            const newPart = { ...part };
            delete (newPart as { thoughtSignature?: string }).thoughtSignature;
            return newPart;
          }
          return part;
        });
      }
      return newContent;
    });
  }

  setTools(tools: Tool[]): void {
    this.generationConfig.tools = tools;
  }

  async maybeIncludeSchemaDepthContext(error: StructuredError): Promise<void> {
    // Check for potentially problematic cyclic tools with cyclic schemas
    // and include a recommendation to remove potentially problematic tools.
    if (
      isSchemaDepthError(error.message) ||
      isInvalidArgumentError(error.message)
    ) {
      const tools = this.config.getToolRegistry().getAllTools();
      const cyclicSchemaTools: string[] = [];
      for (const tool of tools) {
        if (
          (tool.schema.parametersJsonSchema &&
            hasCycleInSchema(tool.schema.parametersJsonSchema)) ||
          (tool.schema.parameters && hasCycleInSchema(tool.schema.parameters))
        ) {
          cyclicSchemaTools.push(tool.displayName);
        }
      }
      if (cyclicSchemaTools.length > 0) {
        const extraDetails =
          `\n\nThis error was probably caused by cyclic schema references in one of the following tools, try disabling them with excludeTools:\n\n - ` +
          cyclicSchemaTools.join(`\n - `) +
          `\n`;
        error.message += extraDetails;
      }
    }
  }

  private async *processStreamResponse(
    model: string,
    streamResponse: AsyncGenerator<GenerateContentResponse>,
  ): AsyncGenerator<GenerateContentResponse> {
    const modelResponseParts: Part[] = [];

    let hasToolCall = false;
    let hasFinishReason = false;

    for await (const chunk of this.stopBeforeSecondMutator(streamResponse)) {
      hasFinishReason =
        chunk?.candidates?.some((candidate) => candidate.finishReason) ?? false;
      if (isValidResponse(chunk)) {
        const content = chunk.candidates?.[0]?.content;
        if (content?.parts) {
          if (content.parts.some((part) => part.thought)) {
            // Record thoughts
            this.recordThoughtFromContent(content);
          }
          if (content.parts.some((part) => part.functionCall)) {
            hasToolCall = true;
          }

          modelResponseParts.push(
            ...content.parts.filter((part) => !part.thought),
          );
        }
<<<<<<< HEAD
      } else {
        lastChunkIsInvalid = true;
=======
>>>>>>> ea061f52
      }

      // Record token usage if this chunk has usageMetadata
      if (chunk.usageMetadata) {
        this.chatRecordingService.recordMessageTokens(chunk.usageMetadata);
        if (chunk.usageMetadata.promptTokenCount !== undefined) {
          uiTelemetryService.setLastPromptTokenCount(
            chunk.usageMetadata.promptTokenCount,
          );
        }
      }

      yield chunk; // Yield every chunk to the UI immediately.
    }

    // String thoughts and consolidate text parts.
    const consolidatedParts: Part[] = [];
    for (const part of modelResponseParts) {
      const lastPart = consolidatedParts[consolidatedParts.length - 1];
      if (
        lastPart?.text &&
        isValidNonThoughtTextPart(lastPart) &&
        isValidNonThoughtTextPart(part)
      ) {
        lastPart.text += part.text;
      } else {
        consolidatedParts.push(part);
      }
    }

    const responseText = consolidatedParts
      .filter((part) => part.text)
      .map((part) => part.text)
      .join('')
      .trim();

    // Record model response text from the collected parts
    if (responseText) {
      this.chatRecordingService.recordMessage({
        model,
        type: 'gemini',
        content: responseText,
      });
    }

    // Stream validation logic: A stream is considered successful if:
    // 1. There's a tool call (tool calls can end without explicit finish reasons), OR
    // 2. There's a finish reason AND we have non-empty response text
    //
    // We throw an error only when there's no tool call AND:
    // - No finish reason, OR
    // - Empty response text (e.g., only thoughts with no actual content)
    if (!hasToolCall && (!hasFinishReason || !responseText)) {
      if (!hasFinishReason) {
        throw new InvalidStreamError(
          'Model stream ended without a finish reason.',
          'NO_FINISH_REASON',
        );
      } else {
        throw new InvalidStreamError(
          'Model stream ended with empty response text.',
          'NO_RESPONSE_TEXT',
        );
      }
    }

    this.history.push({ role: 'model', parts: consolidatedParts });
  }

  /**
   * Gets the chat recording service instance.
   */
  getChatRecordingService(): ChatRecordingService {
    return this.chatRecordingService;
  }

  /**
   * Extracts and records thought from thought content.
   */
  private recordThoughtFromContent(content: Content): void {
    if (!content.parts || content.parts.length === 0) {
      return;
    }

    const thoughtPart = content.parts[0];
    if (thoughtPart.text) {
      // Extract subject and description using the same logic as turn.ts
      const rawText = thoughtPart.text;
      const subjectStringMatches = rawText.match(/\*\*(.*?)\*\*/s);
      const subject = subjectStringMatches
        ? subjectStringMatches[1].trim()
        : '';
      const description = rawText.replace(/\*\*(.*?)\*\*/s, '').trim();

      this.chatRecordingService.recordThought({
        subject,
        description,
      });
    }
  }

  /**
   * Truncates the chunkStream right before the second function call to a
   * function that mutates state. This may involve trimming parts from a chunk
   * as well as omtting some chunks altogether.
   *
   * We do this because it improves tool call quality if the model gets
   * feedback from one mutating function call before it makes the next one.
   */
  private async *stopBeforeSecondMutator(
    chunkStream: AsyncGenerator<GenerateContentResponse>,
  ): AsyncGenerator<GenerateContentResponse> {
    let foundMutatorFunctionCall = false;

    for await (const chunk of chunkStream) {
      const candidate = chunk.candidates?.[0];
      const content = candidate?.content;
      if (!candidate || !content?.parts) {
        yield chunk;
        continue;
      }

      const truncatedParts: Part[] = [];
      for (const part of content.parts) {
        if (this.isMutatorFunctionCall(part)) {
          if (foundMutatorFunctionCall) {
            // This is the second mutator call.
            // Truncate and return immedaitely.
            const newChunk = new GenerateContentResponse();
            newChunk.candidates = [
              {
                ...candidate,
                content: {
                  ...content,
                  parts: truncatedParts,
                },
                finishReason: FinishReason.STOP,
              },
            ];
            yield newChunk;
            return;
          }
          foundMutatorFunctionCall = true;
        }
        truncatedParts.push(part);
      }

      yield chunk;
    }
  }

  private isMutatorFunctionCall(part: Part): boolean {
    if (!part?.functionCall?.name) {
      return false;
    }
    const tool = this.config.getToolRegistry().getTool(part.functionCall.name);
    return !!tool && MUTATOR_KINDS.includes(tool.kind);
  }
}

/** Visible for Testing */
export function isSchemaDepthError(errorMessage: string): boolean {
  return errorMessage.includes('maximum schema depth exceeded');
}

export function isInvalidArgumentError(errorMessage: string): boolean {
  return errorMessage.includes('Request contains an invalid argument');
}<|MERGE_RESOLUTION|>--- conflicted
+++ resolved
@@ -524,11 +524,6 @@
             ...content.parts.filter((part) => !part.thought),
           );
         }
-<<<<<<< HEAD
-      } else {
-        lastChunkIsInvalid = true;
-=======
->>>>>>> ea061f52
       }
 
       // Record token usage if this chunk has usageMetadata
