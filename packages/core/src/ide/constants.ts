--- conflicted
+++ resolved
@@ -14,10 +14,6 @@
  * limitations under the License.
  */
 
-<<<<<<< HEAD
 export const GEMINI_CLI_COMPANION_EXTENSION_NAME = 'Codey';
-=======
-export const GEMINI_CLI_COMPANION_EXTENSION_NAME = 'Gemini CLI Companion';
 export const IDE_MAX_OPEN_FILES = 10;
-export const IDE_MAX_SELECTED_TEXT_LENGTH = 16384; // 16 KiB limit
->>>>>>> 50e7c88a
+export const IDE_MAX_SELECTED_TEXT_LENGTH = 16384; // 16 KiB limit